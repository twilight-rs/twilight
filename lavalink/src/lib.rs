<<<<<<< HEAD
=======
//! # twilight-lavalink
//!
//! [![codecov badge][]][codecov link] [![discord badge][]][discord link] [![github badge][]][github link] [![license badge][]][license link] ![rust badge]
//!
//! `twilight-lavalink` is a client for [Lavalink] as part of the twilight
//! ecosystem.
//!
//! It includes support for managing multiple nodes, a player manager for
//! conveniently using players to send events and retrieve information for each
//! guild, and an HTTP module for creating requests using the [`http`] crate and
//! providing models to deserialize their responses. It will automatically
//! handle sending voice channel updates to Lavalink by processing events via
//! the [client's `process` method][`Lavalink::process`], which you must call
//! with every Voice State Update and Voice Server Update you receive.
//!
//! ## Features
//!
//! ### `http-support`
//!
//! The `http-support` feature adds support for the `http` module to return
//! request types from the [`http`] crate. This is enabled by default.
//!
//! ### TLS
//!
//! `twilight-lavalink` has features to enable [`tokio-tungstenite`]'s TLS
//! features. These features are mutually exclusive. `rustls-native-roots` is enabled by
//! default.
//!
//! #### `native`
//!
//! The `native` feature enables [`tokio-tungstenite`]'s `native-tls` feature.
//!
//! To enable `native`, do something like this in your `Cargo.toml`:
//!
//! ```toml
//! [dependencies]
//! twilight-lavalink = { default-features = false, features = ["native"], version = "0.2" }
//! ```
//!
//! #### `rustls-native-roots`
//!
//! The `rustls-native-roots` feature enables [`tokio-tungstenite`]'s `rustls-tls-native-roots` feature,
//! which uses [`rustls`] as the TLS backend and [`rustls-native-certs`] for root certificates.
//!
//! This is enabled by default.
//!
//! #### `rustls-webpki-roots`
//!
//! The `rustls-webpki-roots` feature enables [`tokio-tungstenite`]'s `rustls-tls-webpki-roots` feature,
//! which uses [`rustls`] as the TLS backend and [`webpki-roots`] for root certificates.
//!
//! This should be preferred over `rustls-native-roots` in Docker containers based on `scratch`.
//!
//! ### Tracing
//!
//! The `tracing` feature enables logging via the [`tracing`] crate.
//!
//! This is enabled by default.
//!
//! ## Examples
//!
//! Create a [client], add a [node], and give events to the client to [process]
//! events:
//!
//! ```rust,no_run
//! use futures_util::stream::StreamExt;
//! use std::{
//!     env,
//!     error::Error,
//!     future::Future,
//!     net::SocketAddr,
//!     str::FromStr,
//! };
//! use twilight_gateway::{Event, Intents, Shard};
//! use twilight_http::Client as HttpClient;
//! use twilight_lavalink::{http::LoadedTracks, model::Play, Lavalink};
//!
//! #[tokio::main]
//! async fn main() -> Result<(), Box<dyn Error + Send + Sync + 'static>> {
//!     let token = env::var("DISCORD_TOKEN")?;
//!     let lavalink_host = SocketAddr::from_str(&env::var("LAVALINK_HOST")?)?;
//!     let lavalink_auth = env::var("LAVALINK_AUTHORIZATION")?;
//!     let shard_count = 1u64;
//!
//!     let http = HttpClient::new(token.clone());
//!     let user_id = http.current_user().exec().await?.model().await?.id;
//!
//!     let lavalink = Lavalink::new(user_id, shard_count);
//!     lavalink.add(lavalink_host, lavalink_auth).await?;
//!
//!     let intents = Intents::GUILD_MESSAGES | Intents::GUILD_VOICE_STATES;
//!     let (shard, mut events) = Shard::new(token, intents);
//!     shard.start().await?;
//!
//!     while let Some(event) = events.next().await {
//!         lavalink.process(&event).await?;
//!     }
//!
//!     Ok(())
//! }
//! ```
//!
//! There is also an example of a basic bot located in the [root of the
//! `twilight` repository][github examples link].
//!
//! [Lavalink]: https://github.com/freyacodes/Lavalink
//! [`http`]: https://crates.io/crates/http
//! [`rustls`]: https://crates.io/crates/rustls
//! [`rustls-native-certs`]: https://crates.io/crates/rustls-native-certs
//! [`tokio-tungstenite`]: https://crates.io/crates/tokio-tungstenite
//! [`tracing`]: https://crates.io/crates/tracing
//! [`webpki-roots`]: https://crates.io/crates/webpki-roots
//! [client]: Lavalink
//! [codecov badge]: https://img.shields.io/codecov/c/gh/twilight-rs/twilight?logo=codecov&style=for-the-badge&token=E9ERLJL0L2
//! [codecov link]: https://app.codecov.io/gh/twilight-rs/twilight/
//! [discord badge]: https://img.shields.io/discord/745809834183753828?color=%237289DA&label=discord%20server&logo=discord&style=for-the-badge
//! [discord link]: https://discord.gg/7jj8n7D
//! [github badge]: https://img.shields.io/badge/github-twilight-6f42c1.svg?style=for-the-badge&logo=github
//! [github examples link]: https://github.com/twilight-rs/twilight/tree/main/examples
//! [github link]: https://github.com/twilight-rs/twilight
//! [license badge]: https://img.shields.io/badge/license-ISC-blue.svg?style=for-the-badge&logo=pastebin
//! [license link]: https://github.com/twilight-rs/twilight/blob/main/LICENSE.md
//! [node]: Node
//! [process]: Lavalink::process
//! [rust badge]: https://img.shields.io/badge/rust-1.57+-93450a.svg?style=for-the-badge&logo=rust

>>>>>>> eb3becc8
#![deny(
    clippy::all,
    clippy::missing_const_for_fn,
    future_incompatible,
    missing_docs,
    nonstandard_style,
    rust_2018_idioms,
    rustdoc::broken_intra_doc_links,
    unsafe_code,
    unused
)]
#![doc = include_str!("../README.md")]

pub mod client;
pub mod model;
pub mod node;
pub mod player;

#[cfg(feature = "http-support")]
pub mod http;

pub use self::{client::Lavalink, node::Node, player::PlayerManager};<|MERGE_RESOLUTION|>--- conflicted
+++ resolved
@@ -1,132 +1,3 @@
-<<<<<<< HEAD
-=======
-//! # twilight-lavalink
-//!
-//! [![codecov badge][]][codecov link] [![discord badge][]][discord link] [![github badge][]][github link] [![license badge][]][license link] ![rust badge]
-//!
-//! `twilight-lavalink` is a client for [Lavalink] as part of the twilight
-//! ecosystem.
-//!
-//! It includes support for managing multiple nodes, a player manager for
-//! conveniently using players to send events and retrieve information for each
-//! guild, and an HTTP module for creating requests using the [`http`] crate and
-//! providing models to deserialize their responses. It will automatically
-//! handle sending voice channel updates to Lavalink by processing events via
-//! the [client's `process` method][`Lavalink::process`], which you must call
-//! with every Voice State Update and Voice Server Update you receive.
-//!
-//! ## Features
-//!
-//! ### `http-support`
-//!
-//! The `http-support` feature adds support for the `http` module to return
-//! request types from the [`http`] crate. This is enabled by default.
-//!
-//! ### TLS
-//!
-//! `twilight-lavalink` has features to enable [`tokio-tungstenite`]'s TLS
-//! features. These features are mutually exclusive. `rustls-native-roots` is enabled by
-//! default.
-//!
-//! #### `native`
-//!
-//! The `native` feature enables [`tokio-tungstenite`]'s `native-tls` feature.
-//!
-//! To enable `native`, do something like this in your `Cargo.toml`:
-//!
-//! ```toml
-//! [dependencies]
-//! twilight-lavalink = { default-features = false, features = ["native"], version = "0.2" }
-//! ```
-//!
-//! #### `rustls-native-roots`
-//!
-//! The `rustls-native-roots` feature enables [`tokio-tungstenite`]'s `rustls-tls-native-roots` feature,
-//! which uses [`rustls`] as the TLS backend and [`rustls-native-certs`] for root certificates.
-//!
-//! This is enabled by default.
-//!
-//! #### `rustls-webpki-roots`
-//!
-//! The `rustls-webpki-roots` feature enables [`tokio-tungstenite`]'s `rustls-tls-webpki-roots` feature,
-//! which uses [`rustls`] as the TLS backend and [`webpki-roots`] for root certificates.
-//!
-//! This should be preferred over `rustls-native-roots` in Docker containers based on `scratch`.
-//!
-//! ### Tracing
-//!
-//! The `tracing` feature enables logging via the [`tracing`] crate.
-//!
-//! This is enabled by default.
-//!
-//! ## Examples
-//!
-//! Create a [client], add a [node], and give events to the client to [process]
-//! events:
-//!
-//! ```rust,no_run
-//! use futures_util::stream::StreamExt;
-//! use std::{
-//!     env,
-//!     error::Error,
-//!     future::Future,
-//!     net::SocketAddr,
-//!     str::FromStr,
-//! };
-//! use twilight_gateway::{Event, Intents, Shard};
-//! use twilight_http::Client as HttpClient;
-//! use twilight_lavalink::{http::LoadedTracks, model::Play, Lavalink};
-//!
-//! #[tokio::main]
-//! async fn main() -> Result<(), Box<dyn Error + Send + Sync + 'static>> {
-//!     let token = env::var("DISCORD_TOKEN")?;
-//!     let lavalink_host = SocketAddr::from_str(&env::var("LAVALINK_HOST")?)?;
-//!     let lavalink_auth = env::var("LAVALINK_AUTHORIZATION")?;
-//!     let shard_count = 1u64;
-//!
-//!     let http = HttpClient::new(token.clone());
-//!     let user_id = http.current_user().exec().await?.model().await?.id;
-//!
-//!     let lavalink = Lavalink::new(user_id, shard_count);
-//!     lavalink.add(lavalink_host, lavalink_auth).await?;
-//!
-//!     let intents = Intents::GUILD_MESSAGES | Intents::GUILD_VOICE_STATES;
-//!     let (shard, mut events) = Shard::new(token, intents);
-//!     shard.start().await?;
-//!
-//!     while let Some(event) = events.next().await {
-//!         lavalink.process(&event).await?;
-//!     }
-//!
-//!     Ok(())
-//! }
-//! ```
-//!
-//! There is also an example of a basic bot located in the [root of the
-//! `twilight` repository][github examples link].
-//!
-//! [Lavalink]: https://github.com/freyacodes/Lavalink
-//! [`http`]: https://crates.io/crates/http
-//! [`rustls`]: https://crates.io/crates/rustls
-//! [`rustls-native-certs`]: https://crates.io/crates/rustls-native-certs
-//! [`tokio-tungstenite`]: https://crates.io/crates/tokio-tungstenite
-//! [`tracing`]: https://crates.io/crates/tracing
-//! [`webpki-roots`]: https://crates.io/crates/webpki-roots
-//! [client]: Lavalink
-//! [codecov badge]: https://img.shields.io/codecov/c/gh/twilight-rs/twilight?logo=codecov&style=for-the-badge&token=E9ERLJL0L2
-//! [codecov link]: https://app.codecov.io/gh/twilight-rs/twilight/
-//! [discord badge]: https://img.shields.io/discord/745809834183753828?color=%237289DA&label=discord%20server&logo=discord&style=for-the-badge
-//! [discord link]: https://discord.gg/7jj8n7D
-//! [github badge]: https://img.shields.io/badge/github-twilight-6f42c1.svg?style=for-the-badge&logo=github
-//! [github examples link]: https://github.com/twilight-rs/twilight/tree/main/examples
-//! [github link]: https://github.com/twilight-rs/twilight
-//! [license badge]: https://img.shields.io/badge/license-ISC-blue.svg?style=for-the-badge&logo=pastebin
-//! [license link]: https://github.com/twilight-rs/twilight/blob/main/LICENSE.md
-//! [node]: Node
-//! [process]: Lavalink::process
-//! [rust badge]: https://img.shields.io/badge/rust-1.57+-93450a.svg?style=for-the-badge&logo=rust
-
->>>>>>> eb3becc8
 #![deny(
     clippy::all,
     clippy::missing_const_for_fn,
