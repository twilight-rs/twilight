[package]
authors.workspace = true
categories = ["api-bindings", "asynchronous"]
description = "Discord REST API ratelimiter implementations for the Twilight ecosystem."
edition.workspace = true
homepage = "https://twilight.rs/"
include.workspace = true
keywords = ["discord", "discord-api", "twilight"]
license.workspace = true
name = "twilight-http-ratelimiting"
publish = true
repository.workspace = true
rust-version.workspace = true
version = "0.16.0"

[dependencies]
hashbrown = { default-features = false, version = "0.15" }
tokio = { default-features = false, features = ["macros", "rt", "sync", "time"], version = "1.29" }
tokio-util = { default-features = false, features = ["time"], version = "0.7.11" }
<<<<<<< HEAD
tracing = { default-features = false, features = ["std", "attributes"], version = "0.1.23" }
=======
tracing = { default-features = false, features = ["std"], version = "0.1.23" }
>>>>>>> ea19fc62

[dev-dependencies]
static_assertions = { default-features = false, version = "1.1.0" }
tokio = { default-features = false, features = ["test-util"], version = "1.0" }<|MERGE_RESOLUTION|>--- conflicted
+++ resolved
@@ -17,11 +17,7 @@
 hashbrown = { default-features = false, version = "0.15" }
 tokio = { default-features = false, features = ["macros", "rt", "sync", "time"], version = "1.29" }
 tokio-util = { default-features = false, features = ["time"], version = "0.7.11" }
-<<<<<<< HEAD
-tracing = { default-features = false, features = ["std", "attributes"], version = "0.1.23" }
-=======
 tracing = { default-features = false, features = ["std"], version = "0.1.23" }
->>>>>>> ea19fc62
 
 [dev-dependencies]
 static_assertions = { default-features = false, version = "1.1.0" }
