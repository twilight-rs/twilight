//! # twilight-standby
//!
//! [![discord badge][]][discord link] [![github badge][]][github link] [![license badge][]][license link] ![rust badge]
//!
//! Standby is a utility to wait for an event to happen based on a predicate
//! check. For example, you may have a command that has a reaction menu of ✅ and
//! ❌. If you want to handle a reaction to these, using something like an
//! application-level state or event stream may not suit your use case. It may
//! be cleaner to wait for a reaction inline to your function. This is where
//! Twilight Standby comes in.
//!
//! Standby allows you to wait for things like an event in a certain guild
//! ([`Standby::wait_for`]), a new message in a channel
//! ([`Standby::wait_for_message`]), a new reaction on a message
//! ([`Standby::wait_for_reaction`]), and any event that might not take place in
//! a guild, such as a new `Ready` event ([`Standby::wait_for_event`]). Each
//! method also has a stream variant.
//!
//! To use Standby, you must process events with it in your main event loop.
//! Check out the [`Standby::process`] method.
//!
//! ## When to use futures and streams
//!
//! `Standby` has two variants of each method: a future variant and a stream
//! variant. An example is [`Standby::wait_for_message`], which also has a
//! [`Standby::wait_for_message_stream`] variant. The future variant is useful
//! when you want to oneshot an event that you need to wait for. This means that
//! if you only need to wait for one message in a channel to come in, you'd use
//! the future variant. If you need to wait for multiple messages, such as maybe
//! all of the messages within a minute's timespan, you'd use the
//! [`Standby::wait_for_message_stream`] method.
//!
//! The difference is that if you use the futures variant in a loop then you may
//! miss some events while processing a received event. By using a stream, you
//! won't miss any events.
//!
//! ## Examples
//!
//! ### At a glance
//!
//! Wait for a message in channel 123 by user 456 with the content "test":
//!
//! ```rust,no_run
//! # #[tokio::main] async fn main() -> Result<(), Box<dyn std::error::Error>> {
//! use twilight_model::{gateway::payload::MessageCreate, id::{ChannelId, UserId}};
//! use twilight_standby::Standby;
//!
//! let standby = Standby::new();
//!
//! let message = standby.wait_for_message(ChannelId(123), |event: &MessageCreate| {
//!     event.author.id == UserId(456) && event.content == "test"
//! }).await?;
//! # Ok(()) }
//! ```
//!
//! ### A full example
//!
//! A full sample bot connecting to the gateway, processing events, and
//! including a handler to wait for reactions:
//!
//! ```rust,no_run
//! use futures_util::StreamExt;
//! use std::{env, error::Error};
//! use twilight_gateway::{Event, Intents, Shard};
//! use twilight_model::{
//!     channel::Message,
//!     gateway::payload::ReactionAdd,
//!     id::{ChannelId, UserId},
//! };
//! use twilight_standby::Standby;
//!
//! #[tokio::main]
//! async fn main() -> Result<(), Box<dyn Error>> {
//!     // Start a shard connected to the gateway to receive events.
//!     let intents = Intents::GUILD_MESSAGES | Intents::GUILD_MESSAGE_REACTIONS;
//!     let mut shard = Shard::new(env::var("DISCORD_TOKEN")?, intents);
//!     let mut events = shard.events();
//!     shard.start().await?;
//!
//!     let standby = Standby::new();
//!
//!     while let Some(event) = events.next().await {
//!         // Have standby process the event, which will fulfill any futures that
//!         // are waiting for an event.
//!         standby.process(&event);
//!
//!         match event {
//!             Event::MessageCreate(msg) if msg.content == "!react" => {
//!                 tokio::spawn(react(msg.0, standby.clone()));
//!             },
//!             _ => {},
//!         }
//!     }
//!
//!     Ok(())
//! }
//!
//! // Wait for a reaction from the user who sent the message, and then print it
//! // once they react.
//! async fn react(msg: Message, standby: Standby) -> Result<(), Box<dyn Error + Send + Sync + 'static>> {
//!     let author_id = msg.author.id;
//!
//!     let reaction = standby.wait_for_reaction(msg.id, move |event: &ReactionAdd| {
//!         event.user_id == author_id
//!     }).await?;
//!
//!     println!("user reacted with {:?}", reaction.emoji);
//!
//!     Ok(())
//! }
//! ```
//!
//! For more examples, check out each of the methods on [`Standby`].
//!
//! [`Standby`]: struct.Standby.html
//! [`Standby::process`]: struct.Standby.html#method.process
//! [`Standby::wait_for`]: struct.Standby.html#method.wait_for
//! [`Standby::wait_for_event`]: struct.Standby.html#method.wait_for_event
//! [`Standby::wait_for_message`]: struct.Standby.html#method.wait_for_message
//! [`Standby::wait_for_message_stream`]: struct.Standby.html#method.wait_for_message_stream
//! [`Standby::wait_for_reaction`]: struct.Standby.html#method.wait_for_reaction
//! [discord badge]: https://img.shields.io/discord/745809834183753828?color=%237289DA&label=discord%20server&logo=discord&style=for-the-badge
//! [discord link]: https://discord.gg/7jj8n7D
//! [github badge]: https://img.shields.io/badge/github-twilight-6f42c1.svg?style=for-the-badge&logo=github
//! [github link]: https://github.com/twilight-rs/twilight
//! [license badge]: https://img.shields.io/badge/license-ISC-blue.svg?style=for-the-badge&logo=pastebin
//! [license link]: https://github.com/twilight-rs/twilight/blob/trunk/LICENSE.md
//! [rust badge]: https://img.shields.io/badge/rust-stable-93450a.svg?style=for-the-badge&logo=rust

mod futures;

pub use futures::{
    WaitForEventFuture, WaitForEventStream, WaitForGuildEventFuture, WaitForGuildEventStream,
    WaitForMessageFuture, WaitForMessageStream, WaitForReactionFuture, WaitForReactionStream,
};

use dashmap::DashMap;
use futures_channel::{
    mpsc::{self, UnboundedSender as MpscSender},
    oneshot::{self, Sender as OneshotSender},
};
use std::{
    fmt::{Debug, Formatter, Result as FmtResult},
    sync::{
        atomic::{AtomicU64, Ordering},
        Arc,
    },
};
use twilight_model::{
    channel::Channel,
    gateway::{
        event::Event,
        payload::{MessageCreate, ReactionAdd},
    },
    id::{ChannelId, GuildId, MessageId},
};

enum Sender<E> {
    Mpsc(MpscSender<E>),
    Oneshot(OneshotSender<E>),
}

impl<E> Sender<E> {
    fn is_closed(&self) -> bool {
        match self {
            Self::Mpsc(sender) => sender.is_closed(),
            Self::Oneshot(sender) => sender.is_canceled(),
        }
    }
}

struct Bystander<E> {
    func: Box<dyn Fn(&E) -> bool + Send + Sync>,
    sender: Option<Sender<E>>,
}

impl<E> Debug for Bystander<E> {
    fn fmt(&self, f: &mut Formatter<'_>) -> FmtResult {
        f.debug_struct("Bystander")
            .field("check", &"check func")
            .field("sender", &"mpsc sender")
            .finish()
    }
}

#[derive(Debug, Default)]
struct StandbyRef {
    events: DashMap<u64, Bystander<Event>>,
    event_counter: AtomicU64,
    guilds: DashMap<GuildId, Vec<Bystander<Event>>>,
    messages: DashMap<ChannelId, Vec<Bystander<MessageCreate>>>,
    reactions: DashMap<MessageId, Vec<Bystander<ReactionAdd>>>,
}

/// The `Standby` struct, used by the main event loop to process events and by
/// tasks to wait for an event.
///
/// Refer to the crate-level documentation for more information.
#[derive(Clone, Debug, Default)]
pub struct Standby(Arc<StandbyRef>);

impl Standby {
    /// Create a new instance of `Standby`.
    pub fn new() -> Self {
        Self::default()
    }

    /// Process an event, calling any bystanders that might be waiting on it.
    ///
    /// When a bystander checks to see if an event is what it's waiting for, it
    /// will receive the event by cloning it.
    ///
    /// This function must be called when events are received in order for
    /// futures returned by methods to fulfill.
    pub fn process(&self, event: &Event) {
        tracing::trace!(event_type = ?event.kind(), ?event, "processing event");

        match event {
            Event::MessageCreate(e) => self.process_message(e.0.channel_id, &e),
            Event::ReactionAdd(e) => self.process_reaction(e.0.message_id, &e),
            _ => {}
        }

        if let Some(guild_id) = event_guild_id(event) {
            self.process_guild(guild_id, event);
        }

        self.process_event(event);
    }

    /// Wait for an event in a certain guild.
    ///
    /// Returns a Canceled error if the Standby struct was dropped.
    ///
    /// If you need to wait for multiple guild events matching the given
    /// predicate, use [`wait_for_stream`].
    ///
    /// # Examples
    ///
    /// Wait for a `BanAdd` event in guild 123:
    ///
    /// ```no_run
    /// # #[tokio::main] async fn main() -> Result<(), Box<dyn std::error::Error>> {
    /// use futures_util::future;
    /// use twilight_model::{
    ///     gateway::event::{EventType, Event},
    ///     id::GuildId,
    /// };
    /// use twilight_standby::Standby;
    ///
    /// let standby = Standby::new();
    ///
    /// let reaction = standby.wait_for(GuildId(123), |event: &Event| {
    ///     event.kind() == EventType::BanAdd
    /// }).await?;
    /// # Ok(()) }
    /// ```
    ///
    /// [`Standby`]: struct.Standby.html
    /// [`wait_for_stream`]: #method.wait_for_stream
    pub fn wait_for<F: Fn(&Event) -> bool + Send + Sync + 'static>(
        &self,
        guild_id: GuildId,
        check: impl Into<Box<F>>,
    ) -> WaitForGuildEventFuture {
        tracing::trace!(%guild_id, "waiting for event in guild");
        let (tx, rx) = oneshot::channel();

        {
            let mut guild = self.0.guilds.entry(guild_id).or_default();
            guild.push(Bystander {
                func: check.into(),
                sender: Some(Sender::Oneshot(tx)),
            });
        }

        WaitForGuildEventFuture { rx }
    }

    /// Wait for a stream of events in a certain guild.
    ///
    /// Returns a Canceled error if the Standby struct was dropped.
    ///
    /// If you need to wait for only one guild event matching the given
    /// predicate, use [`wait_for`].
    ///
    /// # Examples
    ///
    /// Wait for multiple `BanAdd` events in guild 123:
    ///
    /// ```no_run
    /// # #[tokio::main] async fn main() -> Result<(), Box<dyn std::error::Error>> {
    /// use futures_util::stream::StreamExt;
    /// use twilight_model::{
    ///     gateway::event::{EventType, Event},
    ///     id::GuildId,
    /// };
    /// use twilight_standby::Standby;
    ///
    /// let standby = Standby::new();
    ///
    /// let mut stream = standby.wait_for_stream(GuildId(123), |event: &Event| {
    ///     event.kind() == EventType::BanAdd
    /// });
    ///
    /// while let Some(event) = stream.next().await {
    ///     if let Event::BanAdd(ban) = event {
    ///         println!("user {} was banned in guild {}", ban.user.id, ban.guild_id);
    ///     }
    ///  }
    /// # Ok(()) }
    /// ```
    ///
    /// [`Standby`]: struct.Standby.html
    /// [`wait_for`]: #method.wait_for
    pub fn wait_for_stream<F: Fn(&Event) -> bool + Send + Sync + 'static>(
        &self,
        guild_id: GuildId,
        check: impl Into<Box<F>>,
    ) -> WaitForGuildEventStream {
        tracing::trace!(%guild_id, "waiting for event in guild");
        let (tx, rx) = mpsc::unbounded();

        {
            let mut guild = self.0.guilds.entry(guild_id).or_default();
            guild.push(Bystander {
                func: check.into(),
                sender: Some(Sender::Mpsc(tx)),
            });
        }

        WaitForGuildEventStream { rx }
    }

    /// Wait for an event not in a certain guild. This must be filtered by an
    /// event type.
    ///
    /// Returns a `Canceled` error if the `Standby` struct was dropped.
    ///
    /// If you need to wait for multiple events matching the given predicate,
    /// use [`wait_for_event_stream`].
    ///
    /// # Examples
    ///
    /// Wait for a `Ready` event for shard 5:
    ///
    /// ```no_run
    /// # #[tokio::main] async fn main() -> Result<(), Box<dyn std::error::Error>> {
    /// use futures_util::future;
    /// use twilight_model::gateway::event::{EventType, Event};
    /// use twilight_standby::Standby;
    ///
    /// let standby = Standby::new();
    ///
    /// let ready = standby.wait_for_event(|event: &Event| {
    ///     if let Event::Ready(ready) = event {
    ///         ready.shard.map(|[id, _]| id == 5).unwrap_or(false)
    ///     } else {
    ///         false
    ///     }
    /// }).await?;
    /// # Ok(()) }
    /// ```
    ///
    /// [`Standby`]: struct.Standby.html
    /// [`wait_for_event_stream`]: #method.wait_for_event_stream
    pub fn wait_for_event<F: Fn(&Event) -> bool + Send + Sync + 'static>(
        &self,
        check: impl Into<Box<F>>,
    ) -> WaitForEventFuture {
        tracing::trace!("waiting for event");
        let (tx, rx) = oneshot::channel();

        {
            self.0.events.insert(
                self.next_event_id(),
                Bystander {
                    func: check.into(),
                    sender: Some(Sender::Oneshot(tx)),
                },
            );
        }

        WaitForEventFuture { rx }
    }

    /// Wait for a stream of events not in a certain guild. This must be
    /// filtered by an event type.
    ///
    /// Returns a `Canceled` error if the `Standby` struct was dropped.
    ///
    /// If you need to wait for only one event matching the given predicate, use
    /// [`wait_for_event`].
    ///
    /// # Examples
    ///
    /// Wait for multiple `Ready` events on shard 5:
    ///
    /// ```no_run
    /// # #[tokio::main] async fn main() -> Result<(), Box<dyn std::error::Error>> {
    /// use futures_util::stream::StreamExt;
    /// use twilight_model::gateway::event::{EventType, Event};
    /// use twilight_standby::Standby;
    ///
    /// let standby = Standby::new();
    ///
    /// let mut events = standby.wait_for_event_stream(|event: &Event| {
    ///     if let Event::Ready(ready) = event {
    ///         ready.shard.map(|[id, _]| id == 5).unwrap_or(false)
    ///     } else {
    ///         false
    ///     }
    /// });
    ///
    /// while let Some(event) = events.next().await {
    ///     println!("got event with type {:?}", event.kind());
    /// }
    /// # Ok(()) }
    /// ```
    ///
    /// [`Standby`]: struct.Standby.html
    /// [`wait_for_event`]: #method.wait_for_event
    pub fn wait_for_event_stream<F: Fn(&Event) -> bool + Send + Sync + 'static>(
        &self,
        check: impl Into<Box<F>>,
    ) -> WaitForEventStream {
        tracing::trace!("waiting for event");
        let (tx, rx) = mpsc::unbounded();

        {
            self.0.events.insert(
                self.next_event_id(),
                Bystander {
                    func: check.into(),
                    sender: Some(Sender::Mpsc(tx)),
                },
            );
        }

        WaitForEventStream { rx }
    }

    /// Wait for a message in a certain channel.
    ///
    /// Returns a `Canceled` error if the `Standby` struct was dropped.
    ///
    /// If you need to wait for multiple messages matching the given predicate,
    /// use [`wait_for_message_stream`].
    ///
    /// # Examples
    ///
    /// Wait for a message in channel 123 by user 456 with the content "test":
    ///
    /// ```no_run
    /// # #[tokio::main] async fn main() -> Result<(), Box<dyn std::error::Error>> {
    /// use futures_util::future;
    /// use twilight_model::{gateway::payload::MessageCreate, id::{ChannelId, UserId}};
    /// use twilight_standby::Standby;
    ///
    /// let standby = Standby::new();
    ///
    /// let message = standby.wait_for_message(ChannelId(123), |event: &MessageCreate| {
    ///     event.author.id == UserId(456) && event.content == "test"
    /// }).await?;
    /// # Ok(()) }
    /// ```
    ///
    /// [`Standby`]: struct.Standby.html
    /// [`wait_for_message_stream`]: #method.wait_for_message_stream
    pub fn wait_for_message<F: Fn(&MessageCreate) -> bool + Send + Sync + 'static>(
        &self,
        channel_id: ChannelId,
        check: impl Into<Box<F>>,
    ) -> WaitForMessageFuture {
        tracing::trace!(%channel_id, "waiting for message in channel");
        let (tx, rx) = oneshot::channel();

        {
            let mut guild = self.0.messages.entry(channel_id).or_default();
            guild.push(Bystander {
                func: check.into(),
                sender: Some(Sender::Oneshot(tx)),
            });
        }

        WaitForMessageFuture { rx }
    }

    /// Wait for a stream of message in a certain channel.
    ///
    /// Returns a `Canceled` error if the `Standby` struct was dropped.
    ///
    /// If you need to wait for only one message matching the given predicate,
    /// use [`wait_for_message`].
    ///
    /// # Examples
    ///
    /// Wait for multiple messages in channel 123 by user 456 with the content
    /// "test":
    ///
    /// ```no_run
    /// # #[tokio::main] async fn main() -> Result<(), Box<dyn std::error::Error>> {
    /// use futures_util::stream::StreamExt;
    /// use twilight_model::{gateway::payload::MessageCreate, id::{ChannelId, UserId}};
    /// use twilight_standby::Standby;
    ///
    /// let standby = Standby::new();
    ///
    /// let mut messages = standby.wait_for_message_stream(ChannelId(123), |event: &MessageCreate| {
    ///     event.author.id == UserId(456) && event.content == "test"
    /// });
    ///
    /// while let Some(message) = messages.next().await {
    ///     println!("got message by {}", message.author.id);
    /// }
    /// # Ok(()) }
    /// ```
    ///
    /// [`Standby`]: struct.Standby.html
    /// [`wait_for_message`]: #method.wait_for_message
    pub fn wait_for_message_stream<F: Fn(&MessageCreate) -> bool + Send + Sync + 'static>(
        &self,
        channel_id: ChannelId,
        check: impl Into<Box<F>>,
    ) -> WaitForMessageStream {
        tracing::trace!(%channel_id, "waiting for message in channel");
        let (tx, rx) = mpsc::unbounded();

        {
            let mut guild = self.0.messages.entry(channel_id).or_default();
            guild.push(Bystander {
                func: check.into(),
                sender: Some(Sender::Mpsc(tx)),
            });
        }

        WaitForMessageStream { rx }
    }

    /// Wait for a reaction on a certain message.
    ///
    /// Returns a `Canceled` error if the `Standby` struct was dropped.
    ///
    /// If you need to wait for multiple reactions matching the given predicate,
    /// use [`wait_for_reaction_stream`].
    ///
    /// # Examples
    ///
    /// Wait for a reaction on message 123 by user 456:
    ///
    /// ```no_run
    /// # #[tokio::main] async fn main() -> Result<(), Box<dyn std::error::Error>> {
    /// use futures_util::future;
    /// use twilight_model::{gateway::payload::ReactionAdd, id::{MessageId, UserId}};
    /// use twilight_standby::Standby;
    ///
    /// let standby = Standby::new();
    ///
    /// let reaction = standby.wait_for_reaction(MessageId(123), |event: &ReactionAdd| {
    ///     event.user_id == UserId(456)
    /// }).await?;
    /// # Ok(()) }
    /// ```
    ///
    /// [`Standby`]: struct.Standby.html
    /// [`wait_for_reaction_stream`]: #method.wait_for_reaction_stream
    pub fn wait_for_reaction<F: Fn(&ReactionAdd) -> bool + Send + Sync + 'static>(
        &self,
        message_id: MessageId,
        check: impl Into<Box<F>>,
    ) -> WaitForReactionFuture {
        tracing::trace!(%message_id, "waiting for reaction on message");
        let (tx, rx) = oneshot::channel();

        {
            let mut guild = self.0.reactions.entry(message_id).or_default();
            guild.push(Bystander {
                func: check.into(),
                sender: Some(Sender::Oneshot(tx)),
            });
        }

        WaitForReactionFuture { rx }
    }

    /// Wait for a stream of reactions on a certain message.
    ///
    /// Returns a `Canceled` error if the `Standby` struct was dropped.
    ///
    /// If you need to wait for only one reaction matching the given predicate,
    /// use [`wait_for_reaction`].
    ///
    /// # Examples
    ///
    /// Wait for multiple reactions on message 123 with unicode reaction "🤠":
    ///
    /// ```no_run
    /// # #[tokio::main] async fn main() -> Result<(), Box<dyn std::error::Error>> {
    /// use futures_util::stream::StreamExt;
    /// use twilight_model::{
    ///     channel::ReactionType,
    ///     gateway::payload::ReactionAdd,
    ///     id::{MessageId, UserId},
    /// };
    /// use twilight_standby::Standby;
    ///
    /// let standby = Standby::new();
    ///
    /// let mut reactions = standby.wait_for_reaction_stream(MessageId(123), |event: &ReactionAdd| {
    ///     matches!(&event.emoji, ReactionType::Unicode { name } if name == "🤠")
    /// });
    ///
    /// while let Some(reaction) = reactions.next().await {
    ///     println!("got a reaction by {}", reaction.user_id);
    /// }
    /// # Ok(()) }
    /// ```
    ///
    /// [`Standby`]: struct.Standby.html
    /// [`wait_for_reaction`]: #method.wait_for_reaction
    pub fn wait_for_reaction_stream<F: Fn(&ReactionAdd) -> bool + Send + Sync + 'static>(
        &self,
        message_id: MessageId,
        check: impl Into<Box<F>>,
    ) -> WaitForReactionStream {
        tracing::trace!(%message_id, "waiting for reaction on message");
        let (tx, rx) = mpsc::unbounded();

        {
            let mut guild = self.0.reactions.entry(message_id).or_default();
            guild.push(Bystander {
                func: check.into(),
                sender: Some(Sender::Mpsc(tx)),
            });
        }

        WaitForReactionStream { rx }
    }

    fn next_event_id(&self) -> u64 {
        self.0.event_counter.fetch_add(1, Ordering::SeqCst)
    }

    #[tracing::instrument(level = "trace")]
    fn process_event(&self, event: &Event) {
        tracing::trace!(?event, event_type = ?event.kind(), "processing event");

        self.0.events.retain(|id, bystander| {
            // `bystander_process` returns whether it is fulfilled, so invert it
            // here. If it's fulfilled, then we don't want to retain it.
            let retaining = !self.bystander_process(bystander, event);

            tracing::trace!(bystander_id = id, %retaining, "event bystander processed");

            retaining
        });
    }

    #[tracing::instrument(level = "trace")]
    fn process_guild(&self, guild_id: GuildId, event: &Event) {
        let remove = match self.0.guilds.get_mut(&guild_id) {
            Some(mut bystanders) => {
                self.bystander_iter(&mut bystanders, event);

                bystanders.is_empty()
            }
            None => {
                tracing::trace!(%guild_id, "guild has no event bystanders");

                return;
            }
        };

        if remove {
            tracing::trace!(%guild_id, "removing guild from map");

            self.0.guilds.remove(&guild_id);
        }
    }

    #[tracing::instrument(level = "trace")]
    fn process_message(&self, channel_id: ChannelId, event: &MessageCreate) {
        tracing::trace!(%channel_id, "processing message bystanders in channel");

        let remove = match self.0.messages.get_mut(&channel_id) {
            Some(mut bystanders) => {
                self.bystander_iter(&mut bystanders, event);

                bystanders.is_empty()
            }
            None => {
                tracing::trace!(%channel_id, "channel has no message bystanders");

                return;
            }
        };

        tracing::trace!(%channel_id, %remove, "bystanders processed");

        if remove {
            tracing::trace!(%channel_id, "removing channel");

            self.0.messages.remove(&channel_id);
        }
    }

    fn process_reaction(&self, message_id: MessageId, event: &ReactionAdd) {
        let remove = match self.0.reactions.get_mut(&message_id) {
            Some(mut bystanders) => {
                self.bystander_iter(&mut bystanders, event);

                bystanders.is_empty()
            }
            None => {
                tracing::trace!("message {} has no reaction bystanders", message_id);

                return;
            }
        };

        if remove {
            tracing::trace!("removing message {}", message_id);
            self.0.reactions.remove(&message_id);
        }
    }

    /// Iterate over bystanders and remove the ones that match the predicate.
    #[tracing::instrument(level = "trace")]
    fn bystander_iter<E: Clone + Debug>(&self, bystanders: &mut Vec<Bystander<E>>, event: &E) {
        tracing::trace!(?bystanders, "iterating over bystanders");

        let mut idx = 0;

        while idx < bystanders.len() {
            tracing::trace!(%idx, "checking bystander");
            let bystander = &mut bystanders[idx];

            if self.bystander_process(bystander, event) {
                tracing::trace!(%idx, "removing bystander in list");

                bystanders.remove(idx);
            } else {
                tracing::trace!("retaining bystander");

                idx += 1;
            }
        }
    }

    /// Process a bystander, sending the event if the sender is active and the
    /// predicate matches. Returns whether the bystander has fulfilled.
    ///
    /// Returns `true` if the bystander is fulfilled, meaning that the channel
    /// is now closed or the predicate matched and the event closed.
    #[tracing::instrument(level = "trace")]
    fn bystander_process<E: Clone + Debug>(&self, bystander: &mut Bystander<E>, event: &E) -> bool {
        let sender = match bystander.sender.take() {
            Some(sender) => sender,
            None => {
                tracing::trace!("bystander has no sender, indicating for removal");

                return true;
            }
        };

        if sender.is_closed() {
            tracing::trace!("bystander's rx dropped, indicating for removal");

            return true;
        }

        if !(bystander.func)(event) {
            tracing::trace!("bystander check doesn't match, not removing");
            bystander.sender.replace(sender);

            return false;
        }

        match sender {
            Sender::Oneshot(tx) => {
                let _ = tx.send(event.clone());
                tracing::trace!("bystander matched event, indicating for removal");

                true
            }
            Sender::Mpsc(tx) => {
                if tx.unbounded_send(event.clone()).is_ok() {
                    tracing::trace!("bystander is a stream, retaining in map");

                    bystander.sender.replace(Sender::Mpsc(tx));

                    false
                } else {
                    true
                }
            }
        }
    }
}

fn event_guild_id(event: &Event) -> Option<GuildId> {
    match event {
        Event::BanAdd(e) => Some(e.guild_id),
        Event::BanRemove(e) => Some(e.guild_id),
        Event::ChannelCreate(e) => channel_guild_id(e),
        Event::ChannelDelete(e) => channel_guild_id(e),
        Event::ChannelPinsUpdate(_) => None,
        Event::ChannelUpdate(e) => channel_guild_id(e),
        Event::GatewayHeartbeatAck => None,
        Event::GatewayHeartbeat(_) => None,
        Event::GatewayHello(_) => None,
        Event::GatewayInvalidateSession(_) => None,
        Event::GatewayReconnect => None,
        Event::GiftCodeUpdate => None,
        Event::GuildCreate(e) => Some(e.id),
        Event::GuildDelete(e) => Some(e.id),
        Event::GuildEmojisUpdate(e) => Some(e.guild_id),
        Event::GuildIntegrationsUpdate(e) => Some(e.guild_id),
        Event::GuildUpdate(e) => Some(e.id),
        Event::InviteCreate(e) => Some(e.guild_id),
        Event::InviteDelete(e) => Some(e.guild_id),
        Event::MemberAdd(e) => Some(e.guild_id),
        Event::MemberChunk(e) => Some(e.guild_id),
        Event::MemberRemove(e) => Some(e.guild_id),
        Event::MemberUpdate(e) => Some(e.guild_id),
        Event::MessageCreate(e) => e.guild_id,
        Event::MessageDelete(_) => None,
        Event::MessageDeleteBulk(_) => None,
        Event::MessageUpdate(_) => None,
        Event::PresenceUpdate(e) => Some(e.guild_id),
        Event::PresencesReplace => None,
        Event::ReactionAdd(e) => e.guild_id,
        Event::ReactionRemove(e) => e.guild_id,
        Event::ReactionRemoveAll(e) => e.guild_id,
        Event::ReactionRemoveEmoji(e) => Some(e.guild_id),
        Event::Ready(_) => None,
        Event::Resumed => None,
        Event::RoleCreate(e) => Some(e.guild_id),
        Event::RoleDelete(e) => Some(e.guild_id),
        Event::RoleUpdate(e) => Some(e.guild_id),
        Event::ShardConnected(_) => None,
        Event::ShardConnecting(_) => None,
        Event::ShardDisconnected(_) => None,
        Event::ShardIdentifying(_) => None,
        Event::ShardPayload(_) => None,
        Event::ShardReconnecting(_) => None,
        Event::ShardResuming(_) => None,
        Event::TypingStart(e) => e.guild_id,
        Event::UnavailableGuild(e) => Some(e.id),
        Event::UserUpdate(_) => None,
        Event::VoiceServerUpdate(e) => e.guild_id,
        Event::VoiceStateUpdate(e) => e.0.guild_id,
        Event::WebhooksUpdate(e) => Some(e.guild_id),
    }
}

fn channel_guild_id(channel: &Channel) -> Option<GuildId> {
    match channel {
        Channel::Guild(c) => c.guild_id(),
        _ => None,
    }
}

#[cfg(test)]
mod tests {
    use super::Standby;
    use futures_util::StreamExt;
    use static_assertions::assert_impl_all;
    use std::{collections::HashMap, fmt::Debug};
    use twilight_model::{
        channel::{
            message::{Message, MessageType},
            Reaction, ReactionType,
        },
        gateway::{
            event::{Event, EventType},
            payload::{MessageCreate, ReactionAdd, Ready, RoleDelete},
        },
        id::{ChannelId, GuildId, MessageId, RoleId, UserId},
        user::{CurrentUser, User},
    };

    assert_impl_all!(Standby: Clone, Debug, Default, Send, Sync);

    fn message() -> Message {
        Message {
            id: MessageId(3),
            activity: None,
            application: None,
            attachments: Vec::new(),
            author: User {
                avatar: None,
                bot: false,
                discriminator: "0001".to_owned(),
                email: None,
                flags: None,
                id: UserId(2),
                locale: None,
                mfa_enabled: None,
                name: "twilight".to_owned(),
                premium_type: None,
                public_flags: None,
                system: None,
                verified: None,
            },
            channel_id: ChannelId(1),
            content: "test".to_owned(),
            edited_timestamp: None,
            embeds: Vec::new(),
            flags: None,
            guild_id: Some(GuildId(4)),
            kind: MessageType::Regular,
            member: None,
            mention_channels: Vec::new(),
            mention_everyone: false,
            mention_roles: Vec::new(),
            mentions: HashMap::new(),
            pinned: false,
            reactions: Vec::new(),
            reference: None,
            timestamp: String::new(),
            tts: false,
            webhook_id: None,
        }
    }

    fn reaction() -> Reaction {
        Reaction {
            channel_id: ChannelId(2),
            emoji: ReactionType::Unicode {
                name: "🍎".to_owned(),
            },
            guild_id: Some(GuildId(1)),
            member: None,
            message_id: MessageId(4),
            user_id: UserId(3),
        }
    }

    #[tokio::test]
    async fn test_wait_for() {
        let standby = Standby::new();
        let wait = standby.wait_for(GuildId(1), |event: &Event| match event {
            Event::RoleDelete(e) => e.guild_id == GuildId(1),
            _ => false,
        });
        standby.process(&Event::RoleDelete(RoleDelete {
            guild_id: GuildId(1),
            role_id: RoleId(2),
        }));

        assert!(matches!(
            wait.await,
            Ok(Event::RoleDelete(RoleDelete {
                guild_id: GuildId(1),
                role_id: RoleId(2),
            }))
        ));
        assert!(standby.0.guilds.is_empty());
    }

    #[tokio::test]
    async fn test_wait_for_stream() {
        let standby = Standby::new();
        let mut stream = standby.wait_for_stream(
            GuildId(1),
            |event: &Event| matches!(event, Event::RoleDelete(e) if e.guild_id.0 == 1),
        );
        standby.process(&Event::RoleDelete(RoleDelete {
            guild_id: GuildId(1),
            role_id: RoleId(2),
        }));
        standby.process(&Event::RoleDelete(RoleDelete {
            guild_id: GuildId(1),
            role_id: RoleId(3),
        }));

        assert!(matches!(
            stream.next().await,
            Some(Event::RoleDelete(RoleDelete {
                guild_id: GuildId(1),
                role_id: RoleId(2),
            }))
        ));
        assert!(matches!(
            stream.next().await,
            Some(Event::RoleDelete(RoleDelete {
                guild_id: GuildId(1),
                role_id: RoleId(3),
            }))
        ));
        assert!(!standby.0.guilds.is_empty());
        drop(stream);
        standby.process(&Event::RoleDelete(RoleDelete {
            guild_id: GuildId(1),
            role_id: RoleId(4),
        }));
        assert!(standby.0.guilds.is_empty());
    }

    #[tokio::test]
    async fn test_wait_for_event() {
        let ready = Ready {
            guilds: HashMap::new(),
            session_id: String::new(),
            shard: Some([5, 7]),
            user: CurrentUser {
                avatar: None,
                bot: false,
                discriminator: "0001".to_owned(),
                email: None,
                id: UserId(1),
                mfa_enabled: true,
                name: "twilight".to_owned(),
<<<<<<< HEAD
                verified: Some(false),
=======
                verified: false,
                premium_type: None,
                public_flags: None,
                flags: None,
                locale: None,
>>>>>>> fd191674
            },
            version: 6,
        };
        let event = Event::Ready(Box::new(ready));

        let standby = Standby::new();
        let wait = standby.wait_for_event(|event: &Event| match event {
            Event::Ready(ready) => ready.shard.map(|[id, _]| id == 5).unwrap_or(false),
            _ => false,
        });
        assert!(!standby.0.events.is_empty());
        standby.process(&event);

        assert_eq!(Ok(event), wait.await);
        assert!(standby.0.events.is_empty());
    }

    #[tokio::test]
    async fn test_wait_for_event_stream() {
        let standby = Standby::new();
        let mut stream =
            standby.wait_for_event_stream(|event: &Event| event.kind() == EventType::Resumed);
        standby.process(&Event::Resumed);
        assert_eq!(stream.next().await, Some(Event::Resumed));
        assert!(!standby.0.events.is_empty());
        drop(stream);
        standby.process(&Event::Resumed);
        assert!(standby.0.events.is_empty());
    }

    #[tokio::test]
    async fn test_wait_for_message() {
        let message = message();
        let event = Event::MessageCreate(Box::new(MessageCreate(message)));

        let standby = Standby::new();
        let wait = standby.wait_for_message(ChannelId(1), |message: &MessageCreate| {
            message.author.id == UserId(2)
        });
        standby.process(&event);

        assert_eq!(Ok(MessageId(3)), wait.await.map(|msg| msg.id));
        assert!(standby.0.messages.is_empty());
    }

    #[tokio::test]
    async fn test_wait_for_message_stream() {
        let standby = Standby::new();
        let mut stream = standby.wait_for_message_stream(ChannelId(1), |_: &MessageCreate| true);
        standby.process(&Event::MessageCreate(Box::new(MessageCreate(message()))));
        standby.process(&Event::MessageCreate(Box::new(MessageCreate(message()))));

        assert!(stream.next().await.is_some());
        assert!(stream.next().await.is_some());
        drop(stream);
        assert_eq!(1, standby.0.messages.len());
        standby.process(&Event::MessageCreate(Box::new(MessageCreate(message()))));
        assert!(standby.0.messages.is_empty());
    }

    #[tokio::test]
    async fn test_wait_for_reaction() {
        let event = Event::ReactionAdd(Box::new(ReactionAdd(reaction())));

        let standby = Standby::new();
        let wait = standby.wait_for_reaction(MessageId(4), |reaction: &ReactionAdd| {
            reaction.user_id == UserId(3)
        });

        standby.process(&event);

        assert_eq!(Ok(UserId(3)), wait.await.map(|reaction| reaction.user_id));
        assert!(standby.0.reactions.is_empty());
    }

    #[tokio::test]
    async fn test_wait_for_reaction_stream() {
        let standby = Standby::new();
        let mut stream = standby.wait_for_reaction_stream(MessageId(4), |_: &ReactionAdd| true);
        standby.process(&Event::ReactionAdd(Box::new(ReactionAdd(reaction()))));
        standby.process(&Event::ReactionAdd(Box::new(ReactionAdd(reaction()))));

        assert!(stream.next().await.is_some());
        assert!(stream.next().await.is_some());
        drop(stream);
        assert_eq!(1, standby.0.reactions.len());
        standby.process(&Event::ReactionAdd(Box::new(ReactionAdd(reaction()))));
        assert!(standby.0.reactions.is_empty());
    }

    #[tokio::test]
    async fn test_handles_wrong_events() {
        let standby = Standby::new();
        let wait = standby.wait_for_event(|event: &Event| event.kind() == EventType::Resumed);

        standby.process(&Event::PresencesReplace);
        standby.process(&Event::PresencesReplace);
        standby.process(&Event::Resumed);

        assert_eq!(Ok(Event::Resumed), wait.await);
    }

    /// Test that generic event handlers will be given the opportunity to
    /// process events with specific handlers (message creates, reaction adds)
    /// and guild events. Similarly, guild handlers should be able to process
    /// specific handler events as well.
    #[tokio::test]
    async fn test_process_nonspecific_handling() {
        let standby = Standby::new();

        // generic event handler gets message creates
        let wait = standby.wait_for_event(|event: &Event| event.kind() == EventType::MessageCreate);
        standby.process(&Event::MessageCreate(Box::new(MessageCreate(message()))));
        assert!(matches!(wait.await, Ok(Event::MessageCreate(_))));

        // generic event handler gets reaction adds
        let wait = standby.wait_for_event(|event: &Event| event.kind() == EventType::ReactionAdd);
        standby.process(&Event::ReactionAdd(Box::new(ReactionAdd(reaction()))));
        assert!(matches!(wait.await, Ok(Event::ReactionAdd(_))));

        // generic event handler gets other guild events
        let wait = standby.wait_for_event(|event: &Event| event.kind() == EventType::RoleDelete);
        standby.process(&Event::RoleDelete(RoleDelete {
            guild_id: GuildId(1),
            role_id: RoleId(2),
        }));
        assert!(matches!(wait.await, Ok(Event::RoleDelete(_))));

        // guild event handler gets message creates or reaction events
        let wait = standby.wait_for(GuildId(1), |event: &Event| {
            event.kind() == EventType::ReactionAdd
        });
        standby.process(&Event::ReactionAdd(Box::new(ReactionAdd(reaction()))));
        assert!(matches!(wait.await, Ok(Event::ReactionAdd(_))));
    }
}<|MERGE_RESOLUTION|>--- conflicted
+++ resolved
@@ -1012,15 +1012,11 @@
                 id: UserId(1),
                 mfa_enabled: true,
                 name: "twilight".to_owned(),
-<<<<<<< HEAD
                 verified: Some(false),
-=======
-                verified: false,
                 premium_type: None,
                 public_flags: None,
                 flags: None,
                 locale: None,
->>>>>>> fd191674
             },
             version: 6,
         };
