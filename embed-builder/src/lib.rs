<<<<<<< HEAD
#![doc = include_str!("../README.md")]
=======
//! # twilight-embed-builder
//!
//! [![codecov badge][]][codecov link] [![discord badge][]][discord link] [![github badge][]][github link] [![license badge][]][license link] ![rust badge]
//!
//! `twilight-embed-builder` is a set of builder for the [`twilight-rs`]
//! ecosystem to create a message embed, useful when creating or updating
//! messages.
//!
//! ## Examples
//!
//! Build a simple embed:
//!
//! ```rust,no_run
//! use twilight_embed_builder::{EmbedBuilder, EmbedFieldBuilder};
//!
//! # fn main() -> Result<(), Box<dyn std::error::Error>> {
//! let embed = EmbedBuilder::new()
//!     .description("Here's a list of reasons why Twilight is the best pony:")
//!     .field(EmbedFieldBuilder::new("Wings", "She has wings.").inline())
//!     .field(EmbedFieldBuilder::new("Horn", "She can do magic, and she's really good at it.").inline())
//!     .build()?;
//! # Ok(()) }
//! ```
//!
//! Build an embed with an image:
//!
//! ```rust,no_run
//! use twilight_embed_builder::{EmbedBuilder, ImageSource};
//!
//! # fn main() -> Result<(), Box<dyn std::error::Error>> {
//! let embed = EmbedBuilder::new()
//!     .description("Here's a cool image of Twilight Sparkle")
//!     .image(ImageSource::attachment("bestpony.png")?)
//!     .build()?;
//!
//! # Ok(()) }
//! ```
//!
//! [`twilight-rs`]: https://github.com/twilight-rs/twilight
//! [codecov badge]: https://img.shields.io/codecov/c/gh/twilight-rs/twilight?logo=codecov&style=for-the-badge&token=E9ERLJL0L2
//! [codecov link]: https://app.codecov.io/gh/twilight-rs/twilight/
//! [discord badge]: https://img.shields.io/discord/745809834183753828?color=%237289DA&label=discord%20server&logo=discord&style=for-the-badge
//! [discord link]: https://discord.gg/7jj8n7D
//! [github badge]: https://img.shields.io/badge/github-twilight-6f42c1.svg?style=for-the-badge&logo=github
//! [github link]: https://github.com/twilight-rs/twilight
//! [license badge]: https://img.shields.io/badge/license-ISC-blue.svg?style=for-the-badge&logo=pastebin
//! [license link]: https://github.com/twilight-rs/twilight/blob/main/LICENSE.md
//! [rust badge]: https://img.shields.io/badge/rust-1.57+-93450a.svg?style=for-the-badge&logo=rust
//! [the discord docs]: https://discord.com/developers/docs/resources/channel#create-message-using-attachments-within-embeds

#![deprecated(since = "0.10.1", note = "use twilight_util::builder::embed")]
>>>>>>> 108efa18
#![deny(
    clippy::all,
    clippy::missing_const_for_fn,
    clippy::pedantic,
    future_incompatible,
    missing_docs,
    nonstandard_style,
    rust_2018_idioms,
    rustdoc::broken_intra_doc_links,
    unsafe_code,
    unused,
    warnings
)]
pub mod image_source;

mod author;
mod builder;
mod field;
mod footer;

pub use self::{
    author::EmbedAuthorBuilder,
    builder::{EmbedBuilder, EmbedError, EmbedErrorType},
    field::EmbedFieldBuilder,
    footer::EmbedFooterBuilder,
    image_source::ImageSource,
};<|MERGE_RESOLUTION|>--- conflicted
+++ resolved
@@ -1,58 +1,5 @@
-<<<<<<< HEAD
 #![doc = include_str!("../README.md")]
-=======
-//! # twilight-embed-builder
-//!
-//! [![codecov badge][]][codecov link] [![discord badge][]][discord link] [![github badge][]][github link] [![license badge][]][license link] ![rust badge]
-//!
-//! `twilight-embed-builder` is a set of builder for the [`twilight-rs`]
-//! ecosystem to create a message embed, useful when creating or updating
-//! messages.
-//!
-//! ## Examples
-//!
-//! Build a simple embed:
-//!
-//! ```rust,no_run
-//! use twilight_embed_builder::{EmbedBuilder, EmbedFieldBuilder};
-//!
-//! # fn main() -> Result<(), Box<dyn std::error::Error>> {
-//! let embed = EmbedBuilder::new()
-//!     .description("Here's a list of reasons why Twilight is the best pony:")
-//!     .field(EmbedFieldBuilder::new("Wings", "She has wings.").inline())
-//!     .field(EmbedFieldBuilder::new("Horn", "She can do magic, and she's really good at it.").inline())
-//!     .build()?;
-//! # Ok(()) }
-//! ```
-//!
-//! Build an embed with an image:
-//!
-//! ```rust,no_run
-//! use twilight_embed_builder::{EmbedBuilder, ImageSource};
-//!
-//! # fn main() -> Result<(), Box<dyn std::error::Error>> {
-//! let embed = EmbedBuilder::new()
-//!     .description("Here's a cool image of Twilight Sparkle")
-//!     .image(ImageSource::attachment("bestpony.png")?)
-//!     .build()?;
-//!
-//! # Ok(()) }
-//! ```
-//!
-//! [`twilight-rs`]: https://github.com/twilight-rs/twilight
-//! [codecov badge]: https://img.shields.io/codecov/c/gh/twilight-rs/twilight?logo=codecov&style=for-the-badge&token=E9ERLJL0L2
-//! [codecov link]: https://app.codecov.io/gh/twilight-rs/twilight/
-//! [discord badge]: https://img.shields.io/discord/745809834183753828?color=%237289DA&label=discord%20server&logo=discord&style=for-the-badge
-//! [discord link]: https://discord.gg/7jj8n7D
-//! [github badge]: https://img.shields.io/badge/github-twilight-6f42c1.svg?style=for-the-badge&logo=github
-//! [github link]: https://github.com/twilight-rs/twilight
-//! [license badge]: https://img.shields.io/badge/license-ISC-blue.svg?style=for-the-badge&logo=pastebin
-//! [license link]: https://github.com/twilight-rs/twilight/blob/main/LICENSE.md
-//! [rust badge]: https://img.shields.io/badge/rust-1.57+-93450a.svg?style=for-the-badge&logo=rust
-//! [the discord docs]: https://discord.com/developers/docs/resources/channel#create-message-using-attachments-within-embeds
-
 #![deprecated(since = "0.10.1", note = "use twilight_util::builder::embed")]
->>>>>>> 108efa18
 #![deny(
     clippy::all,
     clippy::missing_const_for_fn,
