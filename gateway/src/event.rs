//! Home of [`EventTypeFlags`], and optimization technique for skipping gateway
//! event deserialization.

use bitflags::bitflags;
use twilight_model::gateway::event::EventType;

bitflags! {
    /// Bitflags representing all of the possible types of events.
    ///
    /// Specifying event types is an important optimization technique on top of
    /// [intents], which can dramatically decrease processor usage in many
    /// circumstances. While specifying intents are required by Discord and
    /// allow filtering groups of [events], event type flags are a
    /// Twilight-specific technique to filter out individual events from being
    /// deserialized at all, effectively discarding those events.
    ///
    /// For example, [`Intents::GUILDS`] includes a wide range of events from
    /// [`GuildCreate`] to [`GuildRoleUpdate`] to [`ChannelPinsUpdate`]. If the
    /// only events used in this group of events is, say, [`ChannelCreate`] and
    /// [`GuildRoleCreate`], then the [`CHANNEL_CREATE`] and
    /// [`GUILD_ROLE_CREATE`] event type flags can be specified in combination
    /// with that intent. This reduces the events deserialized and received to
    /// only those events.
    ///
    /// [`CHANNEL_CREATE`]: Self::CHANNEL_CREATE
    /// [`GUILD_ROLE_CREATE`]: Self::GUILD_ROLE_CREATE
    /// [`ChannelCreate`]: twilight_model::gateway::payload::incoming::ChannelCreate
    /// [`ChannelPinsUpdate`]: twilight_model::gateway::payload::incoming::ChannelPinsUpdate
    /// [`GuildRoleCreate`]: twilight_model::gateway::payload::incoming::GuildRoleCreate
    pub struct EventTypeFlags: u128 {
        /// User has been banned from a guild.
        const BAN_ADD = 1;
        /// User has been unbanned from a guild.
        const BAN_REMOVE = 1 << 1;
        /// Channel has been created.
        const CHANNEL_CREATE = 1 << 2;
        /// Channel has been deleted.
        const CHANNEL_DELETE = 1 << 3;
        /// Channel's pins have been updated.
        const CHANNEL_PINS_UPDATE = 1 << 4;
        /// Channel has been updated.
        const CHANNEL_UPDATE = 1 << 5;
        /// A command's permissions has been updated.
        const COMMAND_PERMISSIONS_UPDATE = 1 << 70;
        /// Heartbeat has been created.
        const GATEWAY_HEARTBEAT = 1 << 6;
        /// Heartbeat has been acknowledged.
        const GATEWAY_HEARTBEAT_ACK = 1 << 7;
        /// A "hello" packet has been received from the gateway.
        const GATEWAY_HELLO = 1 << 8;
        /// Shard's session has been invalidated.
        ///
        /// A payload containing a boolean is included. If `true` the session is
        /// resumable. If not, then the shard must initialize a new session.
        const GATEWAY_INVALIDATE_SESSION = 1 << 69;
        /// Gateway is indicating that a shard should perform a reconnect.
        const GATEWAY_RECONNECT = 1 << 9;
        /// Gift code sent in a channel has been updated.
        const GIFT_CODE_UPDATE = 1 << 49;
        /// A guild has been created.
        const GUILD_CREATE = 1 << 10;
        /// A guild has been deleted or the current user has been removed from a guild.
        const GUILD_DELETE = 1 << 11;
        /// A guild's emojis have been updated.
        const GUILD_EMOJIS_UPDATE = 1 << 12;
        /// A guild's integrations have been updated.
        const GUILD_INTEGRATIONS_UPDATE = 1 << 13;
        /// A guild's integrations have been updated.
        const GUILD_SCHEDULED_EVENT_CREATE = 1 << 64;
        /// A guild's integrations have been updated.
        const GUILD_SCHEDULED_EVENT_DELETE = 1 << 65;
        /// A guild's integrations have been updated.
        const GUILD_SCHEDULED_EVENT_UPDATE = 1 << 66;
        /// A guild's integrations have been updated.
        const GUILD_SCHEDULED_EVENT_USER_ADD = 1 << 67;
        /// A guild's integrations have been updated.
        const GUILD_SCHEDULED_EVENT_USER_REMOVE = 1 << 68;
        /// A guild's stickers have been updated.
        const GUILD_STICKERS_UPDATE = 1 << 63;
        /// A guild has been updated.
        const GUILD_UPDATE = 1 << 14;
        /// A guild integration was created.
        const INTEGRATION_CREATE = 1 << 60;
        /// A guild integration was deleted.
        const INTEGRATION_DELETE = 1 << 61;
        /// A guild integration was updated.
        const INTEGRATION_UPDATE = 1 << 62;
        /// An interaction was invoked by a user.
        const INTERACTION_CREATE = 1 << 56;
        /// Invite for a channel has been created.
        const INVITE_CREATE = 1 << 46;
        /// Invite for a channel has been deleted.
        const INVITE_DELETE = 1 << 47;
        /// Member has been added to a guild.
        const MEMBER_ADD = 1 << 15;
        /// Member has been removed from a guild.
        const MEMBER_REMOVE = 1 << 16;
        /// Member in a guild has been updated.
        const MEMBER_UPDATE = 1 << 17;
        /// Group of members from a guild.
        ///
        /// This may be all of the remaining members or not; the chunk index in
        /// the event payload needs to be confirmed.
        const MEMBER_CHUNK = 1 << 18;
        /// Message created in a channel.
        const MESSAGE_CREATE = 1 << 19;
        /// Message deleted in a channel.
        const MESSAGE_DELETE = 1 << 20;
        /// Multiple messages have been deleted in a channel.
        const MESSAGE_DELETE_BULK = 1 << 21;
        /// Message in a channel has been updated.
        const MESSAGE_UPDATE = 1 << 22;
        /// User's presence details are updated.
        const PRESENCE_UPDATE = 1 << 23;
        /// Group of presences are replaced.
        ///
        /// This is a placeholder as it *can* happen for bots but has no real
        /// meaning.
        const PRESENCES_REPLACE = 1 << 24;
        /// Reaction has been added to a message.
        const REACTION_ADD = 1 << 25;
        /// Reaction has been removed from a message.
        const REACTION_REMOVE = 1 << 26;
        /// All of the reactions for a message have been removed.
        const REACTION_REMOVE_ALL = 1 << 27;
        /// All of a given emoji's reactions for a message have been removed.
        const REACTION_REMOVE_EMOJI = 1 << 48;
        /// Session is initialized.
        const READY = 1 << 28;
        /// Session is resumed.
        const RESUMED = 1 << 29;
        /// Role has been created in a guild.
        const ROLE_CREATE = 1 << 30;
        /// Role has been deleted in a guild.
        const ROLE_DELETE = 1 << 31;
        /// Role has been updated in a guild.
        const ROLE_UPDATE = 1 << 32;
        /// Stage instance was created in a stage channel.
        const STAGE_INSTANCE_CREATE = 1 << 57;
        /// Stage instance was deleted in a stage channel.
        const STAGE_INSTANCE_DELETE = 1 << 58;
        /// Stage instance was updated in a stage channel.
        const STAGE_INSTANCE_UPDATE = 1 << 59;
        /// A thread has been created, relevant to the current user,
        /// or the current user has been added to a thread.
        const THREAD_CREATE = 1 << 50;
        /// A thread, relevant to the current user, has been deleted.
        const THREAD_DELETE = 1 << 52;
        /// The current user has gained access to a thread.
        const THREAD_LIST_SYNC = 1 << 53;
        /// A user has been added to or removed from a thread.
        const THREAD_MEMBERS_UPDATE = 1 << 55;
        /// The thread member object for the current user has been updated.
        const THREAD_MEMBER_UPDATE = 1 << 54;
        /// A thread has been updated.
        const THREAD_UPDATE = 1 << 51;
        /// User has begun typing in a channel.
        const TYPING_START = 1 << 39;
        /// Guild is unavailable, potentially due to an outage.
        const UNAVAILABLE_GUILD = 1 << 40;
        /// Current user's profile has been updated.
        const USER_UPDATE = 1 << 41;
        /// Voice server has provided an update with voice session details.
        const VOICE_SERVER_UPDATE = 1 << 42;
        /// User's state in a voice channel has been updated.
        const VOICE_STATE_UPDATE = 1 << 43;
        /// Webhook in a guild has been updated.
        const WEBHOOKS_UPDATE = 1 << 44;
    }
}

impl EventTypeFlags {
    /// All [`EventTypeFlags`] in [`Intents::DIRECT_MESSAGES`].
    ///
    /// [`Intents::DIRECT_MESSAGES`]: crate::Intents::DIRECT_MESSAGES
    pub const DIRECT_MESSAGES: EventTypeFlags = EventTypeFlags::from_bits_truncate(
        EventTypeFlags::MESSAGE_CREATE.bits()
            | EventTypeFlags::MESSAGE_DELETE.bits()
            | EventTypeFlags::MESSAGE_DELETE_BULK.bits()
            | EventTypeFlags::MESSAGE_UPDATE.bits(),
    );

    /// All [`EventTypeFlags`] in [`Intents::DIRECT_MESSAGE_REACTIONS`].
    ///
    /// [`Intents::DIRECT_MESSAGE_REACTIONS`]: crate::Intents::DIRECT_MESSAGE_REACTIONS
    pub const DIRECT_MESSAGE_REACTIONS: EventTypeFlags = EventTypeFlags::from_bits_truncate(
        EventTypeFlags::REACTION_ADD.bits()
            | EventTypeFlags::REACTION_REMOVE.bits()
            | EventTypeFlags::REACTION_REMOVE_ALL.bits()
            | EventTypeFlags::REACTION_REMOVE_EMOJI.bits(),
    );

    /// All [`EventTypeFlags`] in [`Intents::DIRECT_MESSAGE_TYPING`].
    ///
    /// [`Intents::DIRECT_MESSAGE_TYPING`]: crate::Intents::DIRECT_MESSAGE_TYPING
    pub const DIRECT_MESSAGE_TYPING: EventTypeFlags =
        EventTypeFlags::from_bits_truncate(EventTypeFlags::TYPING_START.bits());

    /// All [`EventTypeFlags`] in [`Intents::GUILDS`].
    ///
    /// [`Intents::GUILDS`]: crate::Intents::GUILDS
    pub const GUILDS: EventTypeFlags = EventTypeFlags::from_bits_truncate(
        EventTypeFlags::CHANNEL_CREATE.bits()
            | EventTypeFlags::CHANNEL_DELETE.bits()
            | EventTypeFlags::CHANNEL_PINS_UPDATE.bits()
            | EventTypeFlags::CHANNEL_UPDATE.bits()
            | EventTypeFlags::GUILD_CREATE.bits()
            | EventTypeFlags::GUILD_DELETE.bits()
            | EventTypeFlags::GUILD_UPDATE.bits()
            | EventTypeFlags::ROLE_CREATE.bits()
            | EventTypeFlags::ROLE_DELETE.bits()
            | EventTypeFlags::ROLE_UPDATE.bits()
<<<<<<< HEAD
            | EventTypeFlags::ROLE_UPDATE.bits()
=======
>>>>>>> aa28b87a
            | EventTypeFlags::STAGE_INSTANCE_CREATE.bits()
            | EventTypeFlags::STAGE_INSTANCE_UPDATE.bits()
            | EventTypeFlags::STAGE_INSTANCE_DELETE.bits()
            | EventTypeFlags::THREAD_CREATE.bits()
            | EventTypeFlags::THREAD_UPDATE.bits()
            | EventTypeFlags::THREAD_DELETE.bits()
            | EventTypeFlags::THREAD_LIST_SYNC.bits()
            | EventTypeFlags::THREAD_MEMBER_UPDATE.bits()
            | EventTypeFlags::THREAD_MEMBERS_UPDATE.bits(),
    );

    /// All [`EventTypeFlags`] in [`Intents::GUILD_BANS`].
    ///
    /// [`Intents::GUILD_BANS`]: crate::Intents::GUILD_BANS
    pub const GUILD_BANS: EventTypeFlags = EventTypeFlags::from_bits_truncate(
        EventTypeFlags::BAN_ADD.bits() | EventTypeFlags::BAN_REMOVE.bits(),
    );

    /// All [`EventTypeFlags`] in [`Intents::GUILD_EMOJIS_AND_STICKERS`].
    ///
    /// [`Intents::GUILD_EMOJIS_AND_STICKERS`]: crate::Intents::GUILD_EMOJIS_AND_STICKERS
    pub const GUILD_EMOJIS_AND_STICKERS: EventTypeFlags = EventTypeFlags::from_bits_truncate(
        EventTypeFlags::GUILD_EMOJIS_UPDATE.bits() | EventTypeFlags::GUILD_STICKERS_UPDATE.bits(),
    );

    /// All [`EventTypeFlags`] in [`Intents::GUILD_INTEGRATIONS`].
    ///
    /// [`Intents::GUILD_INTEGRATIONS`]: crate::Intents::GUILD_INTEGRATIONS
    pub const GUILD_INTEGRATIONS: EventTypeFlags = EventTypeFlags::from_bits_truncate(
        EventTypeFlags::GUILD_INTEGRATIONS_UPDATE.bits()
            | EventTypeFlags::INTEGRATION_CREATE.bits()
            | EventTypeFlags::INTEGRATION_UPDATE.bits()
            | EventTypeFlags::INTEGRATION_DELETE.bits(),
    );

    /// All [`EventTypeFlags`] in [`Intents::GUILD_INVITES`].
    ///
    /// [`Intents::GUILD_INVITES`]: crate::Intents::GUILD_INVITES
    pub const GUILD_INVITES: EventTypeFlags = EventTypeFlags::from_bits_truncate(
        EventTypeFlags::INVITE_CREATE.bits() | EventTypeFlags::INVITE_DELETE.bits(),
    );

    /// All [`EventTypeFlags`] in [`Intents::GUILD_MEMBERS`].
    ///
    /// [`Intents::GUILD_MEMBERS`]: crate::Intents::GUILD_MEMBERS
    pub const GUILD_MEMBERS: EventTypeFlags = EventTypeFlags::from_bits_truncate(
        EventTypeFlags::MEMBER_ADD.bits()
            | EventTypeFlags::MEMBER_REMOVE.bits()
            | EventTypeFlags::MEMBER_UPDATE.bits()
            | EventTypeFlags::THREAD_MEMBERS_UPDATE.bits(),
    );

    /// All [`EventTypeFlags`] in [`Intents::GUILD_MESSAGES`].
    ///
    /// [`Intents::GUILD_MESSAGES`]: crate::Intents::GUILD_MESSAGES
    pub const GUILD_MESSAGES: EventTypeFlags = EventTypeFlags::from_bits_truncate(
        EventTypeFlags::MESSAGE_CREATE.bits()
            | EventTypeFlags::MESSAGE_DELETE.bits()
            | EventTypeFlags::MESSAGE_DELETE.bits()
            | EventTypeFlags::MESSAGE_DELETE_BULK.bits(),
    );

    /// All [`EventTypeFlags`] in [`Intents::GUILD_MESSAGE_REACTIONS`].
    ///
    /// [`Intents::GUILD_MESSAGE_REACTIONS`]: crate::Intents::GUILD_MESSAGE_REACTIONS
    pub const GUILD_MESSAGE_REACTIONS: EventTypeFlags = EventTypeFlags::from_bits_truncate(
        EventTypeFlags::REACTION_ADD.bits()
            | EventTypeFlags::REACTION_REMOVE.bits()
            | EventTypeFlags::REACTION_REMOVE_ALL.bits()
            | EventTypeFlags::REACTION_REMOVE_EMOJI.bits(),
    );

    /// All [`EventTypeFlags`] in [`Intents::GUILD_MESSAGE_TYPING`].
    ///
    /// [`Intents::GUILD_MESSAGE_TYPING`]: crate::Intents::GUILD_MESSAGE_TYPING
    pub const GUILD_MESSAGE_TYPING: EventTypeFlags =
        EventTypeFlags::from_bits_truncate(EventTypeFlags::TYPING_START.bits());

    /// All [`EventTypeFlags`] in [`Intents::GUILD_PRESENCES`].
    ///
    /// [`Intents::GUILD_PRESENCES`]: crate::Intents::GUILD_PRESENCES
    pub const GUILD_PRESENCES: EventTypeFlags =
        EventTypeFlags::from_bits_truncate(EventTypeFlags::PRESENCE_UPDATE.bits());

    /// All [`EventTypeFlags`] in [`Intents::GUILD_SCHEDULED_EVENTS`].
    ///
    /// [`Intents::GUILD_SCHEDULED_EVENTS`]: crate::Intents::GUILD_SCHEDULED_EVENTS
    pub const GUILD_SCHEDULED_EVENTS: EventTypeFlags = EventTypeFlags::from_bits_truncate(
        EventTypeFlags::GUILD_SCHEDULED_EVENT_CREATE.bits()
            | EventTypeFlags::GUILD_SCHEDULED_EVENT_DELETE.bits()
            | EventTypeFlags::GUILD_SCHEDULED_EVENT_UPDATE.bits()
            | EventTypeFlags::GUILD_SCHEDULED_EVENT_USER_ADD.bits()
            | EventTypeFlags::GUILD_SCHEDULED_EVENT_USER_REMOVE.bits(),
    );

    /// All [`EventTypeFlags`] in [`Intents::GUILD_VOICE_STATES`].
    ///
    /// [`Intents::GUILD_VOICE_STATES`]: crate::Intents::GUILD_VOICE_STATES
    pub const GUILD_VOICE_STATES: EventTypeFlags =
        EventTypeFlags::from_bits_truncate(EventTypeFlags::VOICE_STATE_UPDATE.bits());

    /// All [`EventTypeFlags`] in [`Intents::GUILD_WEBHOOKS`].
    ///
    /// [`Intents::GUILD_WEBHOOKS`]: crate::Intents::GUILD_WEBHOOKS
    pub const GUILD_WEBHOOKS: EventTypeFlags =
        EventTypeFlags::from_bits_truncate(EventTypeFlags::WEBHOOKS_UPDATE.bits());
}

impl From<EventType> for EventTypeFlags {
    fn from(event_type: EventType) -> Self {
        match event_type {
            EventType::BanAdd => EventTypeFlags::BAN_ADD,
            EventType::BanRemove => EventTypeFlags::BAN_REMOVE,
            EventType::ChannelCreate => EventTypeFlags::CHANNEL_CREATE,
            EventType::ChannelDelete => EventTypeFlags::CHANNEL_DELETE,
            EventType::ChannelPinsUpdate => EventTypeFlags::CHANNEL_PINS_UPDATE,
            EventType::ChannelUpdate => EventTypeFlags::CHANNEL_UPDATE,
            EventType::CommandPermissionsUpdate => EventTypeFlags::COMMAND_PERMISSIONS_UPDATE,
            EventType::GatewayHeartbeat => EventTypeFlags::GATEWAY_HEARTBEAT,
            EventType::GatewayHeartbeatAck => EventTypeFlags::GATEWAY_HEARTBEAT_ACK,
            EventType::GatewayHello => EventTypeFlags::GATEWAY_HELLO,
            EventType::GatewayInvalidateSession => EventTypeFlags::GATEWAY_INVALIDATE_SESSION,
            EventType::GatewayReconnect => EventTypeFlags::GATEWAY_RECONNECT,
            EventType::GiftCodeUpdate => EventTypeFlags::GIFT_CODE_UPDATE,
            EventType::GuildCreate => EventTypeFlags::GUILD_CREATE,
            EventType::GuildDelete => EventTypeFlags::GUILD_DELETE,
            EventType::GuildEmojisUpdate => EventTypeFlags::GUILD_EMOJIS_UPDATE,
            EventType::GuildIntegrationsUpdate => EventTypeFlags::GUILD_INTEGRATIONS_UPDATE,
            EventType::GuildScheduledEventCreate => EventTypeFlags::GUILD_SCHEDULED_EVENT_CREATE,
            EventType::GuildScheduledEventDelete => EventTypeFlags::GUILD_SCHEDULED_EVENT_DELETE,
            EventType::GuildScheduledEventUpdate => EventTypeFlags::GUILD_SCHEDULED_EVENT_UPDATE,
            EventType::GuildScheduledEventUserAdd => EventTypeFlags::GUILD_SCHEDULED_EVENT_USER_ADD,
            EventType::GuildScheduledEventUserRemove => {
                EventTypeFlags::GUILD_SCHEDULED_EVENT_USER_REMOVE
            }
            EventType::GuildStickersUpdate => EventTypeFlags::GUILD_STICKERS_UPDATE,
            EventType::GuildUpdate => EventTypeFlags::GUILD_UPDATE,
            EventType::IntegrationCreate => EventTypeFlags::INTEGRATION_CREATE,
            EventType::IntegrationDelete => EventTypeFlags::INTEGRATION_DELETE,
            EventType::IntegrationUpdate => EventTypeFlags::INTEGRATION_UPDATE,
            EventType::InteractionCreate => EventTypeFlags::INTERACTION_CREATE,
            EventType::InviteCreate => EventTypeFlags::INVITE_CREATE,
            EventType::InviteDelete => EventTypeFlags::INVITE_DELETE,
            EventType::MemberAdd => EventTypeFlags::MEMBER_ADD,
            EventType::MemberRemove => EventTypeFlags::MEMBER_REMOVE,
            EventType::MemberUpdate => EventTypeFlags::MEMBER_UPDATE,
            EventType::MemberChunk => EventTypeFlags::MEMBER_CHUNK,
            EventType::MessageCreate => EventTypeFlags::MESSAGE_CREATE,
            EventType::MessageDelete => EventTypeFlags::MESSAGE_DELETE,
            EventType::MessageDeleteBulk => EventTypeFlags::MESSAGE_DELETE_BULK,
            EventType::MessageUpdate => EventTypeFlags::MESSAGE_UPDATE,
            EventType::PresenceUpdate => EventTypeFlags::PRESENCE_UPDATE,
            EventType::PresencesReplace => EventTypeFlags::PRESENCES_REPLACE,
            EventType::ReactionAdd => EventTypeFlags::REACTION_ADD,
            EventType::ReactionRemove => EventTypeFlags::REACTION_REMOVE,
            EventType::ReactionRemoveAll => EventTypeFlags::REACTION_REMOVE_ALL,
            EventType::ReactionRemoveEmoji => EventTypeFlags::REACTION_REMOVE_EMOJI,
            EventType::Ready => EventTypeFlags::READY,
            EventType::Resumed => EventTypeFlags::RESUMED,
            EventType::RoleCreate => EventTypeFlags::ROLE_CREATE,
            EventType::RoleDelete => EventTypeFlags::ROLE_DELETE,
            EventType::RoleUpdate => EventTypeFlags::ROLE_UPDATE,
            EventType::StageInstanceCreate => EventTypeFlags::STAGE_INSTANCE_CREATE,
            EventType::StageInstanceDelete => EventTypeFlags::STAGE_INSTANCE_DELETE,
            EventType::StageInstanceUpdate => EventTypeFlags::STAGE_INSTANCE_UPDATE,
            EventType::ThreadCreate => EventTypeFlags::THREAD_CREATE,
            EventType::ThreadDelete => EventTypeFlags::THREAD_DELETE,
            EventType::ThreadListSync => EventTypeFlags::THREAD_LIST_SYNC,
            EventType::ThreadMembersUpdate => EventTypeFlags::THREAD_MEMBERS_UPDATE,
            EventType::ThreadMemberUpdate => EventTypeFlags::THREAD_MEMBER_UPDATE,
            EventType::ThreadUpdate => EventTypeFlags::THREAD_UPDATE,
            EventType::TypingStart => EventTypeFlags::TYPING_START,
            EventType::UnavailableGuild => EventTypeFlags::UNAVAILABLE_GUILD,
            EventType::UserUpdate => EventTypeFlags::USER_UPDATE,
            EventType::VoiceServerUpdate => EventTypeFlags::VOICE_SERVER_UPDATE,
            EventType::VoiceStateUpdate => EventTypeFlags::VOICE_STATE_UPDATE,
            EventType::WebhooksUpdate => EventTypeFlags::WEBHOOKS_UPDATE,
        }
    }
}

impl<'a> TryFrom<(u8, Option<&'a str>)> for EventTypeFlags {
    type Error = (u8, Option<&'a str>);

    fn try_from((op, event_type): (u8, Option<&'a str>)) -> Result<Self, Self::Error> {
        match (op, event_type) {
            (1, _) => Ok(EventTypeFlags::GATEWAY_HEARTBEAT),
            (7, _) => Ok(EventTypeFlags::GATEWAY_RECONNECT),
            (9, _) => Ok(EventTypeFlags::GATEWAY_INVALIDATE_SESSION),
            (10, _) => Ok(EventTypeFlags::GATEWAY_HELLO),
            (11, _) => Ok(EventTypeFlags::GATEWAY_HEARTBEAT_ACK),
            (_, Some(event_type)) => {
                let flag = EventType::try_from(event_type).map_err(|kind| (op, Some(kind)))?;

                Ok(Self::from(flag))
            }
            (_, None) => Err((op, event_type)),
        }
    }
}

impl Default for EventTypeFlags {
    fn default() -> Self {
        Self::all()
    }
}

#[cfg(test)]
mod tests {
    use super::{EventType, EventTypeFlags};
    use static_assertions::assert_impl_all;
    use std::{fmt::Debug, hash::Hash};

    assert_impl_all!(
        EventTypeFlags: Copy,
        Clone,
        Debug,
        Eq,
        From<EventType>,
        Hash,
        PartialEq,
        Send,
        Sync,
        TryFrom<(u8, Option<&'static str>)>
    );
}<|MERGE_RESOLUTION|>--- conflicted
+++ resolved
@@ -210,10 +210,6 @@
             | EventTypeFlags::ROLE_CREATE.bits()
             | EventTypeFlags::ROLE_DELETE.bits()
             | EventTypeFlags::ROLE_UPDATE.bits()
-<<<<<<< HEAD
-            | EventTypeFlags::ROLE_UPDATE.bits()
-=======
->>>>>>> aa28b87a
             | EventTypeFlags::STAGE_INSTANCE_CREATE.bits()
             | EventTypeFlags::STAGE_INSTANCE_UPDATE.bits()
             | EventTypeFlags::STAGE_INSTANCE_DELETE.bits()
