use super::{
    super::{
        config::Config,
        emitter::{EmitJsonErrorType, Emitter},
        json::{self, GatewayEventParsingError, GatewayEventParsingErrorType},
        stage::Stage,
        ShardStream,
    },
    compression::{self, Compression},
    session::{Session, SessionSendError, SessionSendErrorType},
    socket_forwarder::SocketForwarder,
};
use crate::event::EventTypeFlags;
use serde::{Deserialize, Serialize};
use std::{
    borrow::Cow,
    env::consts::OS,
    error::Error,
    fmt::{Debug, Display, Formatter, Result as FmtResult},
    str,
    sync::{atomic::Ordering, Arc},
    time::Duration,
};
use tokio::sync::{
    mpsc::UnboundedReceiver,
    watch::{channel as watch_channel, Receiver as WatchReceiver, Sender as WatchSender},
};
use tokio_tungstenite::tungstenite::{
    protocol::{frame::coding::CloseCode, CloseFrame, WebSocketConfig},
    Message,
};
use twilight_model::gateway::{
    event::{
        shard::{Connected, Connecting, Disconnected, Identifying, Reconnecting, Resuming},
        DispatchEvent, Event, GatewayEvent, GatewayEventDeserializer,
    },
    payload::{
        identify::{Identify, IdentifyInfo, IdentifyProperties},
        resume::Resume,
        Ready,
    },
    Intents, OpCode,
};
use url::Url;

/// Connecting to the gateway failed.
#[derive(Debug)]
pub struct ConnectingError {
    kind: ConnectingErrorType,
    source: Option<Box<dyn Error + Send + Sync>>,
}

impl ConnectingError {
    /// Consume the error, returning the owned error type and the source error.
    #[must_use = "consuming the error into its parts has no effect if left unused"]
    pub fn into_parts(self) -> (ConnectingErrorType, Option<Box<dyn Error + Send + Sync>>) {
        (self.kind, self.source)
    }
}

impl Display for ConnectingError {
    fn fmt(&self, f: &mut Formatter<'_>) -> FmtResult {
        match &self.kind {
            ConnectingErrorType::Establishing => f.write_str("failed to establish the connection"),
            ConnectingErrorType::ParsingUrl { url } => {
                f.write_str("the gateway url `")?;
                f.write_str(url)?;

                f.write_str("` is invalid")
            }
        }
    }
}

impl Error for ConnectingError {
    fn source(&self) -> Option<&(dyn Error + 'static)> {
        self.source
            .as_ref()
            .map(|source| &**source as &(dyn Error + 'static))
    }
}

/// Type of [`ConnectingError`] that occurred.
#[derive(Debug)]
#[non_exhaustive]
pub enum ConnectingErrorType {
    Establishing,
    ParsingUrl { url: String },
}

#[derive(Debug)]
struct ProcessError {
    kind: ProcessErrorType,
    source: Option<Box<dyn Error + Send + Sync>>,
}

impl ProcessError {
    const fn fatal(&self) -> bool {
        matches!(
            self.kind,
            ProcessErrorType::SendingClose { .. } | ProcessErrorType::SessionSend { .. }
        )
    }
}

impl Display for ProcessError {
    fn fmt(&self, f: &mut Formatter<'_>) -> FmtResult {
        match &self.kind {
            ProcessErrorType::EventTypeUnknown { event_type, op } => {
                f.write_str("provided event type (")?;
                Debug::fmt(event_type, f)?;
                f.write_str(")/op (")?;
                Display::fmt(op, f)?;

                f.write_str(") pair is unknown")
            }
            ProcessErrorType::ParsingPayload => f.write_str("payload could not be parsed as json"),
            ProcessErrorType::PayloadNotUtf8 { .. } => {
                f.write_str("the payload from Discord wasn't UTF-8 valid")
            }
            ProcessErrorType::SendingClose => f.write_str("couldn't send close message"),
            ProcessErrorType::SequenceMissing => f.write_str("sequence missing from payload"),
            ProcessErrorType::SessionSend => f.write_str("shard hasn't been started"),
        }
    }
}

impl Error for ProcessError {
    fn source(&self) -> Option<&(dyn Error + 'static)> {
        self.source
            .as_ref()
            .map(|source| &**source as &(dyn Error + 'static))
    }
}

/// Type of [`ProcessError`] that occurred.
#[derive(Debug)]
enum ProcessErrorType {
    /// Provided event type and/or opcode combination doesn't match a known
    /// event type flag.
    EventTypeUnknown {
        /// Received dispatch event type.
        event_type: Option<String>,
        /// Received opcode.
        op: u8,
    },
    /// There was an error parsing a GatewayEvent payload.
    ParsingPayload,
    /// The binary payload received from Discord wasn't validly encoded as
    /// UTF-8.
    PayloadNotUtf8,
    /// A close message tried to be sent but the receiving half was dropped.
    /// This typically means that the shard is shutdown.
    SendingClose,
    /// The sequence was missing from the payload.
    SequenceMissing,
    /// Sending a message over the session was unsuccessful.
    SessionSend,
}

#[derive(Debug)]
pub struct ReceivingEventError {
    pub kind: ReceivingEventErrorType,
    pub source: Option<Box<dyn Error + Send + Sync>>,
}

impl ReceivingEventError {
    const fn fatal(&self) -> bool {
        matches!(
            self.kind,
            ReceivingEventErrorType::AuthorizationInvalid { .. }
                | ReceivingEventErrorType::IntentsDisallowed { .. }
                | ReceivingEventErrorType::IntentsInvalid { .. }
        )
    }

    const fn reconnectable(&self) -> bool {
        matches!(self.kind, ReceivingEventErrorType::Decompressing)
    }

    const fn resumable(&self) -> bool {
        matches!(self.kind, ReceivingEventErrorType::EventStreamEnded)
    }
}

impl Display for ReceivingEventError {
    fn fmt(&self, f: &mut Formatter<'_>) -> FmtResult {
        match &self.kind {
            ReceivingEventErrorType::AuthorizationInvalid { shard_id, .. } => {
                f.write_str("the authorization token for shard ")?;
                Display::fmt(shard_id, f)?;

                f.write_str(" is invalid")
            }
            ReceivingEventErrorType::Decompressing => {
                f.write_str("a frame could not be decompressed")
            }
            ReceivingEventErrorType::IntentsDisallowed { intents, shard_id } => {
                f.write_str("at least one of the intents (")?;
                Debug::fmt(intents, f)?;
                f.write_str(") for shard ")?;
                Display::fmt(shard_id, f)?;

                f.write_str(" are disallowed")
            }
            ReceivingEventErrorType::IntentsInvalid { intents, shard_id } => {
                f.write_str("at least one of the intents (")?;
                Debug::fmt(intents, f)?;
                f.write_str(") for shard ")?;
                Display::fmt(shard_id, f)?;

                f.write_str(" are invalid")
            }
            ReceivingEventErrorType::EventStreamEnded => {
                f.write_str("event stream from gateway ended")
            }
        }
    }
}

impl Error for ReceivingEventError {
    fn source(&self) -> Option<&(dyn Error + 'static)> {
        self.source
            .as_ref()
            .map(|source| &**source as &(dyn Error + 'static))
    }
}

/// Type of [`ReceivingEventError`] that occurred.
#[derive(Debug)]
pub enum ReceivingEventErrorType {
    /// Provided authorization token is invalid.
    AuthorizationInvalid { shard_id: u64, token: String },
    /// Decompressing a frame from Discord failed.
    Decompressing,
    /// The event stream has ended, this is recoverable by resuming.
    EventStreamEnded,
    /// Current user isn't allowed to use at least one of the configured
    /// intents.
    ///
    /// The intents are provided.
    IntentsDisallowed {
        /// The configured intents for the shard.
        intents: Intents,
        /// The ID of the shard.
        shard_id: u64,
    },
    /// Configured intents aren't supported by Discord's gateway.
    ///
    /// The intents are provided.
    IntentsInvalid {
        /// Configured intents for the shard.
        intents: Intents,
        /// ID of the shard.
        shard_id: u64,
    },
}

#[derive(Deserialize)]
struct ReadyMinimal {
    d: Ready,
}

/// Runs in the background and processes incoming events, and then broadcasts
/// to all listeners.
#[derive(Debug)]
pub struct ShardProcessor {
    pub config: Arc<Config>,
    pub emitter: Emitter,
    pub rx: UnboundedReceiver<Message>,
    pub session: Arc<Session>,
    compression: Compression,
    url: Box<str>,
    resume: Option<(u64, Box<str>)>,
    wtx: WatchSender<Arc<Session>>,
}

impl ShardProcessor {
    pub async fn new(
        config: Arc<Config>,
        mut url: String,
        emitter: Emitter,
    ) -> Result<(Self, WatchReceiver<Arc<Session>>), ConnectingError> {
        //if we got resume info we don't need to wait
        let shard_id = config.shard();
        let resumable = config.sequence.is_some() && config.session_id.is_some();
        if !resumable {
            #[cfg(feature = "tracing")]
            tracing::debug!("shard {:?} is not resumable", shard_id);
            #[cfg(feature = "tracing")]
            tracing::debug!("shard {:?} queued", shard_id);

            config.queue.request(shard_id).await;

            #[cfg(feature = "tracing")]
            tracing::debug!("shard {:?} finished queue", config.shard());
        }

<<<<<<< HEAD
        let properties = IdentifyProperties::new("twilight.rs", "twilight.rs", OS, "", "");

        url.push_str("?v=9");
=======
        url.push_str("?v=8");
>>>>>>> c9e75a69

        // Discord's documentation states:
        //
        // "Generally, it is a good idea to explicitly pass the gateway version
        // and encoding".
        //
        // <https://discord.com/developers/docs/topics/gateway#connecting-gateway-url-query-string-params>
        url.push_str("&encoding=json");

        compression::add_url_feature(&mut url);

        emitter.event(Event::ShardConnecting(Connecting {
            gateway: url.clone(),
            shard_id: config.shard()[0],
        }));
        let stream = Self::connect(&url).await?;
        let (forwarder, rx, tx) = SocketForwarder::new(stream);
        tokio::spawn(async move {
            forwarder.run().await;
        });

        let session = Arc::new(Session::new(tx));
        if resumable {
            session.set_id(config.session_id.clone().unwrap());
            session
                .seq
                .store(config.sequence.unwrap(), Ordering::Relaxed)
        }

        let (wtx, wrx) = watch_channel(Arc::clone(&session));

        let mut processor = Self {
            compression: Compression::new(shard_id),
            config,
            emitter,
            rx,
            session,
            url: url.into_boxed_str(),
            resume: None,
            wtx,
        };

        if resumable {
            #[cfg(feature = "tracing")]
            tracing::debug!("resuming shard {:?}", shard_id);

            processor.resume().await;
        }

        Ok((processor, wrx))
    }

    pub async fn run(mut self) {
        loop {
            if let Err(source) = self.next_payload().await {
                #[cfg(feature = "tracing")]
                tracing::warn!("{}", source);

                self.emit_disconnected(None, None).await;

                if source.fatal() {
                    break;
                }

                if source.reconnectable() {
                    self.reconnect().await;
                }

                if source.resumable() {
                    self.resume().await;
                }

                continue;
            }

            if let Err(source) = self.process().await {
                #[cfg(feature = "tracing")]
                tracing::warn!(
                    shard_id = self.config.shard()[0],
                    shard_total = self.config.shard()[1],
                    "processing incoming event failed: {:?}",
                    source,
                );

                if source.fatal() {
                    #[cfg(feature = "tracing")]
                    tracing::debug!("error processing event; reconnecting");
                    self.emit_disconnected(None, None).await;

                    self.reconnect().await;
                }
            }
        }
    }

    #[allow(clippy::too_many_lines)]
    async fn process(&mut self) -> Result<(), ProcessError> {
        let (op, seq, event_type) = {
            let buffer = self.compression.buffer_slice_mut();
            let json = str::from_utf8_mut(buffer).map_err(|source| ProcessError {
                kind: ProcessErrorType::PayloadNotUtf8,
                source: Some(Box::new(source)),
            })?;

            #[cfg(feature = "tracing")]
            tracing::trace!(%json, "Received JSON");

            let emitter = self.emitter.clone();

            let (op, seq, event_type) =
                if let Some(deserializer) = GatewayEventDeserializer::from_json(json) {
                    let (op, seq, event_type) = deserializer.into_parts();

                    // Unfortunately lifetimes and mutability requirements
                    // conflict here if we return an immutable reference to the
                    // event type, so we're going to have to take ownership of
                    // this if we don't want to do anything too dangerous. It
                    // should be a good trade-off either way.
                    (op, seq, event_type.map(ToOwned::to_owned))
                } else {
                    #[cfg(feature = "tracing")]
                    tracing::warn!(
                        json = ?self.compression.buffer_slice_mut(),
                        shard_id = self.config.shard()[0],
                        shard_total = self.config.shard()[1],
                        seq = self.session.seq(),
                        stage = ?self.session.stage(),
                        "received payload without opcode",
                    );

                    return Err(ProcessError {
                        kind: ProcessErrorType::ParsingPayload,
                        source: Some(Box::new(GatewayEventParsingError {
                            kind: GatewayEventParsingErrorType::PayloadInvalid,
                            source: None,
                        })),
                    });
                };

            // We can do a few little optimisation tricks here. For the
            // "heartbeat ack" and "reconnect" opcodes we can construct
            // the gateway events without needing to go through a serde
            // context.
            //
            // Additionally, the processor cares about the "resumed"
            // dispatch event type, which has no payload and can be constructed.
            //
            // This might not be shaving off entire milliseconds for these few
            // events each time, but it certainly adds up.
            if matches!(op, 1 | 7 | 9 | 10 | 11) {
                // Have to use an if statement here if we want to use the OpCode
                // enum, since matching with repr values isn't allowed.
                let gateway_event = if op == OpCode::HeartbeatAck as u8 {
                    GatewayEvent::HeartbeatAck
                } else if op == OpCode::Reconnect as u8 {
                    GatewayEvent::Reconnect
                } else {
                    json::parse_gateway_event(op, seq, event_type.as_deref(), buffer).map_err(
                        |source| ProcessError {
                            kind: ProcessErrorType::ParsingPayload,
                            source: Some(Box::new(source)),
                        },
                    )?
                };

                self.process_gateway_event(&gateway_event).await?;
                emitter.event(Event::from(gateway_event));

                if let Some(seq) = seq {
                    self.session.set_seq(seq);
                }

                return Ok(());
            }

            let seq = seq.ok_or(ProcessError {
                kind: ProcessErrorType::SequenceMissing,
                source: None,
            })?;

            if event_type.as_deref() == Some("RESUMED") {
                self.process_resumed(seq);

                if emitter.wants(EventTypeFlags::RESUMED) {
                    let gateway_event =
                        GatewayEvent::Dispatch(seq, Box::new(DispatchEvent::Resumed));

                    emitter.event(Event::from(gateway_event));
                }

                return Ok(());
            } else if event_type.as_deref() == Some("READY") {
                let ready = json::from_slice::<ReadyMinimal>(self.compression.buffer_slice_mut())
                    .map_err(|source| ProcessError {
                    kind: ProcessErrorType::ParsingPayload,
                    source: Some(Box::new(GatewayEventParsingError {
                        kind: GatewayEventParsingErrorType::Deserializing,
                        source: Some(Box::new(source)),
                    })),
                })?;

                self.process_ready(&ready.d);
                emitter.event(Event::Ready(Box::new(ready.d)));

                return Ok(());
            }

            self.session.set_seq(seq);

            (op, seq, event_type)
        };

        let buffer = self.compression.buffer_slice_mut();

        self.emitter
            .json(op, Some(seq), event_type.as_deref(), buffer)
            .map_err(|source| {
                let (kind, source) = source.into_parts();

                let new_kind = match kind {
                    EmitJsonErrorType::Parsing => ProcessErrorType::ParsingPayload,
                    EmitJsonErrorType::EventTypeUnknown { event_type, op } => {
                        ProcessErrorType::EventTypeUnknown { event_type, op }
                    }
                };

                ProcessError {
                    kind: new_kind,
                    source,
                }
            })
    }

    fn process_ready(&mut self, ready: &Ready) {
        #[cfg(feature = "metrics")]
        metrics::counter!("GatewayEvent", 1, "GatewayEvent" => "Dispatch");

        self.session.set_stage(Stage::Connected);
        self.session
            .set_id(ready.session_id.clone().into_boxed_str());

        self.emitter.event(Event::ShardConnected(Connected {
            heartbeat_interval: self.session.heartbeat_interval(),
            shard_id: self.config.shard()[0],
        }));
    }

    fn process_resumed(&self, seq: u64) {
        #[cfg(feature = "metrics")]
        metrics::counter!("GatewayEvent", 1, "GatewayEvent" => "Dispatch");

        self.session.set_seq(seq);
        self.session.set_stage(Stage::Connected);
        self.emitter.event(Event::ShardConnected(Connected {
            heartbeat_interval: self.session.heartbeat_interval(),
            shard_id: self.config.shard()[0],
        }));
        self.session.heartbeats.receive();
    }

    async fn process_gateway_event(&mut self, event: &GatewayEvent) -> Result<(), ProcessError> {
        match event {
            GatewayEvent::Dispatch(_, _) => unreachable!("dispatch events separately handled"),
            GatewayEvent::Heartbeat(seq) => self.process_heartbeat(*seq).await,
            GatewayEvent::Hello(interval) => self.process_hello(*interval).await?,
            GatewayEvent::HeartbeatAck => self.process_heartbeat_ack(),
            GatewayEvent::InvalidateSession(resumable) => {
                self.process_invalidate_session(*resumable).await
            }
            GatewayEvent::Reconnect => self.process_reconnect().await?,
        }

        Ok(())
    }

    fn process_heartbeat_ack(&self) {
        #[cfg(feature = "metrics")]
        metrics::counter!("GatewayEvent", 1, "GatewayEvent" => "HeartbeatAck");

        self.session.heartbeats.receive();
    }

    async fn process_heartbeat(&mut self, seq: u64) {
        #[cfg(feature = "metrics")]
        metrics::counter!("GatewayEvent", 1, "GatewayEvent" => "Heartbeat");

        if seq > self.session.seq() + 1 {
            self.resume().await;
        }

        if let Err(_source) = self.session.heartbeat() {
            #[cfg(feature = "tracing")]
            tracing::warn!("error sending heartbeat; reconnecting: {}", _source);

            self.emit_disconnected(None, None).await;

            self.reconnect().await;
        }
    }

    async fn process_hello(&mut self, interval: u64) -> Result<(), ProcessError> {
        #[cfg(feature = "metrics")]
        metrics::counter!("GatewayEvent", 1, "GatewayEvent" => "Hello");

        #[cfg(feature = "tracing")]
        tracing::debug!("got hello with interval {}", interval);

        if self.session.stage() == Stage::Resuming && self.resume.is_some() {
            // Safe to unwrap so here as we have just checked that
            // it is some.
            let (seq, id) = self.resume.take().unwrap();

            #[cfg(feature = "tracing")]
            tracing::debug!("resuming with sequence {}, session id {}", seq, id);

            let payload = Resume::new(seq, id.clone().into_string(), self.config.token());

            // Set id so it is correct for next resume.
            self.session.set_id(id);

            if interval > 0 {
                self.session.set_heartbeat_interval(interval);
                self.session.start_heartbeater();
            }

            self.send(payload).await.map_err(|source| ProcessError {
                kind: ProcessErrorType::SessionSend,
                source: Some(Box::new(source)),
            })?;
        } else {
            self.session.set_stage(Stage::Identifying);

            if interval > 0 {
                self.session.set_heartbeat_interval(interval);
                self.session.start_heartbeater();
            }

            self.identify().await.map_err(|source| ProcessError {
                source: Some(Box::new(source)),
                kind: ProcessErrorType::SessionSend,
            })?;
        }

        Ok(())
    }

    async fn process_invalidate_session(&mut self, resumable: bool) {
        self.emit_disconnected(None, None).await;

        if resumable {
            #[cfg(feature = "metrics")]
            metrics::counter!("GatewayEvent", 1, "GatewayEvent" => "InvalidateSessionTrue");

            #[cfg(feature = "tracing")]
            tracing::debug!("got request to resume the session");

            self.resume().await;
        } else {
            #[cfg(feature = "metrics")]
            metrics::counter!("GatewayEvent", 1, "GatewayEvent" => "InvalidateSessionFalse");

            #[cfg(feature = "tracing")]
            tracing::debug!("got request to invalidate the session and reconnect");

            self.reconnect().await;
        }
    }

    async fn process_reconnect(&mut self) -> Result<(), ProcessError> {
        #[cfg(feature = "metrics")]
        metrics::counter!("GatewayEvent", 1, "GatewayEvent" => "Reconnect");

        #[cfg(feature = "tracing")]
        tracing::debug!("got request to reconnect");

        let frame = CloseFrame {
            code: CloseCode::Restart,
            reason: Cow::Borrowed("Reconnecting"),
        };
        self.session
            .close(Some(frame.clone()))
            .map_err(|source| ProcessError {
                source: Some(Box::new(source)),
                kind: ProcessErrorType::SendingClose,
            })?;
        self.emit_disconnected(Some(frame.code.into()), Some(frame.reason.to_string()))
            .await;
        self.resume().await;

        Ok(())
    }

    pub async fn send(&mut self, payload: impl Serialize) -> Result<(), SessionSendError> {
        if let Err(source) = self.session.send(payload) {
            #[cfg(feature = "tracing")]
            tracing::warn!("sending message failed: {:?}", source);

            if matches!(source.kind(), SessionSendErrorType::Sending { .. }) {
                self.emit_disconnected(None, None).await;

                self.reconnect().await;
            }

            return Err(source);
        }

        Ok(())
    }

    /// Wait for the next available complete event.
    ///
    /// When this resolves, the event buffer will be available in the inflater.
    /// Calling this again will clear the inflater's buffer.
    ///
    /// # Errors
    ///
    /// Returns a [`ReceivingEventErrorType::AuthorizationInvalid`] error type
    /// if the provided authorization is invalid.
    async fn next_payload(&mut self) -> Result<(), ReceivingEventError> {
        self.compression.clear();

        loop {
            // Returns None when the socket forwarder has ended, meaning the
            // connection was dropped.
            let mut msg = self.rx.recv().await.ok_or(ReceivingEventError {
                kind: ReceivingEventErrorType::EventStreamEnded,
                source: None,
            })?;

            if self.handle_message(&mut msg).await? {
                return Ok(());
            }
        }
    }

    /// Handle a received websocket message, returning whether a decompressed
    /// message buffer is available in the inflater.
    ///
    /// If the message is a binary payload, then the bytes are added to the
    /// inflater buffer. If the inflater determines that a message is ready,
    /// then `true` is returned. The buffer can then be accessed via
    /// `self.inflater.buffer_ref()` or `buffer_mut()`.
    ///
    /// If a close message is received then an error may be returned if fatal,
    /// or the connection may be resumed.
    ///
    /// If a ping or pong are received, then they are ignored.
    ///
    /// Text messages aren't sent by Discord, so they are left unhandled.
    async fn handle_message<'a>(
        &'a mut self,
        msg: &'a mut Message,
    ) -> Result<bool, ReceivingEventError> {
        match msg {
            Message::Binary(json) => {
                let extended = self.compression.extend_binary(json.as_slice());

                if extended {
                    match self.compression.message_mut() {
                        Ok(Some(bytes)) => self.emitter.bytes(bytes),
                        Ok(None) => return Ok(false),
                        Err(source) => {
                            return Err(ReceivingEventError {
                                kind: ReceivingEventErrorType::Decompressing,
                                source: Some(Box::new(source)),
                            })
                        }
                    };
                }

                Ok(extended)
            }
            Message::Close(close_frame) => {
                self.handle_close(close_frame.as_ref()).await?;

                Ok(false)
            }
            Message::Text(json) => {
                let extended = self.compression.extend_text(json.as_bytes());

                if extended {
                    self.emitter.bytes(json.as_bytes());
                }

                Ok(extended)
            }
            // Discord doesn't appear to send Text messages, so we can ignore
            // these.
            Message::Ping(_) | Message::Pong(_) => Ok(false),
        }
    }

    async fn handle_close(
        &mut self,
        close_frame: Option<&CloseFrame<'_>>,
    ) -> Result<(), ReceivingEventError> {
        #[cfg(feature = "tracing")]
        tracing::info!("got close code: {:?}", close_frame);

        self.emit_disconnected(
            close_frame.map(|c| c.code.into()),
            close_frame.map(|c| c.reason.to_string()),
        )
        .await;

        if let Some(close_frame) = close_frame {
            match close_frame.code {
                CloseCode::Library(4004) => {
                    return Err(ReceivingEventError {
                        kind: ReceivingEventErrorType::AuthorizationInvalid {
                            shard_id: self.config.shard()[0],
                            token: self.config.token().to_owned(),
                        },
                        source: None,
                    });
                }
                CloseCode::Library(4013) => {
                    return Err(ReceivingEventError {
                        kind: ReceivingEventErrorType::IntentsInvalid {
                            intents: self.config.intents(),
                            shard_id: self.config.shard()[0],
                        },
                        source: None,
                    });
                }
                CloseCode::Library(4014) => {
                    return Err(ReceivingEventError {
                        kind: ReceivingEventErrorType::IntentsDisallowed {
                            intents: self.config.intents(),
                            shard_id: self.config.shard()[0],
                        },
                        source: None,
                    });
                }
                _ => {}
            }
        }

        self.resume().await;

        Ok(())
    }

    async fn connect(url: &str) -> Result<ShardStream, ConnectingError> {
        #[allow(disjoint_capture_migration)]
        let url = Url::parse(url).map_err(|source| ConnectingError {
            kind: ConnectingErrorType::ParsingUrl {
                url: url.to_owned(),
            },
            source: Some(Box::new(source)),
        })?;

        // `max_frame_size` and `max_message_queue` limits are disabled because
        // Discord is not a malicious actor.
        //
        // `accept_unmasked_frames` and `max_send_queue` are set to their
        // defaults.
        let config = WebSocketConfig {
            accept_unmasked_frames: false,
            max_frame_size: None,
            max_message_size: None,
            max_send_queue: None,
        };

        let (stream, _) = tokio_tungstenite::connect_async_with_config(url, Some(config))
            .await
            .map_err(|source| ConnectingError {
                kind: ConnectingErrorType::Establishing,
                source: Some(Box::new(source)),
            })?;

        #[cfg(feature = "tracing")]
        tracing::debug!("Shook hands with remote");

        Ok(stream)
    }

    /// Identifies with the gateway to create a new session.
    async fn identify(&mut self) -> Result<(), SessionSendError> {
        self.session.set_stage(Stage::Identifying);

        let properties = self
            .config
            .identify_properties()
            .cloned()
            .unwrap_or_else(default_identify_properties);

        let identify = Identify::new(IdentifyInfo {
            compress: false,
            large_threshold: self.config.large_threshold(),
            intents: self.config.intents(),
            properties,
            shard: Some(self.config.shard()),
            presence: self.config.presence().cloned(),
            token: self.config.token().to_owned(),
        });
        self.emitter.event(Event::ShardIdentifying(Identifying {
            shard_id: self.config.shard()[0],
            shard_total: self.config.shard()[1],
        }));

        self.send(identify).await
    }

    /// Perform a full reconnect to the gateway, instantiating a new session.
    async fn reconnect(&mut self) {
        #[cfg(feature = "tracing")]
        tracing::info!("reconnection started");

        let mut wait = Duration::from_secs(1);

        loop {
            #[cfg(feature = "tracing")]
            tracing::debug!(
                shard_id = self.config.shard()[0],
                shard_total = self.config.shard()[1],
                wait_in_seconds = wait.as_secs(),
                "waiting before attempting a reconnect",
            );

            tokio::time::sleep(wait).await;

            // Await allowance when doing a full reconnect.
            self.config.queue.request(self.config.shard()).await;

            self.emitter.event(Event::ShardReconnecting(Reconnecting {
                shard_id: self.config.shard()[0],
            }));

            let stream = match Self::connect(&self.url).await {
                Ok(s) => s,
                Err(_source) => {
                    #[cfg(feature = "tracing")]
                    tracing::warn!("reconnecting failed: {:?}", _source);

                    if wait < Duration::from_secs(128) {
                        wait *= 2;
                    }

                    continue;
                }
            };

            self.set_session(stream, Stage::Connected);

            break;
        }

        self.emitter.event(Event::ShardConnecting(Connecting {
            gateway: self.url.clone().into_string(),
            shard_id: self.config.shard()[0],
        }));
    }

    /// Resume a session if possible, defaulting to instantiating a new
    /// connection.
    async fn resume(&mut self) {
        #[cfg(feature = "tracing")]
        tracing::debug!("resuming shard {:?}", self.config.shard());

        self.session.set_stage(Stage::Resuming);
        self.session.stop_heartbeater();

        let seq = self.session.seq();

        let id = if let Some(id) = self.session.id() {
            id
        } else {
            #[cfg(feature = "tracing")]
            tracing::info!("session id unavailable, reconnecting");

            self.reconnect().await;
            return;
        };

        self.resume = Some((seq, id));

        if let Err(_source) = self.try_resume().await {
            #[cfg(feature = "tracing")]
            tracing::warn!(
                seq = seq,
                session_id = ?self.session.id(),
                shard_id = self.config.shard()[0],
                "failed to resume session: {:?}",
                _source,
            );

            self.reconnect().await;
        }
    }

    /// Attempt to resume a session.
    async fn try_resume(&mut self) -> Result<(), ConnectingError> {
        self.emitter.event(Event::ShardResuming(Resuming {
            seq: self.session.seq(),
            shard_id: self.config.shard()[0],
        }));

        let stream = Self::connect(&self.url).await?;

        self.set_session(stream, Stage::Resuming);

        Ok(())
    }

    /// Set the session with a new connection.
    ///
    /// Set the session details and create and run a new socket forwarder for a
    /// new websocket connection.
    fn set_session(&mut self, stream: ShardStream, stage: Stage) {
        let (forwarder, rx, tx) = SocketForwarder::new(stream);

        tokio::spawn(forwarder.run());

        self.rx = rx;
        self.session = Arc::new(Session::new(tx));

        if let Err(_source) = self.wtx.send(Arc::clone(&self.session)) {
            #[cfg(feature = "tracing")]
            tracing::error!("failed to broadcast new session: {:?}", _source);
        }

        self.session.set_stage(stage);
        self.compression.reset();
    }

    async fn emit_disconnected(&self, code: Option<u16>, reason: Option<String>) {
        self.emitter.event(Event::ShardDisconnected(Disconnected {
            code,
            reason,
            shard_id: self.config.shard()[0],
        }));
    }
}

/// Default identify properties to use when the user has not customized it via
/// [`ShardBuilder::identify_properties`].
///
/// [`ShardBuilder::identify_properties`]: super::super::ShardBuilder::identify_properties
fn default_identify_properties() -> IdentifyProperties {
    IdentifyProperties::new("twilight.rs", "twilight.rs", OS, "", "")
}<|MERGE_RESOLUTION|>--- conflicted
+++ resolved
@@ -296,13 +296,7 @@
             tracing::debug!("shard {:?} finished queue", config.shard());
         }
 
-<<<<<<< HEAD
-        let properties = IdentifyProperties::new("twilight.rs", "twilight.rs", OS, "", "");
-
         url.push_str("?v=9");
-=======
-        url.push_str("?v=8");
->>>>>>> c9e75a69
 
         // Discord's documentation states:
         //
