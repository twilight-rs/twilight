--- conflicted
+++ resolved
@@ -40,13 +40,8 @@
 
 /// The current connection stage of a [`Shard`].
 ///
-<<<<<<< HEAD
 /// [`Shard`]: super::Shard
-#[derive(Clone, Copy, Debug, Eq, Hash, Ord, PartialEq, PartialOrd)]
-=======
-/// [`Shard`]: ../struct.Shard.html
 #[derive(Clone, Copy, Debug, Deserialize, Eq, Hash, Ord, PartialEq, PartialOrd, Serialize)]
->>>>>>> 36df0a60
 #[non_exhaustive]
 #[repr(u8)]
 pub enum Stage {
