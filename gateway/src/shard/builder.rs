--- conflicted
+++ resolved
@@ -204,18 +204,8 @@
     /// Panics if `gateway_url` is [`None`]
     pub(crate) fn into_config(self) -> Config {
         Config {
-<<<<<<< HEAD
-            event_types,
-            gateway_url: gateway_url.unwrap(),
-            http_client,
-            identify_properties,
-            intents,
-            large_threshold,
-            presence,
-            queue,
-=======
             event_types: self.event_types,
-            gateway_url: self.gateway_url,
+            gateway_url: self.gateway_url.unwrap(),
             http_client: self.http_client,
             identify_properties: self.identify_properties,
             intents: self.intents,
@@ -223,7 +213,6 @@
             presence: self.presence,
             queue: self.queue,
             ratelimit_payloads: self.ratelimit_payloads,
->>>>>>> fb7f59a3
             session_id: None,
             sequence: None,
             shard: self.shard,
