--- conflicted
+++ resolved
@@ -1107,31 +1107,6 @@
     assert_impl_all!(ComponentValidationError: Debug, Send, Sync);
 
     // All styles of buttons.
-<<<<<<< HEAD
-    const fn all_button_styles() -> &'static [ButtonStyle] {
-        const BUTTON_STYLES: &[ButtonStyle] = &[
-            ButtonStyle::Primary,
-            ButtonStyle::Secondary,
-            ButtonStyle::Success,
-            ButtonStyle::Danger,
-            ButtonStyle::Link,
-        ];
-
-        // No-op match to ensure we've registered all styles.
-        //
-        // If a new variant has been added please add it to the above constant.
-        match ButtonStyle::Primary {
-            ButtonStyle::Primary
-            | ButtonStyle::Secondary
-            | ButtonStyle::Success
-            | ButtonStyle::Danger
-            | ButtonStyle::Link
-            | ButtonStyle::Unknown(_) => {}
-        }
-
-        BUTTON_STYLES
-    }
-=======
     const ALL_BUTTON_STYLES: &[ButtonStyle] = &[
         ButtonStyle::Primary,
         ButtonStyle::Secondary,
@@ -1139,7 +1114,6 @@
         ButtonStyle::Danger,
         ButtonStyle::Link,
     ];
->>>>>>> 9cdb4a50
 
     #[test]
     fn component_action_row() {
