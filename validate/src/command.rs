--- conflicted
+++ resolved
@@ -242,26 +242,16 @@
         for name in name_localizations.values() {
             match kind {
                 CommandType::ChatInput => self::chat_input_name(name)?,
-<<<<<<< HEAD
                 CommandType::User | CommandType::Message | CommandType::Unknown(_) => {
                     self::name(name)?;
                 }
-=======
-                CommandType::User | CommandType::Message => self::name(name)?,
-                _ => unreachable!(),
->>>>>>> 9cdb4a50
             }
         }
     }
 
     match kind {
         CommandType::ChatInput => self::chat_input_name(name),
-<<<<<<< HEAD
         CommandType::User | CommandType::Message | CommandType::Unknown(_) => self::name(name),
-=======
-        CommandType::User | CommandType::Message => self::name(name),
-        _ => unreachable!(),
->>>>>>> 9cdb4a50
     }
 }
 
