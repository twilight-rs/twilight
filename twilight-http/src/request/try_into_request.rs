mod private {
    use crate::request::{
        application::{
            command::{
                create_global_command::{
                    CreateGlobalChatInputCommand, CreateGlobalMessageCommand,
                    CreateGlobalUserCommand,
                },
                create_guild_command::{
                    CreateGuildChatInputCommand, CreateGuildMessageCommand, CreateGuildUserCommand,
                },
                CreateGlobalCommand, CreateGuildCommand, DeleteGlobalCommand, DeleteGuildCommand,
                GetCommandPermissions, GetGlobalCommand, GetGlobalCommands, GetGuildCommand,
                GetGuildCommandPermissions, GetGuildCommands, SetGlobalCommands, SetGuildCommands,
                UpdateCommandPermissions, UpdateGlobalCommand, UpdateGuildCommand,
            },
            interaction::{
                CreateFollowup, CreateResponse, DeleteFollowup, DeleteResponse, GetFollowup,
                GetResponse, UpdateFollowup, UpdateResponse,
            },
            monetization::{
                create_test_entitlement::CreateTestEntitlement, get_entitlements::GetEntitlements,
                DeleteTestEntitlement, GetSKUs,
            },
        },
        channel::{
            invite::{CreateInvite, DeleteInvite, GetChannelInvites, GetInvite},
            message::{
                CreateMessage, CrosspostMessage, DeleteMessage, DeleteMessages, GetChannelMessages,
                GetChannelMessagesConfigured, GetMessage, UpdateMessage,
            },
            reaction::{
                CreateReaction, DeleteAllReaction, DeleteAllReactions, DeleteReaction, GetReactions,
            },
            stage::{
                CreateStageInstance, DeleteStageInstance, GetStageInstance, UpdateStageInstance,
            },
            thread::{
                create_forum_thread::CreateForumThreadMessage, AddThreadMember, CreateThread,
                CreateThreadFromMessage, GetJoinedPrivateArchivedThreads,
                GetPrivateArchivedThreads, GetPublicArchivedThreads, GetThreadMember,
                GetThreadMembers, JoinThread, LeaveThread, RemoveThreadMember, UpdateThread,
            },
            webhook::{
                CreateWebhook, DeleteWebhook, DeleteWebhookMessage, ExecuteWebhook,
                ExecuteWebhookAndWait, GetChannelWebhooks, GetWebhook, GetWebhookMessage,
                UpdateWebhook, UpdateWebhookMessage, UpdateWebhookWithToken,
            },
            CreatePin, CreateTypingTrigger, DeleteChannel, DeleteChannelPermission,
            DeleteChannelPermissionConfigured, DeletePin, FollowNewsChannel, GetChannel, GetPins,
            UpdateChannel, UpdateChannelPermission,
        },
        guild::{
            auto_moderation::{
                CreateAutoModerationRule, DeleteAutoModerationRule, GetAutoModerationRule,
                GetGuildAutoModerationRules, UpdateAutoModerationRule,
            },
            ban::{CreateBan, DeleteBan, GetBan, GetBans},
            emoji::{CreateEmoji, DeleteEmoji, GetEmoji, GetEmojis, UpdateEmoji},
            integration::{DeleteGuildIntegration, GetGuildIntegrations},
            member::{
                AddGuildMember, AddRoleToMember, GetGuildMembers, GetMember, RemoveMember,
                RemoveRoleFromMember, SearchGuildMembers, UpdateGuildMember,
            },
            role::{CreateRole, DeleteRole, GetGuildRoles, UpdateRole, UpdateRolePositions},
            sticker::{
                CreateGuildSticker, DeleteGuildSticker, GetGuildSticker, GetGuildStickers,
                UpdateGuildSticker,
            },
            update_guild_onboarding::UpdateGuildOnboarding,
            user::{UpdateCurrentUserVoiceState, UpdateUserVoiceState},
            CreateGuild, CreateGuildChannel, CreateGuildPrune, DeleteGuild, GetActiveThreads,
            GetAuditLog, GetGuild, GetGuildChannels, GetGuildInvites, GetGuildOnboarding,
            GetGuildPreview, GetGuildPruneCount, GetGuildVanityUrl, GetGuildVoiceRegions,
            GetGuildWebhooks, GetGuildWelcomeScreen, GetGuildWidget, GetGuildWidgetSettings,
            UpdateCurrentMember, UpdateGuild, UpdateGuildChannelPositions, UpdateGuildMfa,
            UpdateGuildWelcomeScreen, UpdateGuildWidgetSettings,
        },
        poll::{EndPoll, GetAnswerVoters},
        scheduled_event::{
            CreateGuildExternalScheduledEvent, CreateGuildStageInstanceScheduledEvent,
            CreateGuildVoiceScheduledEvent, DeleteGuildScheduledEvent, GetGuildScheduledEvent,
            GetGuildScheduledEventUsers, GetGuildScheduledEvents, UpdateGuildScheduledEvent,
        },
        sticker::{GetNitroStickerPacks, GetSticker},
        template::{
            CreateGuildFromTemplate, CreateTemplate, DeleteTemplate, GetTemplate, GetTemplates,
            SyncTemplate, UpdateTemplate,
        },
        update_user_application::UpdateCurrentUserApplication,
        user::{
            CreatePrivateChannel, GetCurrentUser, GetCurrentUserConnections,
            GetCurrentUserGuildMember, GetCurrentUserGuilds, GetUser, LeaveGuild,
            UpdateCurrentUser,
        },
        GetCurrentAuthorizationInformation, GetGateway, GetGatewayAuthed, GetUserApplicationInfo,
        GetVoiceRegions,
    };

    pub trait Sealed {}

    impl Sealed for AddGuildMember<'_> {}
    impl Sealed for AddRoleToMember<'_> {}
    impl Sealed for AddThreadMember<'_> {}
    impl Sealed for CreateAutoModerationRule<'_> {}
    impl Sealed for CreateBan<'_> {}
    impl Sealed for CreateEmoji<'_> {}
    impl Sealed for CreateFollowup<'_> {}
    impl Sealed for CreateForumThreadMessage<'_> {}
    impl Sealed for CreateGlobalChatInputCommand<'_> {}
    impl Sealed for CreateGlobalCommand<'_> {}
    impl Sealed for CreateGlobalMessageCommand<'_> {}
    impl Sealed for CreateGlobalUserCommand<'_> {}
    impl Sealed for CreateGuild<'_> {}
    impl Sealed for CreateGuildChannel<'_> {}
    impl Sealed for CreateGuildChatInputCommand<'_> {}
    impl Sealed for CreateGuildCommand<'_> {}
    impl Sealed for CreateGuildExternalScheduledEvent<'_> {}
    impl Sealed for CreateGuildFromTemplate<'_> {}
    impl Sealed for CreateGuildMessageCommand<'_> {}
    impl Sealed for CreateGuildPrune<'_> {}
    impl Sealed for CreateGuildStageInstanceScheduledEvent<'_> {}
    impl Sealed for CreateGuildSticker<'_> {}
    impl Sealed for CreateGuildUserCommand<'_> {}
    impl Sealed for CreateGuildVoiceScheduledEvent<'_> {}
    impl Sealed for CreateInvite<'_> {}
    impl Sealed for CreateMessage<'_> {}
    impl Sealed for CreatePin<'_> {}
    impl Sealed for CreatePrivateChannel<'_> {}
    impl Sealed for CreateReaction<'_> {}
    impl Sealed for CreateResponse<'_> {}
    impl Sealed for CreateRole<'_> {}
    impl Sealed for CreateStageInstance<'_> {}
    impl Sealed for CreateTemplate<'_> {}
    impl Sealed for CreateTestEntitlement<'_> {}
    impl Sealed for CreateThread<'_> {}
    impl Sealed for CreateThreadFromMessage<'_> {}
    impl Sealed for CreateTypingTrigger<'_> {}
    impl Sealed for CreateWebhook<'_> {}
    impl Sealed for CrosspostMessage<'_> {}
    impl Sealed for DeleteAllReaction<'_> {}
    impl Sealed for DeleteAllReactions<'_> {}
    impl Sealed for DeleteAutoModerationRule<'_> {}
    impl Sealed for DeleteBan<'_> {}
    impl Sealed for DeleteChannel<'_> {}
    impl Sealed for DeleteChannelPermission<'_> {}
    impl Sealed for DeleteChannelPermissionConfigured<'_> {}
    impl Sealed for DeleteEmoji<'_> {}
    impl Sealed for DeleteFollowup<'_> {}
    impl Sealed for DeleteGlobalCommand<'_> {}
    impl Sealed for DeleteGuild<'_> {}
    impl Sealed for DeleteGuildCommand<'_> {}
    impl Sealed for DeleteGuildIntegration<'_> {}
    impl Sealed for DeleteGuildScheduledEvent<'_> {}
    impl Sealed for DeleteGuildSticker<'_> {}
    impl Sealed for DeleteInvite<'_> {}
    impl Sealed for DeleteMessage<'_> {}
    impl Sealed for DeleteMessages<'_> {}
    impl Sealed for DeletePin<'_> {}
    impl Sealed for DeleteReaction<'_> {}
    impl Sealed for DeleteResponse<'_> {}
    impl Sealed for DeleteRole<'_> {}
    impl Sealed for DeleteStageInstance<'_> {}
    impl Sealed for DeleteTemplate<'_> {}
    impl Sealed for DeleteWebhook<'_> {}
    impl Sealed for DeleteWebhookMessage<'_> {}
<<<<<<< HEAD
    impl Sealed for EndPoll<'_> {}
=======
    impl Sealed for DeleteTestEntitlement<'_> {}
>>>>>>> 438ace0e
    impl Sealed for ExecuteWebhook<'_> {}
    impl Sealed for ExecuteWebhookAndWait<'_> {}
    impl Sealed for FollowNewsChannel<'_> {}
    impl Sealed for GetActiveThreads<'_> {}
    impl Sealed for GetAnswerVoters<'_> {}
    impl Sealed for GetAuditLog<'_> {}
    impl Sealed for GetAutoModerationRule<'_> {}
    impl Sealed for GetBan<'_> {}
    impl Sealed for GetBans<'_> {}
    impl Sealed for GetChannel<'_> {}
    impl Sealed for GetChannelInvites<'_> {}
    impl Sealed for GetChannelMessages<'_> {}
    impl Sealed for GetChannelMessagesConfigured<'_> {}
    impl Sealed for GetChannelWebhooks<'_> {}
    impl Sealed for GetCommandPermissions<'_> {}
    impl Sealed for GetCurrentUser<'_> {}
    impl Sealed for GetCurrentAuthorizationInformation<'_> {}
    impl Sealed for GetCurrentUserConnections<'_> {}
    impl Sealed for GetCurrentUserGuildMember<'_> {}
    impl Sealed for GetCurrentUserGuilds<'_> {}
    impl Sealed for GetEmoji<'_> {}
    impl Sealed for GetEmojis<'_> {}
    impl Sealed for GetEntitlements<'_> {}
    impl Sealed for GetFollowup<'_> {}
    impl Sealed for GetGateway<'_> {}
    impl Sealed for GetGatewayAuthed<'_> {}
    impl Sealed for GetGlobalCommand<'_> {}
    impl Sealed for GetGlobalCommands<'_> {}
    impl Sealed for GetGuild<'_> {}
    impl Sealed for GetGuildAutoModerationRules<'_> {}
    impl Sealed for GetGuildChannels<'_> {}
    impl Sealed for GetGuildCommand<'_> {}
    impl Sealed for GetGuildCommandPermissions<'_> {}
    impl Sealed for GetGuildCommands<'_> {}
    impl Sealed for GetGuildIntegrations<'_> {}
    impl Sealed for GetGuildInvites<'_> {}
    impl Sealed for GetGuildMembers<'_> {}
    impl Sealed for GetGuildOnboarding<'_> {}
    impl Sealed for GetGuildPreview<'_> {}
    impl Sealed for GetGuildPruneCount<'_> {}
    impl Sealed for GetGuildRoles<'_> {}
    impl Sealed for GetGuildScheduledEvent<'_> {}
    impl Sealed for GetGuildScheduledEventUsers<'_> {}
    impl Sealed for GetGuildScheduledEvents<'_> {}
    impl Sealed for GetGuildSticker<'_> {}
    impl Sealed for GetGuildStickers<'_> {}
    impl Sealed for GetGuildVanityUrl<'_> {}
    impl Sealed for GetGuildVoiceRegions<'_> {}
    impl Sealed for GetGuildWebhooks<'_> {}
    impl Sealed for GetGuildWelcomeScreen<'_> {}
    impl Sealed for GetGuildWidget<'_> {}
    impl Sealed for GetGuildWidgetSettings<'_> {}
    impl Sealed for GetInvite<'_> {}
    impl Sealed for GetJoinedPrivateArchivedThreads<'_> {}
    impl Sealed for GetMember<'_> {}
    impl Sealed for GetMessage<'_> {}
    impl Sealed for GetNitroStickerPacks<'_> {}
    impl Sealed for GetPins<'_> {}
    impl Sealed for GetPrivateArchivedThreads<'_> {}
    impl Sealed for GetPublicArchivedThreads<'_> {}
    impl Sealed for GetReactions<'_> {}
    impl Sealed for GetResponse<'_> {}
    impl Sealed for GetSKUs<'_> {}
    impl Sealed for GetStageInstance<'_> {}
    impl Sealed for GetSticker<'_> {}
    impl Sealed for GetTemplate<'_> {}
    impl Sealed for GetTemplates<'_> {}
    impl Sealed for GetThreadMember<'_> {}
    impl Sealed for GetThreadMembers<'_> {}
    impl Sealed for GetUser<'_> {}
    impl Sealed for GetUserApplicationInfo<'_> {}
    impl Sealed for GetVoiceRegions<'_> {}
    impl Sealed for GetWebhook<'_> {}
    impl Sealed for GetWebhookMessage<'_> {}
    impl Sealed for JoinThread<'_> {}
    impl Sealed for LeaveGuild<'_> {}
    impl Sealed for LeaveThread<'_> {}
    impl Sealed for RemoveMember<'_> {}
    impl Sealed for RemoveRoleFromMember<'_> {}
    impl Sealed for RemoveThreadMember<'_> {}
    impl Sealed for SearchGuildMembers<'_> {}
    impl Sealed for SetGlobalCommands<'_> {}
    impl Sealed for SetGuildCommands<'_> {}
    impl Sealed for SyncTemplate<'_> {}
    impl Sealed for UpdateAutoModerationRule<'_> {}
    impl Sealed for UpdateChannel<'_> {}
    impl Sealed for UpdateChannelPermission<'_> {}
    impl Sealed for UpdateCommandPermissions<'_> {}
    impl Sealed for UpdateCurrentMember<'_> {}
    impl Sealed for UpdateCurrentUser<'_> {}
    impl Sealed for UpdateCurrentUserVoiceState<'_> {}
    impl Sealed for UpdateEmoji<'_> {}
    impl Sealed for UpdateFollowup<'_> {}
    impl Sealed for UpdateGlobalCommand<'_> {}
    impl Sealed for UpdateGuild<'_> {}
    impl Sealed for UpdateGuildChannelPositions<'_> {}
    impl Sealed for UpdateGuildCommand<'_> {}
    impl Sealed for UpdateGuildMember<'_> {}
    impl Sealed for UpdateGuildMfa<'_> {}
    impl Sealed for UpdateGuildOnboarding<'_> {}
    impl Sealed for UpdateGuildScheduledEvent<'_> {}
    impl Sealed for UpdateGuildSticker<'_> {}
    impl Sealed for UpdateGuildWelcomeScreen<'_> {}
    impl Sealed for UpdateGuildWidgetSettings<'_> {}
    impl Sealed for UpdateMessage<'_> {}
    impl Sealed for UpdateResponse<'_> {}
    impl Sealed for UpdateRole<'_> {}
    impl Sealed for UpdateRolePositions<'_> {}
    impl Sealed for UpdateStageInstance<'_> {}
    impl Sealed for UpdateTemplate<'_> {}
    impl Sealed for UpdateThread<'_> {}
    impl Sealed for UpdateUserVoiceState<'_> {}
    impl Sealed for UpdateWebhook<'_> {}
    impl Sealed for UpdateWebhookMessage<'_> {}
    impl Sealed for UpdateWebhookWithToken<'_> {}
    impl Sealed for UpdateCurrentUserApplication<'_> {}
}

use super::base::Request;
use crate::error::Error;

/// Convert a typed request builder into a raw [`Request`].
///
/// Converting a typed request builder into a raw request may be preferable in
/// order to verify whether a request is valid prior to passing it to
/// [`Client::request`].
///
/// Creating raw requests is useful for unit tests and debugging.
///
/// # Examples
///
/// Convert a [`CreateMessage`] builder into a [`Request`], inspect its body
/// and route, and then send the request:
///
/// ```no_run
/// # #[tokio::main] async fn main() -> Result<(), Box<dyn std::error::Error>> {
/// use std::{env, str};
/// use twilight_http::{client::Client, request::TryIntoRequest};
/// use twilight_model::{channel::Message, id::Id};
///
/// let client = Client::new(env::var("DISCORD_TOKEN")?);
/// let channel_id = Id::new(1);
/// let builder = client
///     .create_message(channel_id)
///     .content("This is a test message!")
///     .tts(false);
///
/// let request = builder.try_into_request()?;
///
/// println!("{:?} {}", request.method(), request.path());
///
/// if let Some(body) = request.body() {
///     println!("{}", str::from_utf8(body)?);
/// }
///
/// // Because a raw request is being performed, the output type must be
/// // explicit.
/// let response = client.request::<Message>(request).await?;
/// # Ok(()) }
/// ```
///
/// [`Client::request`]: crate::client::Client::request
/// [`CreateMessage`]: super::channel::message::CreateMessage
pub trait TryIntoRequest: private::Sealed {
    /// Try to convert a request builder into a raw [`Request`].
    ///
    /// # Errors
    ///
    /// Not all typed request builder conversions return an error and may
    /// instead always succeed. Refer to the documentation for each
    /// implementation for clarification.
    ///
    /// Requests may return an error type of [`ErrorType::CreatingHeader`] if
    /// creating an audit log header value fails.
    ///
    /// Requests may return an error type of [`ErrorType::Json`] if serializing
    /// a request body fails.
    ///
    /// [`ErrorType::CreatingHeader`]: crate::error::ErrorType::CreatingHeader
    /// [`ErrorType::Json`]: crate::error::ErrorType::Json
    fn try_into_request(self) -> Result<Request, Error>;
}

#[cfg(test)]
mod tests {
    use super::TryIntoRequest;
    use crate::{client::Client, request::Method};
    use static_assertions::assert_obj_safe;
    use std::error::Error;
    use twilight_model::id::Id;

    assert_obj_safe!(TryIntoRequest);

    #[test]
    fn conversion() -> Result<(), Box<dyn Error>> {
        let client = Client::new("token".to_owned());
        let channel_id = Id::new(1);
        let request = client
            .create_message(channel_id)
            .content("test")
            .try_into_request()?;

        assert_eq!(Some(br#"{"content":"test"}"#.as_ref()), request.body());
        assert!(request.form().is_none());
        assert_eq!(Method::Post, request.method());

        Ok(())
    }
}<|MERGE_RESOLUTION|>--- conflicted
+++ resolved
@@ -164,11 +164,8 @@
     impl Sealed for DeleteTemplate<'_> {}
     impl Sealed for DeleteWebhook<'_> {}
     impl Sealed for DeleteWebhookMessage<'_> {}
-<<<<<<< HEAD
+    impl Sealed for DeleteTestEntitlement<'_> {}
     impl Sealed for EndPoll<'_> {}
-=======
-    impl Sealed for DeleteTestEntitlement<'_> {}
->>>>>>> 438ace0e
     impl Sealed for ExecuteWebhook<'_> {}
     impl Sealed for ExecuteWebhookAndWait<'_> {}
     impl Sealed for FollowNewsChannel<'_> {}
