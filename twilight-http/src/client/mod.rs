--- conflicted
+++ resolved
@@ -4,7 +4,6 @@
 
 pub use self::{builder::ClientBuilder, interaction::InteractionClient};
 
-<<<<<<< HEAD
 use crate::request::{
     application::monetization::{
         create_test_entitlement::{CreateTestEntitlement, CreateTestEntitlementOwner},
@@ -17,8 +16,6 @@
     GetCurrentAuthorizationInformation, UpdateCurrentUserApplication,
 };
 #[allow(deprecated)]
-=======
->>>>>>> effddf2b
 use crate::{
     client::connector::Connector,
     error::{Error, ErrorType},
