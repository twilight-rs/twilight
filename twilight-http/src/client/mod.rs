--- conflicted
+++ resolved
@@ -5,20 +5,15 @@
 pub use self::{builder::ClientBuilder, interaction::InteractionClient};
 
 use crate::request::{
-<<<<<<< HEAD
     application::monetization::{
         create_test_entitlement::{CreateTestEntitlement, CreateTestEntitlementOwner},
         DeleteTestEntitlement, GetEntitlements, GetSKUs,
     },
-    guild::GetGuildOnboarding,
-    GetCurrentAuthorizationInformation,
-=======
     guild::{
         update_guild_onboarding::{UpdateGuildOnboarding, UpdateGuildOnboardingFields},
         GetGuildOnboarding,
     },
     GetCurrentAuthorizationInformation, UpdateCurrentUserApplication,
->>>>>>> 29d21339
 };
 #[allow(deprecated)]
 use crate::{
