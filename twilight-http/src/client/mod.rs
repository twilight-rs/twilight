--- conflicted
+++ resolved
@@ -89,11 +89,8 @@
     Body,
 };
 use std::{
-<<<<<<< HEAD
     fmt::{Debug, Formatter, Result as FmtResult},
     ops::Deref,
-=======
->>>>>>> 1299073b
     sync::{
         atomic::{AtomicBool, Ordering},
         Arc,
