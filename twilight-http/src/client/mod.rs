--- conflicted
+++ resolved
@@ -113,10 +113,6 @@
     },
     time::Duration,
 };
-<<<<<<< HEAD
-=======
-use tokio::time;
->>>>>>> ea19fc62
 use twilight_http_ratelimiting::RateLimiter;
 use twilight_model::{
     channel::{message::AllowedMentions, ChannelType},
@@ -3001,7 +2997,6 @@
             .then(|| self.token_invalidated.clone())
             .flatten();
 
-<<<<<<< HEAD
         let mut response =
             ResponseFuture::new(self.http.clone(), invalid_token, http_request, self.timeout);
         if let Some(ratelimiter) = self.ratelimiter.clone() {
@@ -3009,15 +3004,6 @@
         }
 
         Ok(response)
-=======
-        Ok(if let Some(ratelimiter) = &self.ratelimiter {
-            let permit_future = ratelimiter.acquire(ratelimit_path);
-
-            ResponseFuture::ratelimit(invalid_token, inner, self.timeout, permit_future)
-        } else {
-            ResponseFuture::new(Box::pin(time::timeout(self.timeout, inner)), invalid_token)
-        })
->>>>>>> ea19fc62
     }
 }
 
