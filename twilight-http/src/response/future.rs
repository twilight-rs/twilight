--- conflicted
+++ resolved
@@ -19,13 +19,8 @@
     task::{Context, Poll, ready},
     time::{Duration, Instant},
 };
-<<<<<<< HEAD
 use tokio::time::{self, Timeout};
-use twilight_http_ratelimiting::{Path, Permit, PermitFuture, RateLimitHeaders, RateLimiter};
-=======
-use tokio::time::{self, Sleep, Timeout};
 use twilight_http_ratelimiting::{Endpoint, Permit, PermitFuture, RateLimitHeaders, RateLimiter};
->>>>>>> fc1fdc93
 
 /// Parse ratelimit headers from a map of headers.
 ///
