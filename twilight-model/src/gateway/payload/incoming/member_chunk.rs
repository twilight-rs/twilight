--- conflicted
+++ resolved
@@ -316,11 +316,7 @@
                     avatar: None,
                     communication_disabled_until: None,
                     deaf: false,
-<<<<<<< HEAD
-=======
                     flags,
-                    guild_id: Id::new(1),
->>>>>>> 1299073b
                     joined_at,
                     mute: false,
                     nick: Some("chunk".to_owned()),
@@ -349,11 +345,7 @@
                     avatar: None,
                     communication_disabled_until: None,
                     deaf: false,
-<<<<<<< HEAD
-=======
                     flags,
-                    guild_id: Id::new(1),
->>>>>>> 1299073b
                     joined_at,
                     mute: false,
                     nick: Some("chunk".to_owned()),
@@ -382,11 +374,7 @@
                     avatar: None,
                     communication_disabled_until: None,
                     deaf: false,
-<<<<<<< HEAD
-=======
                     flags,
-                    guild_id: Id::new(1),
->>>>>>> 1299073b
                     joined_at,
                     mute: false,
                     nick: Some("chunk".to_owned()),
@@ -415,11 +403,7 @@
                     avatar: None,
                     communication_disabled_until: None,
                     deaf: false,
-<<<<<<< HEAD
-=======
                     flags,
-                    guild_id: Id::new(1),
->>>>>>> 1299073b
                     joined_at,
                     mute: false,
                     nick: Some("chunk".to_owned()),
