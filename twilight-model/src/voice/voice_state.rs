use crate::{
    guild::Member,
    id::{
        marker::{ChannelMarker, GuildMarker, UserMarker},
        Id,
    },
    util::Timestamp,
};
use serde::{Deserialize, Serialize};

/// User's voice connection status.
#[allow(clippy::struct_excessive_bools)]
#[derive(Clone, Debug, Deserialize, Eq, Hash, PartialEq, Serialize)]
pub struct VoiceState {
    /// Channel this user is connected to.
    ///
    /// [`None`] corresponds to being disconnected.
    pub channel_id: Option<Id<ChannelMarker>>,
    /// Whether this user is server deafened.
    pub deaf: bool,
    /// Guild this voice state is for.
    #[serde(skip_serializing_if = "Option::is_none")]
    pub guild_id: Option<Id<GuildMarker>>,
    /// Member this voice state is for.
    #[serde(skip_serializing_if = "Option::is_none")]
    pub member: Option<Member>,
    /// Whether this user is server muted.
    pub mute: bool,
    /// Whether this user is locally deafened.
    pub self_deaf: bool,
    /// Whether this user is locally muted.
    pub self_mute: bool,
    /// Whether this user is streaming using "Go Live".
    #[serde(default)]
    pub self_stream: bool,
    /// Whether this user's camera is enabled.
    pub self_video: bool,
    /// Session ID for this voice state.
    ///
    /// Used to establish a voice websocket connection.
    pub session_id: String,
    /// Whether the user's permission to speak is denied.
    ///
    /// Only applies to stage channels.
    pub suppress: bool,
    /// User this voice state is for.
    pub user_id: Id<UserMarker>,
    /// When the user requested to speak.
    ///
    /// # serde
    ///
    /// This is serialized as an ISO 8601 timestamp in the format of
    /// "2021-01-01T01-01-01.010000+00:00".
    pub request_to_speak_timestamp: Option<Timestamp>,
}

#[cfg(test)]
mod tests {
    use super::VoiceState;
    use crate::{
        guild::{Member, MemberFlags},
        id::Id,
        user::User,
        util::datetime::{Timestamp, TimestampParseError},
    };
    use serde_test::Token;
    use std::str::FromStr;

    #[test]
    fn voice_state() {
        let value = VoiceState {
            channel_id: Some(Id::new(1)),
            deaf: false,
            guild_id: Some(Id::new(2)),
            member: None,
            mute: true,
            self_deaf: false,
            self_mute: true,
            self_stream: false,
            self_video: false,
            session_id: "a".to_owned(),
            suppress: true,
            user_id: Id::new(3),
            request_to_speak_timestamp: None,
        };

        serde_test::assert_tokens(
            &value,
            &[
                Token::Struct {
                    name: "VoiceState",
                    len: 12,
                },
                Token::Str("channel_id"),
                Token::Some,
                Token::NewtypeStruct { name: "Id" },
                Token::Str("1"),
                Token::Str("deaf"),
                Token::Bool(false),
                Token::Str("guild_id"),
                Token::Some,
                Token::NewtypeStruct { name: "Id" },
                Token::Str("2"),
                Token::Str("mute"),
                Token::Bool(true),
                Token::Str("self_deaf"),
                Token::Bool(false),
                Token::Str("self_mute"),
                Token::Bool(true),
                Token::Str("self_stream"),
                Token::Bool(false),
                Token::Str("self_video"),
                Token::Bool(false),
                Token::Str("session_id"),
                Token::Str("a"),
                Token::Str("suppress"),
                Token::Bool(true),
                Token::Str("user_id"),
                Token::NewtypeStruct { name: "Id" },
                Token::Str("3"),
                Token::Str("request_to_speak_timestamp"),
                Token::None,
                Token::StructEnd,
            ],
        );
    }

    #[allow(clippy::too_many_lines)]
    #[test]
    fn voice_state_complete() -> Result<(), TimestampParseError> {
        let joined_at = Timestamp::from_str("2015-04-26T06:26:56.936000+00:00")?;
        let premium_since = Timestamp::from_str("2021-03-16T14:29:19.046000+00:00")?;
        let request_to_speak_timestamp = Timestamp::from_str("2021-04-21T22:16:50.000000+00:00")?;
        let flags = MemberFlags::BYPASSES_VERIFICATION | MemberFlags::DID_REJOIN;

        let value = VoiceState {
            channel_id: Some(Id::new(1)),
            deaf: false,
            guild_id: Some(Id::new(2)),
            member: Some(Member {
                avatar: None,
                communication_disabled_until: None,
                deaf: false,
<<<<<<< HEAD
=======
                flags,
                guild_id: Id::new(2),
>>>>>>> 1299073b
                joined_at,
                mute: true,
                nick: Some("twilight".to_owned()),
                pending: false,
                premium_since: Some(premium_since),
                roles: Vec::new(),
                user: User {
                    accent_color: None,
                    avatar: None,
                    banner: None,
                    bot: false,
                    discriminator: 1,
                    email: None,
                    flags: None,
                    id: Id::new(3),
                    locale: None,
                    mfa_enabled: None,
                    name: "twilight".to_owned(),
                    premium_type: None,
                    public_flags: None,
                    system: None,
                    verified: None,
                },
            }),
            mute: true,
            self_deaf: false,
            self_mute: true,
            self_stream: false,
            self_video: false,
            session_id: "a".to_owned(),
            suppress: true,
            user_id: Id::new(3),
            request_to_speak_timestamp: Some(request_to_speak_timestamp),
        };

        serde_test::assert_tokens(
            &value,
            &[
                Token::Struct {
                    name: "VoiceState",
                    len: 13,
                },
                Token::Str("channel_id"),
                Token::Some,
                Token::NewtypeStruct { name: "Id" },
                Token::Str("1"),
                Token::Str("deaf"),
                Token::Bool(false),
                Token::Str("guild_id"),
                Token::Some,
                Token::NewtypeStruct { name: "Id" },
                Token::Str("2"),
                Token::Str("member"),
                Token::Some,
                Token::Struct {
                    name: "Member",
<<<<<<< HEAD
                    len: 9,
=======
                    len: 11,
>>>>>>> 1299073b
                },
                Token::Str("communication_disabled_until"),
                Token::None,
                Token::Str("deaf"),
                Token::Bool(false),
<<<<<<< HEAD
=======
                Token::Str("flags"),
                Token::U64(flags.bits()),
                Token::Str("guild_id"),
                Token::NewtypeStruct { name: "Id" },
                Token::Str("2"),
>>>>>>> 1299073b
                Token::Str("joined_at"),
                Token::Str("2015-04-26T06:26:56.936000+00:00"),
                Token::Str("mute"),
                Token::Bool(true),
                Token::Str("nick"),
                Token::Some,
                Token::Str("twilight"),
                Token::Str("pending"),
                Token::Bool(false),
                Token::Str("premium_since"),
                Token::Some,
                Token::Str("2021-03-16T14:29:19.046000+00:00"),
                Token::Str("roles"),
                Token::Seq { len: Some(0) },
                Token::SeqEnd,
                Token::Str("user"),
                Token::Struct {
                    name: "User",
                    len: 7,
                },
                Token::Str("accent_color"),
                Token::None,
                Token::Str("avatar"),
                Token::None,
                Token::Str("banner"),
                Token::None,
                Token::Str("bot"),
                Token::Bool(false),
                Token::Str("discriminator"),
                Token::Str("0001"),
                Token::Str("id"),
                Token::NewtypeStruct { name: "Id" },
                Token::Str("3"),
                Token::Str("username"),
                Token::Str("twilight"),
                Token::StructEnd,
                Token::StructEnd,
                Token::Str("mute"),
                Token::Bool(true),
                Token::Str("self_deaf"),
                Token::Bool(false),
                Token::Str("self_mute"),
                Token::Bool(true),
                Token::Str("self_stream"),
                Token::Bool(false),
                Token::Str("self_video"),
                Token::Bool(false),
                Token::Str("session_id"),
                Token::Str("a"),
                Token::Str("suppress"),
                Token::Bool(true),
                Token::Str("user_id"),
                Token::NewtypeStruct { name: "Id" },
                Token::Str("3"),
                Token::Str("request_to_speak_timestamp"),
                Token::Some,
                Token::Str("2021-04-21T22:16:50.000000+00:00"),
                Token::StructEnd,
            ],
        );

        Ok(())
    }
}<|MERGE_RESOLUTION|>--- conflicted
+++ resolved
@@ -141,11 +141,7 @@
                 avatar: None,
                 communication_disabled_until: None,
                 deaf: false,
-<<<<<<< HEAD
-=======
                 flags,
-                guild_id: Id::new(2),
->>>>>>> 1299073b
                 joined_at,
                 mute: true,
                 nick: Some("twilight".to_owned()),
@@ -202,24 +198,14 @@
                 Token::Some,
                 Token::Struct {
                     name: "Member",
-<<<<<<< HEAD
-                    len: 9,
-=======
-                    len: 11,
->>>>>>> 1299073b
+                    len: 10,
                 },
                 Token::Str("communication_disabled_until"),
                 Token::None,
                 Token::Str("deaf"),
                 Token::Bool(false),
-<<<<<<< HEAD
-=======
                 Token::Str("flags"),
                 Token::U64(flags.bits()),
-                Token::Str("guild_id"),
-                Token::NewtypeStruct { name: "Id" },
-                Token::Str("2"),
->>>>>>> 1299073b
                 Token::Str("joined_at"),
                 Token::Str("2015-04-26T06:26:56.936000+00:00"),
                 Token::Str("mute"),
