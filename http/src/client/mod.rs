mod builder;

pub use self::builder::ClientBuilder;

use crate::{
    api_error::{ApiError, ErrorCode},
    error::{Error, Result},
    ratelimiting::{RatelimitHeaders, Ratelimiter},
    request::{
        channel::allowed_mentions::AllowedMentions,
        guild::{create_guild::CreateGuildError, create_guild_channel::CreateGuildChannelError},
        prelude::*,
        GetUserApplicationInfo, Request,
    },
    API_VERSION,
};
use bytes::Bytes;
use hyper::{
    body::{self, Buf},
    client::{Client as HyperClient, HttpConnector},
    header::{HeaderMap, HeaderValue, AUTHORIZATION, CONTENT_LENGTH, CONTENT_TYPE, USER_AGENT},
    Body, Method, Response, StatusCode,
};
use serde::de::DeserializeOwned;
use std::{
    convert::TryFrom,
    fmt::{Debug, Formatter, Result as FmtResult},
    result::Result as StdResult,
    sync::{
        atomic::{AtomicBool, Ordering},
        Arc,
    },
    time::Duration,
};
use tokio::time;
use twilight_model::{
    guild::Permissions,
    id::{ChannelId, EmojiId, GuildId, IntegrationId, MessageId, RoleId, UserId, WebhookId},
};

#[cfg(feature = "hyper-rustls")]
type HttpsConnector<T> = hyper_rustls::HttpsConnector<T>;
#[cfg(all(feature = "hyper-tls", not(feature = "hyper-rustls")))]
type HttpsConnector<T> = hyper_tls::HttpsConnector<T>;

struct State {
    http: HyperClient<HttpsConnector<HttpConnector>, Body>,
    default_headers: Option<HeaderMap>,
    proxy: Option<Box<str>>,
    ratelimiter: Option<Ratelimiter>,
    timeout: Duration,
    token_invalid: AtomicBool,
    token: Option<Box<str>>,
    use_http: bool,
    pub(crate) default_allowed_mentions: Option<AllowedMentions>,
}

impl Debug for State {
    fn fmt(&self, f: &mut Formatter<'_>) -> FmtResult {
        f.debug_struct("State")
            .field("http", &self.http)
            .field("default_headers", &self.default_headers)
            .field("proxy", &self.proxy)
            .field("ratelimiter", &self.ratelimiter)
            .field("token", &self.token)
            .field("use_http", &self.use_http)
            .finish()
    }
}

/// Twilight's http client.
///
/// Almost all of the client methods require authentication, and as such, the client must be
/// supplied with a Discord Token. Get yours [here].
///
/// # Cloning
///
/// The client internally wraps its data within an Arc. This means that the
/// client can be cloned and passed around tasks and threads cheaply.
///
/// # Unauthorized behavior
///
/// When the client encounters an Unauthorized response it will take note that
/// the configured token is invalid. This may occur when the token has been
/// revoked or expired. When this happens, you must create a new client with the
/// new token. The client will no longer execute requests in order to
/// prevent API bans and will always return [`Error::Unauthorized`].
///
/// # Examples
///
/// Create a client called `client`:
/// ```rust,no_run
/// use twilight_http::Client;
///
/// # #[tokio::main]
/// # async fn main() -> Result<(), Box<dyn std::error::Error + Send + Sync>> {
/// let client = Client::new("my token");
/// # Ok(()) }
/// ```
///
/// Use [`ClientBuilder`] to create a client called `client`, with a shorter timeout:
/// ```rust,no_run
/// use twilight_http::Client;
/// use std::time::Duration;
///
/// # #[tokio::main]
/// # async fn main() -> Result<(), Box<dyn std::error::Error + Send + Sync>> {
/// let client = Client::builder()
///     .token("my token")
///     .timeout(Duration::from_secs(5))
///     .build();
/// # Ok(()) }
/// ```
///
/// All the examples on this page assume you have already created a client, and have named it
/// `client`.
///
/// [here]: https://discord.com/developers/applications
#[derive(Clone, Debug)]
pub struct Client {
    state: Arc<State>,
}

impl Client {
    /// Create a new `hyper-rustls` or `hyper-tls` backed client with a token.
    #[cfg_attr(docsrs, doc(cfg(any(feature = "hyper-rustls", feature = "hyper-tls"))))]
    pub fn new(token: impl Into<String>) -> Self {
<<<<<<< HEAD
        #[cfg(feature = "hyper-rustls")]
        let connector = hyper_rustls::HttpsConnector::with_native_roots();
        #[cfg(all(feature = "hyper-tls", not(feature = "hyper-rustls")))]
        let connector = hyper_tls::HttpsConnector::new();

        let mut token = token.into();

        let is_bot = token.starts_with("Bot ");
        let is_bearer = token.starts_with("Bearer ");

        // Make sure it is either a bot or bearer token, and assume it's a bot
        // token if no prefix is given
        if !is_bot && !is_bearer {
            token.insert_str(0, "Bot ");
        }

        Self {
            state: Arc::new(State {
                http: HyperClient::builder().build(connector),
                default_headers: None,
                proxy: None,
                ratelimiter: Some(Ratelimiter::new()),
                timeout: Duration::from_secs(10),
                token_invalid: AtomicBool::new(false),
                token: Some(token.into_boxed_str()),
                use_http: false,
                default_allowed_mentions: None,
            }),
        }
=======
        ClientBuilder::default().token(token).build()
>>>>>>> 323fc276
    }

    /// Create a new builder to create a client.
    ///
    /// Refer to its documentation for more information.
    pub fn builder() -> ClientBuilder {
        ClientBuilder::new()
    }

    /// Retrieve an immutable reference to the token used by the client.
    ///
    /// If the initial token provided is not prefixed with `Bot `, it will be, and this method
    /// reflects that.
    pub fn token(&self) -> Option<&str> {
        self.state.token.as_deref()
    }

    /// Get the default allowed mentions for sent messages.
    ///
    /// Refer to [`allowed_mentions`] for more information.
    ///
    /// [`allowed_mentions`]: crate::request::channel::allowed_mentions
    pub fn default_allowed_mentions(&self) -> Option<AllowedMentions> {
        self.state.default_allowed_mentions.clone()
    }

    /// Get the Ratelimiter used by the client internally.
    ///
    /// This will return `None` only if ratelimit handling
    /// has been explicitly disabled in the [`ClientBuilder`].
    pub fn ratelimiter(&self) -> Option<Ratelimiter> {
        self.state.ratelimiter.clone()
    }

    /// Get the audit log for a guild.
    ///
    /// # Examples
    ///
    /// ```rust,no_run
    /// # use twilight_http::Client;
    /// use twilight_model::id::GuildId;
    ///
    /// # #[tokio::main]
    /// # async fn main() -> Result<(), Box<dyn std::error::Error>> {
    /// # let client = Client::new("token");
    /// let guild_id = GuildId(101);
    /// let audit_log = client
    /// // not done
    ///     .audit_log(guild_id)
    ///     .await?;
    /// # Ok(()) }
    /// ```
    pub fn audit_log(&self, guild_id: GuildId) -> GetAuditLog<'_> {
        GetAuditLog::new(self, guild_id)
    }

    /// Retrieve the bans for a guild.
    ///
    /// # Examples
    ///
    /// Retrieve the bans for guild `1`:
    ///
    /// ```rust,no_run
    /// # use twilight_http::Client;
    /// use twilight_model::id::GuildId;
    /// #
    /// # #[tokio::main]
    /// # async fn main() -> Result<(), Box<dyn std::error::Error + Send + Sync>> {
    /// # let client = Client::new("my token");
    /// #
    /// let guild_id = GuildId(1);
    ///
    /// let bans = client.bans(guild_id).await?;
    /// # Ok(()) }
    /// ```
    pub fn bans(&self, guild_id: GuildId) -> GetBans<'_> {
        GetBans::new(self, guild_id)
    }

    /// Get information about a ban of a guild.
    ///
    /// Includes the user banned and the reason.
    pub fn ban(&self, guild_id: GuildId, user_id: UserId) -> GetBan<'_> {
        GetBan::new(self, guild_id, user_id)
    }

    /// Bans a user from a guild, optionally with the number of days' worth of
    /// messages to delete and the reason.
    ///
    /// # Examples
    ///
    /// Ban user `200` from guild `100`, deleting
    /// 1 day's worth of messages, for the reason `"memes"`:
    ///
    /// ```rust,no_run
    /// # use twilight_http::{request::AuditLogReason, Client};
    /// use twilight_model::id::{GuildId, UserId};
    /// #
    /// # #[tokio::main]
    /// # async fn main() -> Result<(), Box<dyn std::error::Error + Send + Sync>> {
    /// # let client = Client::new("my token");
    /// #
    /// let guild_id = GuildId(100);
    /// let user_id = UserId(200);
    /// client.create_ban(guild_id, user_id)
    ///     .delete_message_days(1)?
    ///     .reason("memes")?
    ///     .await?;
    /// # Ok(()) }
    /// ```
    pub fn create_ban(&self, guild_id: GuildId, user_id: UserId) -> CreateBan<'_> {
        CreateBan::new(self, guild_id, user_id)
    }

    /// Remove a ban from a user in a guild.
    ///
    /// # Examples
    ///
    /// Unban user `200` from guild `100`:
    ///
    /// ```rust,no_run
    /// # use twilight_http::Client;
    /// use twilight_model::id::{GuildId, UserId};
    /// #
    /// # #[tokio::main]
    /// # async fn main() -> Result<(), Box<dyn std::error::Error + Send + Sync>> {
    /// # let client = Client::new("my token");
    /// #
    /// let guild_id = GuildId(100);
    /// let user_id = UserId(200);
    ///
    /// client.delete_ban(guild_id, user_id).await?;
    /// # Ok(()) }
    /// ```
    pub fn delete_ban(&self, guild_id: GuildId, user_id: UserId) -> DeleteBan<'_> {
        DeleteBan::new(self, guild_id, user_id)
    }

    /// Get a channel by its ID.
    ///
    /// # Examples
    ///
    /// Get channel `100`:
    ///
    /// ```rust,no_run
    /// # use twilight_http::Client;
    /// # use twilight_model::id::ChannelId;
    /// #
    /// # #[tokio::main]
    /// # async fn main() -> Result<(), Box<dyn std::error::Error + Send + Sync>> {
    /// # let client = Client::new("my token");
    /// #
    /// let channel_id = ChannelId(100);
    /// #
    /// let channel = client.channel(channel_id).await?;
    /// # Ok(()) }
    /// ```
    pub fn channel(&self, channel_id: ChannelId) -> GetChannel<'_> {
        GetChannel::new(self, channel_id)
    }

    /// Delete a channel by ID.
    pub fn delete_channel(&self, channel_id: ChannelId) -> DeleteChannel<'_> {
        DeleteChannel::new(self, channel_id)
    }

    /// Update a channel.
    ///
    /// All fields are optional. The minimum length of the name is 2 UTF-16 characters and the
    /// maximum is 100 UTF-16 characters.
    ///
    /// # Errors
    ///
    /// Returns a [`UpdateChannelError::NameInvalid`] when the length of the name is either fewer
    /// than 2 UTF-16 characters or more than 100 UTF-16 characters.
    ///
    /// Returns a [`UpdateChannelError::RateLimitPerUserInvalid`] when the seconds of the rate limit
    /// per user is more than 21600.
    ///
    /// Returns a [`UpdateChannelError::TopicInvalid`] when the length of the topic is more than
    /// 1024 UTF-16 characters.
    ///
    /// [`UpdateChannelError::NameInvalid`]: crate::request::channel::update_channel::UpdateChannelError::NameInvalid
    /// [`UpdateChannelError::RateLimitPerUserInvalid`]: crate::request::channel::update_channel::UpdateChannelError::RateLimitPerUserInvalid
    /// [`UpdateChannelError::TopicInvalid`]: crate::request::channel::update_channel::UpdateChannelError::TopicInvalid
    pub fn update_channel(&self, channel_id: ChannelId) -> UpdateChannel<'_> {
        UpdateChannel::new(self, channel_id)
    }

    /// Follows a news channel by [`ChannelId`].
    ///
    /// The type returned is [`FollowedChannel`].
    ///
    /// [`FollowedChannel`]: ::twilight_model::channel::FollowedChannel
    pub fn follow_news_channel(
        &self,
        channel_id: ChannelId,
        webhook_channel_id: ChannelId,
    ) -> FollowNewsChannel<'_> {
        FollowNewsChannel::new(self, channel_id, webhook_channel_id)
    }

    /// Get the invites for a guild channel.
    ///
    /// This method only works if the channel is of type `GuildChannel`.
    pub fn channel_invites(&self, channel_id: ChannelId) -> GetChannelInvites<'_> {
        GetChannelInvites::new(self, channel_id)
    }

    /// Get channel messages, by [`ChannelId`].
    ///
    /// Only one of [`after`], [`around`], and [`before`] can be specified at a time.
    /// Once these are specified, the type returned is [`GetChannelMessagesConfigured`].
    ///
    /// If [`limit`] is unspecified, the default set by Discord is 50.
    ///
    /// # Examples
    ///
    /// ```rust,no_run
    /// use twilight_http::Client;
    /// use twilight_model::id::{ChannelId, MessageId};
    ///
    /// # #[tokio::main]
    /// # async fn main() -> Result<(), Box<dyn std::error::Error + Send + Sync>> {
    /// let client = Client::new("my token");
    /// let channel_id = ChannelId(123);
    /// let message_id = MessageId(234);
    /// let limit: u64 = 6;
    ///
    /// let messages = client
    ///     .channel_messages(channel_id)
    ///     .before(message_id)
    ///     .limit(limit)?
    ///     .await?;
    ///
    /// # Ok(()) }
    /// ```
    ///
    /// # Errors
    ///
    /// Returns [`GetChannelMessagesError::LimitInvalid`] if the amount is less than 1 or greater than 100.
    ///
    /// [`after`]: GetChannelMessages::after
    /// [`around`]: GetChannelMessages::around
    /// [`before`]: GetChannelMessages::before
    /// [`GetChannelMessagesConfigured`]: crate::request::channel::message::GetChannelMessagesConfigured
    /// [`limit`]: GetChannelMessages::limit
    /// [`GetChannelMessagesError::LimitInvalid`]: crate::request::channel::message::get_channel_messages::GetChannelMessagesError::LimitInvalid
    pub fn channel_messages(&self, channel_id: ChannelId) -> GetChannelMessages<'_> {
        GetChannelMessages::new(self, channel_id)
    }

    pub fn delete_channel_permission(&self, channel_id: ChannelId) -> DeleteChannelPermission<'_> {
        DeleteChannelPermission::new(self, channel_id)
    }

    /// Update the permissions for a role or a user in a channel.
    ///
    /// # Examples:
    ///
    /// Create permission overrides for a role to view the channel, but not send messages:
    ///
    /// ```rust,no_run
    /// # use twilight_http::Client;
    /// use twilight_model::guild::Permissions;
    /// use twilight_model::id::{ChannelId, RoleId};
    /// #
    /// # #[tokio::main]
    /// # async fn main() -> Result<(), Box<dyn std::error::Error + Send + Sync>> {
    /// # let client = Client::new("my token");
    ///
    /// let channel_id = ChannelId(123);
    /// let allow = Permissions::VIEW_CHANNEL;
    /// let deny = Permissions::SEND_MESSAGES;
    /// let role_id = RoleId(432);
    ///
    /// client.update_channel_permission(channel_id, allow, deny)
    ///     .role(role_id)
    ///     .await?;
    /// # Ok(()) }
    /// ```
    pub fn update_channel_permission(
        &self,
        channel_id: ChannelId,
        allow: Permissions,
        deny: Permissions,
    ) -> UpdateChannelPermission<'_> {
        UpdateChannelPermission::new(self, channel_id, allow, deny)
    }

    /// Get all the webhooks of a channel.
    pub fn channel_webhooks(&self, channel_id: ChannelId) -> GetChannelWebhooks<'_> {
        GetChannelWebhooks::new(self, channel_id)
    }

    /// Get information about the current user.
    pub fn current_user(&self) -> GetCurrentUser<'_> {
        GetCurrentUser::new(self)
    }

    /// Get information about the current bot application.
    pub fn current_user_application(&self) -> GetUserApplicationInfo<'_> {
        GetUserApplicationInfo::new(self)
    }

    /// Update the current user.
    ///
    /// All paramaters are optional. If the username is changed, it may cause the discriminator to
    /// be randomized.
    pub fn update_current_user(&self) -> UpdateCurrentUser<'_> {
        UpdateCurrentUser::new(self)
    }

    /// Get the current user's connections.
    ///
    /// Requires the `connections` `OAuth2` scope.
    pub fn current_user_connections(&self) -> GetCurrentUserConnections<'_> {
        GetCurrentUserConnections::new(self)
    }

    /// Returns a list of guilds for the current user.
    ///
    /// # Examples
    ///
    /// Get the first 25 guilds with an ID after `300` and before
    /// `400`:
    ///
    /// ```rust,no_run
    /// # use twilight_http::Client;
    /// use twilight_model::id::GuildId;
    ///
    /// # #[tokio::main]
    /// # async fn main() -> Result<(), Box<dyn std::error::Error + Send + Sync>> {
    /// # let client = Client::new("my token");
    /// #
    /// let after = GuildId(300);
    /// let before = GuildId(400);
    /// let guilds = client.current_user_guilds()
    ///     .after(after)
    ///     .before(before)
    ///     .limit(25)?
    ///     .await?;
    /// # Ok(()) }
    /// ```
    ///
    /// # Errors
    ///
    /// Returns [`GetCurrentUserGuildsError::LimitInvalid`] if the amount is greater
    /// than 100.
    ///
    /// [`GetCurrentUserGuildsError::LimitInvalid`]: crate::request::user::get_current_user_guilds::GetCurrentUserGuildsError::LimitInvalid
    pub fn current_user_guilds(&self) -> GetCurrentUserGuilds<'_> {
        GetCurrentUserGuilds::new(self)
    }

    /// Changes the user's nickname in a guild.
    pub fn update_current_user_nick(
        &self,
        guild_id: GuildId,
        nick: impl Into<String>,
    ) -> UpdateCurrentUserNick<'_> {
        UpdateCurrentUserNick::new(self, guild_id, nick)
    }

    /// Get a list of the current user's private channels.
    pub fn current_user_private_channels(&self) -> GetCurrentUserPrivateChannels<'_> {
        GetCurrentUserPrivateChannels::new(self)
    }

    /// Get the emojis for a guild, by the guild's id.
    ///
    /// # Examples
    ///
    /// Get the emojis for guild `100`:
    ///
    /// ```rust,no_run
    /// # use twilight_http::Client;
    /// # use twilight_model::id::GuildId;
    /// #
    /// # #[tokio::main]
    /// # async fn main() -> Result<(), Box<dyn std::error::Error + Send + Sync>> {
    /// # let client = Client::new("my token");
    /// #
    /// let guild_id = GuildId(100);
    ///
    /// client.emojis(guild_id).await?;
    /// # Ok(()) }
    /// ```
    pub fn emojis(&self, guild_id: GuildId) -> GetEmojis<'_> {
        GetEmojis::new(self, guild_id)
    }

    /// Get an emoji for a guild by the the guild's ID and emoji's ID.
    ///
    /// # Examples
    ///
    /// Get emoji `100` from guild `50`:
    ///
    /// ```rust,no_run
    /// # use twilight_http::Client;
    /// # use twilight_model::id::{EmojiId, GuildId};
    /// #
    /// # #[tokio::main]
    /// # async fn main() -> Result<(), Box<dyn std::error::Error + Send + Sync>> {
    /// # let client = Client::new("my token");
    /// #
    /// let guild_id = GuildId(50);
    /// let emoji_id = EmojiId(100);
    ///
    /// client.emoji(guild_id, emoji_id).await?;
    /// # Ok(()) }
    /// ```
    pub fn emoji(&self, guild_id: GuildId, emoji_id: EmojiId) -> GetEmoji<'_> {
        GetEmoji::new(self, guild_id, emoji_id)
    }

    /// Create an emoji in a guild.
    ///
    /// The emoji must be a Data URI, in the form of `data:image/{type};base64,{data}` where
    /// `{type}` is the image MIME type and `{data}` is the base64-encoded image.  Refer to [the
    /// discord docs] for more information about image data.
    ///
    /// [the discord docs]: https://discord.com/developers/docs/reference#image-data
    pub fn create_emoji(
        &self,
        guild_id: GuildId,
        name: impl Into<String>,
        image: impl Into<String>,
    ) -> CreateEmoji<'_> {
        CreateEmoji::new(self, guild_id, name, image)
    }

    /// Delete an emoji in a guild, by id.
    pub fn delete_emoji(&self, guild_id: GuildId, emoji_id: EmojiId) -> DeleteEmoji<'_> {
        DeleteEmoji::new(self, guild_id, emoji_id)
    }

    /// Update an emoji in a guild, by id.
    pub fn update_emoji(&self, guild_id: GuildId, emoji_id: EmojiId) -> UpdateEmoji<'_> {
        UpdateEmoji::new(self, guild_id, emoji_id)
    }

    /// Get information about the gateway, optionally with additional information detailing the
    /// number of shards to use and sessions remaining.
    ///
    /// # Examples
    ///
    /// Get the gateway connection URL without bot information:
    ///
    /// ```rust,no_run
    /// # use twilight_http::Client;
    /// #
    /// # #[tokio::main]
    /// # async fn main() -> Result<(), Box<dyn std::error::Error + Send + Sync>> {
    /// # let client = Client::new("my token");
    /// #
    /// let info = client.gateway().await?;
    /// # Ok(()) }
    /// ```
    ///
    /// Get the gateway connection URL with additional shard and session information, which
    /// requires specifying a bot token:
    ///
    /// ```rust,no_run
    /// # use twilight_http::Client;
    /// #
    /// # #[tokio::main]
    /// # async fn main() -> Result<(), Box<dyn std::error::Error + Send + Sync>> {
    /// # let client = Client::new("my token");
    /// #
    /// let info = client.gateway().authed().await?;
    ///
    /// println!("URL: {}", info.url);
    /// println!("Recommended shards to use: {}", info.shards);
    /// # Ok(()) }
    /// ```
    pub fn gateway(&self) -> GetGateway<'_> {
        GetGateway::new(self)
    }

    /// Get information about a guild.
    pub fn guild(&self, guild_id: GuildId) -> GetGuild<'_> {
        GetGuild::new(self, guild_id)
    }

    /// Create a new request to create a guild.
    ///
    /// The minimum length of the name is 2 UTF-16 characters and the maximum is 100 UTF-16
    /// characters. This endpoint can only be used by bots in less than 10 guilds.
    ///
    /// # Errors
    ///
    /// Returns [`CreateGuildError::NameInvalid`] if the name length is too short or too long.
    ///
    /// [`CreateGuildError::NameInvalid`]: crate::request::guild::create_guild::CreateGuildError::NameInvalid
    pub fn create_guild(
        &self,
        name: impl Into<String>,
    ) -> StdResult<CreateGuild<'_>, CreateGuildError> {
        CreateGuild::new(self, name)
    }

    /// Delete a guild permanently. The user must be the owner.
    pub fn delete_guild(&self, guild_id: GuildId) -> DeleteGuild<'_> {
        DeleteGuild::new(self, guild_id)
    }

    /// Update a guild.
    ///
    /// All endpoints are optional. Refer to [the discord docs] for more information.
    ///
    /// [the discord docs]: https://discord.com/developers/docs/resources/guild#modify-guild
    pub fn update_guild(&self, guild_id: GuildId) -> UpdateGuild<'_> {
        UpdateGuild::new(self, guild_id)
    }

    /// Leave a guild by id.
    pub fn leave_guild(&self, guild_id: GuildId) -> LeaveGuild<'_> {
        LeaveGuild::new(self, guild_id)
    }

    /// Get the channels in a guild.
    pub fn guild_channels(&self, guild_id: GuildId) -> GetGuildChannels<'_> {
        GetGuildChannels::new(self, guild_id)
    }

    /// Create a new request to create a guild channel.
    ///
    /// All fields are optional except for name. The minimum length of the name is 2 UTF-16
    /// characters and the maximum is 100 UTF-16 characters.
    ///
    /// # Errors
    ///
    /// Returns a [`CreateGuildChannelError::NameInvalid`] when the length of the name is either
    /// fewer than 2 UTF-16 characters or more than 100 UTF-16 characters.
    ///
    /// Returns a [`CreateGuildChannelError::RateLimitPerUserInvalid`] when the seconds of the rate
    /// limit per user is more than 21600.
    ///
    /// Returns a [`CreateGuildChannelError::TopicInvalid`] when the length of the topic is more
    /// than
    /// 1024 UTF-16 characters.
    ///
    /// [`CreateGuildChannelError::NameInvalid`]: crate::request::guild::create_guild_channel::CreateGuildChannelError::NameInvalid
    /// [`CreateGuildChannelError::RateLimitPerUserInvalid`]: crate::request::guild::create_guild_channel::CreateGuildChannelError::RateLimitPerUserInvalid
    /// [`CreateGuildChannelError::TopicInvalid`]: crate::request::guild::create_guild_channel::CreateGuildChannelError::TopicInvalid
    pub fn create_guild_channel(
        &self,
        guild_id: GuildId,
        name: impl Into<String>,
    ) -> StdResult<CreateGuildChannel<'_>, CreateGuildChannelError> {
        CreateGuildChannel::new(self, guild_id, name)
    }

    /// Modify the positions of the channels.
    ///
    /// The minimum amount of channels to modify, is a swap between two channels.
    pub fn update_guild_channel_positions(
        &self,
        guild_id: GuildId,
        channel_positions: impl Iterator<Item = (ChannelId, u64)>,
    ) -> UpdateGuildChannelPositions<'_> {
        UpdateGuildChannelPositions::new(self, guild_id, channel_positions)
    }

    /// Get the guild widget.
    ///
    /// Refer to [the discord docs] for more information.
    ///
    /// [the discord docs]: https://discord.com/developers/docs/resources/guild#get-guild-widget
    pub fn guild_widget(&self, guild_id: GuildId) -> GetGuildWidget<'_> {
        GetGuildWidget::new(self, guild_id)
    }

    /// Modify the guild widget.
    pub fn update_guild_widget(&self, guild_id: GuildId) -> UpdateGuildWidget<'_> {
        UpdateGuildWidget::new(self, guild_id)
    }

    /// Get the guild's integrations.
    pub fn guild_integrations(&self, guild_id: GuildId) -> GetGuildIntegrations<'_> {
        GetGuildIntegrations::new(self, guild_id)
    }

    /// Create a guild integration from the current user to the guild.
    ///
    /// Refer to [the discord docs] for more information.
    ///
    /// [the discord docs]: https://discord.com/developers/docs/resources/guild#create-guild-integration
    pub fn create_guild_integration(
        &self,
        guild_id: GuildId,
        integration_id: IntegrationId,
        kind: impl Into<String>,
    ) -> CreateGuildIntegration<'_> {
        CreateGuildIntegration::new(self, guild_id, integration_id, kind)
    }

    /// Delete an integration for a guild, by the integration's id.
    pub fn delete_guild_integration(
        &self,
        guild_id: GuildId,
        integration_id: IntegrationId,
    ) -> DeleteGuildIntegration<'_> {
        DeleteGuildIntegration::new(self, guild_id, integration_id)
    }

    /// Update a guild's integration, by its id.
    ///
    /// Refer to [the discord docs] for more information.
    ///
    /// [the discord docs]: https://discord.com/developers/docs/resources/guild#modify-guild-integrationb
    pub fn update_guild_integration(
        &self,
        guild_id: GuildId,
        integration_id: IntegrationId,
    ) -> UpdateGuildIntegration<'_> {
        UpdateGuildIntegration::new(self, guild_id, integration_id)
    }

    /// Synchronize a guild's integration by its id.
    pub fn sync_guild_integration(
        &self,
        guild_id: GuildId,
        integration_id: IntegrationId,
    ) -> SyncGuildIntegration<'_> {
        SyncGuildIntegration::new(self, guild_id, integration_id)
    }

    /// Get information about the invites of a guild.
    pub fn guild_invites(&self, guild_id: GuildId) -> GetGuildInvites<'_> {
        GetGuildInvites::new(self, guild_id)
    }

    /// Get the members of a guild, by id.
    ///
    /// The upper limit to this request is 1000. If more than 1000 members are needed, the requests
    /// must be chained. Discord defaults the limit to 1.
    ///
    /// # Examples
    ///
    /// Get the first 500 members of guild `100` after user ID `3000`:
    ///
    /// ```rust,no_run
    /// # use twilight_http::Client;
    /// use twilight_model::id::{GuildId, UserId};
    /// #
    /// # #[tokio::main]
    /// # async fn main() -> Result<(), Box<dyn std::error::Error + Send + Sync>> {
    /// # let client = Client::new("my token");
    /// #
    /// let guild_id = GuildId(100);
    /// let user_id = UserId(3000);
    /// let members = client.guild_members(guild_id).after(user_id).await?;
    /// # Ok(()) }
    /// ```
    ///
    /// # Errors
    ///
    /// Returns [`GetGuildMembersError::LimitInvalid`] if the limit is invalid.
    ///
    /// [`GetGuildMembersError::LimitInvalid`]: crate::request::guild::member::get_guild_members::GetGuildMembersError::LimitInvalid
    pub fn guild_members(&self, guild_id: GuildId) -> GetGuildMembers<'_> {
        GetGuildMembers::new(self, guild_id)
    }

    /// Get a member of a guild, by their id.
    pub fn guild_member(&self, guild_id: GuildId, user_id: UserId) -> GetMember<'_> {
        GetMember::new(self, guild_id, user_id)
    }

    /// Add a user to a guild.
    ///
    /// An access token for the user with `guilds.join` scope is required. All
    /// other fields are optional. Refer to [the discord docs] for more
    /// information.
    ///
    /// # Errors
    ///
    /// Returns [`AddGuildMemberError::NicknameInvalid`] if the nickname is too
    /// short or too long.
    ///
    /// [`AddGuildMemberError::NickNameInvalid`]: crate::request::guild::member::add_guild_member::AddGuildMemberError::NicknameInvalid
    ///
    /// [the discord docs]: https://discord.com/developers/docs/resources/guild#add-guild-member
    pub fn add_guild_member(
        &self,
        guild_id: GuildId,
        user_id: UserId,
        access_token: impl Into<String>,
    ) -> AddGuildMember<'_> {
        AddGuildMember::new(self, guild_id, user_id, access_token)
    }

    /// Kick a member from a guild.
    pub fn remove_guild_member(&self, guild_id: GuildId, user_id: UserId) -> RemoveMember<'_> {
        RemoveMember::new(self, guild_id, user_id)
    }

    /// Update a guild member.
    ///
    /// All fields are optional. Refer to [the discord docs] for more information.
    ///
    /// # Errors
    ///
    /// Returns [`UpdateGuildMemberError::NicknameInvalid`] if the nickname length is too short or too
    /// long.
    ///
    /// [`UpdateGuildMemberError::NicknameInvalid`]: crate::request::guild::member::update_guild_member::UpdateGuildMemberError::NicknameInvalid
    ///
    /// [the discord docs]: https://discord.com/developers/docs/resources/guild#modify-guild-member
    pub fn update_guild_member(&self, guild_id: GuildId, user_id: UserId) -> UpdateGuildMember<'_> {
        UpdateGuildMember::new(self, guild_id, user_id)
    }

    /// Add a role to a member in a guild.
    ///
    /// # Examples
    ///
    /// In guild `1`, add role `2` to user `3`, for the reason `"test"`:
    ///
    /// ```rust,no_run
    /// # use twilight_http::{request::AuditLogReason, Client};
    /// use twilight_model::id::{GuildId, RoleId, UserId};
    /// #
    /// # #[tokio::main]
    /// # async fn main() -> Result<(), Box<dyn std::error::Error + Send + Sync>> {
    /// # let client = Client::new("my token");
    /// #
    /// let guild_id = GuildId(1);
    /// let role_id = RoleId(2);
    /// let user_id = UserId(3);
    ///
    /// client.add_guild_member_role(guild_id, user_id, role_id).reason("test")?.await?;
    /// # Ok(()) }
    /// ```
    pub fn add_guild_member_role(
        &self,
        guild_id: GuildId,
        user_id: UserId,
        role_id: RoleId,
    ) -> AddRoleToMember<'_> {
        AddRoleToMember::new(self, guild_id, user_id, role_id)
    }

    /// Remove a role from a member in a guild, by id.
    pub fn remove_guild_member_role(
        &self,
        guild_id: GuildId,
        user_id: UserId,
        role_id: RoleId,
    ) -> RemoveRoleFromMember<'_> {
        RemoveRoleFromMember::new(self, guild_id, user_id, role_id)
    }

    /// For public guilds, get the guild preview.
    ///
    /// This works even if the user is not in the guild.
    pub fn guild_preview(&self, guild_id: GuildId) -> GetGuildPreview<'_> {
        GetGuildPreview::new(self, guild_id)
    }

    /// Get the counts of guild members to be pruned.
    pub fn guild_prune_count(&self, guild_id: GuildId) -> GetGuildPruneCount<'_> {
        GetGuildPruneCount::new(self, guild_id)
    }

    /// Begin a guild prune.
    ///
    /// Refer to [the discord docs] for more information.
    ///
    /// [the discord docs]: https://discord.com/developers/docs/resources/guild#begin-guild-prune
    pub fn create_guild_prune(&self, guild_id: GuildId) -> CreateGuildPrune<'_> {
        CreateGuildPrune::new(self, guild_id)
    }

    /// Get a guild's vanity url, if there is one.
    pub fn guild_vanity_url(&self, guild_id: GuildId) -> GetGuildVanityUrl<'_> {
        GetGuildVanityUrl::new(self, guild_id)
    }

    /// Get voice region data for the guild.
    ///
    /// Can return VIP servers if the guild is VIP-enabled.
    pub fn guild_voice_regions(&self, guild_id: GuildId) -> GetGuildVoiceRegions<'_> {
        GetGuildVoiceRegions::new(self, guild_id)
    }

    /// Get the webhooks of a guild.
    pub fn guild_webhooks(&self, guild_id: GuildId) -> GetGuildWebhooks<'_> {
        GetGuildWebhooks::new(self, guild_id)
    }

    /// Get information about an invite by its code.
    ///
    /// If [`with_counts`] is called, the returned invite will contain approximate member counts.
    ///
    /// # Examples
    ///
    /// ```rust,no_run
    /// # use twilight_http::Client;
    /// #
    /// # #[tokio::main]
    /// # async fn main() -> Result<(), Box<dyn std::error::Error + Send + Sync>> {
    /// # let client = Client::new("my token");
    /// #
    /// let invite = client
    ///     .invite("code")
    ///     .with_counts()
    ///     .await?;
    /// # Ok(()) }
    /// ```
    ///
    /// [`with_counts`]: crate::request::channel::invite::GetInvite::with_counts
    pub fn invite(&self, code: impl Into<String>) -> GetInvite<'_> {
        GetInvite::new(self, code)
    }

    /// Create an invite, with options.
    ///
    /// # Examples
    ///
    /// ```rust,no_run
    /// # use twilight_http::Client;
    /// # use twilight_model::id::ChannelId;
    /// #
    /// # #[tokio::main]
    /// # async fn main() -> Result<(), Box<dyn std::error::Error + Send + Sync>> {
    /// # let client = Client::new("my token");
    /// #
    /// let channel_id = ChannelId(123);
    /// let invite = client
    ///     .create_invite(channel_id)
    ///     .max_uses(3)
    ///     .await?;
    /// # Ok(()) }
    /// ```
    pub fn create_invite(&self, channel_id: ChannelId) -> CreateInvite<'_> {
        CreateInvite::new(self, channel_id)
    }

    /// Delete an invite by its code.
    pub fn delete_invite(&self, code: impl Into<String>) -> DeleteInvite<'_> {
        DeleteInvite::new(self, code)
    }

    /// Get a message by [`ChannelId`] and [`MessageId`].
    pub fn message(&self, channel_id: ChannelId, message_id: MessageId) -> GetMessage<'_> {
        GetMessage::new(self, channel_id, message_id)
    }

    /// Send a message to a channel.
    ///
    /// # Example
    ///
    /// ```rust,no_run
    /// # use twilight_http::Client;
    /// # use twilight_model::id::ChannelId;
    /// #
    /// # #[tokio::main]
    /// # async fn main() -> Result<(), Box<dyn std::error::Error + Send + Sync>> {
    /// # let client = Client::new("my token");
    /// #
    /// let channel_id = ChannelId(123);
    /// let message = client
    ///     .create_message(channel_id)
    ///     .content("Twilight is best pony")?
    ///     .tts(true)
    ///     .await?;
    /// # Ok(()) }
    /// ```
    ///
    /// # Errors
    ///
    /// The method [`content`] returns [`CreateMessageError::ContentInvalid`] if the content is
    /// over 2000 UTF-16 characters.
    ///
    /// The method [`embed`] returns [`CreateMessageError::EmbedTooLarge`] if the length of the
    /// embed is over 6000 characters.
    ///
    /// [`content`]: crate::request::channel::message::create_message::CreateMessage::content
    /// [`embed`]: crate::request::channel::message::create_message::CreateMessage::embed
    /// [`CreateMessageError::ContentInvalid`]:
    /// crate::request::channel::message::create_message::CreateMessageError::ContentInvalid
    /// [`CreateMessageError::EmbedTooLarge`]:
    /// crate::request::channel::message::create_message::CreateMessageError::EmbedTooLarge
    pub fn create_message(&self, channel_id: ChannelId) -> CreateMessage<'_> {
        CreateMessage::new(self, channel_id)
    }

    /// Delete a message by [`ChannelId`] and [`MessageId`].
    pub fn delete_message(
        &self,
        channel_id: ChannelId,
        message_id: MessageId,
    ) -> DeleteMessage<'_> {
        DeleteMessage::new(self, channel_id, message_id)
    }

    /// Delete messages by [`ChannelId`] and Vec<[`MessageId`]>.
    ///
    /// The vec count can be between 2 and 100. If the supplied [`MessageId`]s are invalid, they
    /// still count towards the lower and upper limits. This method will not delete messages older
    /// than two weeks. Refer to [the discord docs] for more information.
    ///
    /// [the discord docs]: https://discord.com/developers/docs/resources/channel#bulk-delete-messages
    pub fn delete_messages(
        &self,
        channel_id: ChannelId,
        message_ids: impl Into<Vec<MessageId>>,
    ) -> DeleteMessages<'_> {
        DeleteMessages::new(self, channel_id, message_ids)
    }

    /// Update a message by [`ChannelId`] and [`MessageId`].
    ///
    /// You can pass `None` to any of the methods to remove the associated field.
    /// For example, if you have a message with an embed you want to remove, you can
    /// use `.[embed](None)` to remove the embed.
    ///
    /// # Examples
    ///
    /// Replace the content with `"test update"`:
    ///
    /// ```rust,no_run
    /// use twilight_http::Client;
    /// use twilight_model::id::{ChannelId, MessageId};
    ///
    /// # #[tokio::main]
    /// # async fn main() -> Result<(), Box<dyn std::error::Error + Send + Sync>> {
    /// let client = Client::new("my token");
    /// client.update_message(ChannelId(1), MessageId(2))
    ///     .content("test update".to_owned())?
    ///     .await?;
    /// # Ok(()) }
    /// ```
    ///
    /// Remove the message's content:
    ///
    /// ```rust,no_run
    /// # use twilight_http::Client;
    /// # use twilight_model::id::{ChannelId, MessageId};
    /// #
    /// # #[tokio::main]
    /// # async fn main() -> Result<(), Box<dyn std::error::Error + Send + Sync>> {
    /// # let client = Client::new("my token");
    /// client.update_message(ChannelId(1), MessageId(2))
    ///     .content(None)?
    ///     .await?;
    /// # Ok(()) }
    /// ```
    ///
    /// [embed]: Self::embed
    pub fn update_message(
        &self,
        channel_id: ChannelId,
        message_id: MessageId,
    ) -> UpdateMessage<'_> {
        UpdateMessage::new(self, channel_id, message_id)
    }

    /// Crosspost a message by [`ChannelId`] and [`MessageId`].
    pub fn crosspost_message(
        &self,
        channel_id: ChannelId,
        message_id: MessageId,
    ) -> CrosspostMessage<'_> {
        CrosspostMessage::new(self, channel_id, message_id)
    }

    /// Get the pins of a channel.
    pub fn pins(&self, channel_id: ChannelId) -> GetPins<'_> {
        GetPins::new(self, channel_id)
    }

    /// Create a new pin in a channel, by ID.
    pub fn create_pin(&self, channel_id: ChannelId, message_id: MessageId) -> CreatePin<'_> {
        CreatePin::new(self, channel_id, message_id)
    }

    /// Delete a pin in a channel, by ID.
    pub fn delete_pin(&self, channel_id: ChannelId, message_id: MessageId) -> DeletePin<'_> {
        DeletePin::new(self, channel_id, message_id)
    }

    /// Get a list of users that reacted to a message with an `emoji`.
    ///
    /// This endpoint is limited to 100 users maximum, so if a message has more than 100 reactions,
    /// requests must be chained until all reactions are retireved.
    pub fn reactions(
        &self,
        channel_id: ChannelId,
        message_id: MessageId,
        emoji: RequestReactionType,
    ) -> GetReactions<'_> {
        GetReactions::new(self, channel_id, message_id, emoji)
    }

    /// Create a reaction in a [`ChannelId`] on a [`MessageId`].
    ///
    /// The reaction must be a variant of [`RequestReactionType`].
    ///
    /// # Examples
    /// ```rust,no_run
    /// # use twilight_http::{Client, request::channel::reaction::RequestReactionType};
    /// # use twilight_model::{
    /// #     id::{ChannelId, MessageId},
    /// # };
    /// #
    /// # #[tokio::main]
    /// # async fn main() -> Result<(), Box<dyn std::error::Error + Send + Sync>> {
    /// # let client = Client::new("my token");
    /// #
    /// let channel_id = ChannelId(123);
    /// let message_id = MessageId(456);
    /// let emoji = RequestReactionType::Unicode { name: String::from("🌃") };
    ///
    /// let reaction = client
    ///     .create_reaction(channel_id, message_id, emoji)
    ///     .await?;
    /// # Ok(()) }
    /// ```
    pub fn create_reaction(
        &self,
        channel_id: ChannelId,
        message_id: MessageId,
        emoji: RequestReactionType,
    ) -> CreateReaction<'_> {
        CreateReaction::new(self, channel_id, message_id, emoji)
    }

    /// Delete the current user's (`@me`) reaction on a message.
    pub fn delete_current_user_reaction(
        &self,
        channel_id: ChannelId,
        message_id: MessageId,
        emoji: RequestReactionType,
    ) -> DeleteReaction<'_> {
        DeleteReaction::new(self, channel_id, message_id, emoji, "@me")
    }

    /// Delete a reaction by a user on a message.
    pub fn delete_reaction(
        &self,
        channel_id: ChannelId,
        message_id: MessageId,
        emoji: RequestReactionType,
        user_id: UserId,
    ) -> DeleteReaction<'_> {
        DeleteReaction::new(self, channel_id, message_id, emoji, user_id.to_string())
    }

    /// Remove all reactions on a message of an emoji.
    pub fn delete_all_reaction(
        &self,
        channel_id: ChannelId,
        message_id: MessageId,
        emoji: RequestReactionType,
    ) -> DeleteAllReaction<'_> {
        DeleteAllReaction::new(self, channel_id, message_id, emoji)
    }

    /// Delete all reactions by all users on a message.
    pub fn delete_all_reactions(
        &self,
        channel_id: ChannelId,
        message_id: MessageId,
    ) -> DeleteAllReactions<'_> {
        DeleteAllReactions::new(self, channel_id, message_id)
    }

    /// Fire a Typing Start event in the channel.
    pub fn create_typing_trigger(&self, channel_id: ChannelId) -> CreateTypingTrigger<'_> {
        CreateTypingTrigger::new(self, channel_id)
    }

    /// Create a group DM.
    ///
    /// This endpoint is limited to 10 active group DMs.
    pub fn create_private_channel(&self, recipient_id: UserId) -> CreatePrivateChannel<'_> {
        CreatePrivateChannel::new(self, recipient_id)
    }

    /// Get the roles of a guild.
    pub fn roles(&self, guild_id: GuildId) -> GetGuildRoles<'_> {
        GetGuildRoles::new(self, guild_id)
    }

    /// Create a role in a guild.
    ///
    /// # Examples
    ///
    /// ```rust,no_run
    /// # use twilight_http::Client;
    /// use twilight_model::id::GuildId;
    ///
    /// # #[tokio::main]
    /// # async fn main() -> Result<(), Box<dyn std::error::Error>> {
    /// # let client = Client::new("my token");
    /// let guild_id = GuildId(234);
    ///
    /// client.create_role(guild_id)
    ///     .color(0xd90083)
    ///     .name("Bright Pink")
    ///     .await?;
    /// # Ok(()) }
    /// ```
    pub fn create_role(&self, guild_id: GuildId) -> CreateRole<'_> {
        CreateRole::new(self, guild_id)
    }

    /// Delete a role in a guild, by id.
    pub fn delete_role(&self, guild_id: GuildId, role_id: RoleId) -> DeleteRole<'_> {
        DeleteRole::new(self, guild_id, role_id)
    }

    /// Update a role by guild id and its id.
    pub fn update_role(&self, guild_id: GuildId, role_id: RoleId) -> UpdateRole<'_> {
        UpdateRole::new(self, guild_id, role_id)
    }

    /// Modify the position of the roles.
    ///
    /// The minimum amount of roles to modify, is a swap between two roles.
    pub fn update_role_positions(
        &self,
        guild_id: GuildId,
        roles: impl Iterator<Item = (RoleId, u64)>,
    ) -> UpdateRolePositions<'_> {
        UpdateRolePositions::new(self, guild_id, roles)
    }

    /// Get a user's information by id.
    pub fn user(&self, user_id: UserId) -> GetUser<'_> {
        GetUser::new(self, user_id.to_string())
    }

    /// Get a list of voice regions that can be used when creating a guild.
    pub fn voice_regions(&self) -> GetVoiceRegions<'_> {
        GetVoiceRegions::new(self)
    }

    /// Get a webhook by ID.
    pub fn webhook(&self, id: WebhookId) -> GetWebhook<'_> {
        GetWebhook::new(self, id)
    }

    /// Create a webhook in a channel.
    ///
    /// # Examples
    ///
    /// ```rust,no_run
    /// # use twilight_http::Client;
    /// # use twilight_model::id::ChannelId;
    /// #
    /// # #[tokio::main]
    /// # async fn main() -> Result<(), Box<dyn std::error::Error>> {
    /// # let client = Client::new("my token");
    /// let channel_id = ChannelId(123);
    ///
    /// let webhook = client
    ///     .create_webhook(channel_id, "Twily Bot")
    ///     .await?;
    /// # Ok(()) }
    /// ```
    pub fn create_webhook(
        &self,
        channel_id: ChannelId,
        name: impl Into<String>,
    ) -> CreateWebhook<'_> {
        CreateWebhook::new(self, channel_id, name)
    }

    /// Delete a webhook by its ID.
    pub fn delete_webhook(&self, id: WebhookId) -> DeleteWebhook<'_> {
        DeleteWebhook::new(self, id)
    }

    /// Update a webhook by ID.
    pub fn update_webhook(&self, webhook_id: WebhookId) -> UpdateWebhook<'_> {
        UpdateWebhook::new(self, webhook_id)
    }

    /// Update a webhook, with a token, by ID.
    pub fn update_webhook_with_token(
        &self,
        webhook_id: WebhookId,
        token: impl Into<String>,
    ) -> UpdateWebhookWithToken<'_> {
        UpdateWebhookWithToken::new(self, webhook_id, token)
    }

    /// Executes a webhook, sending a message to its channel.
    ///
    /// You can only specify one of [`content`], [`embeds`], or [`file`].
    ///
    /// # Examples
    ///
    /// ```rust,no_run
    /// # use twilight_http::Client;
    /// # use twilight_model::id::WebhookId;
    /// #
    /// # #[tokio::main]
    /// # async fn main() -> Result<(), Box<dyn std::error::Error>> {
    /// # let client = Client::new("my token");
    /// let id = WebhookId(432);
    /// #
    /// let webhook = client
    ///     .execute_webhook(id, "webhook token")
    ///     .content("Pinkie...")
    ///     .await?;
    /// # Ok(()) }
    /// ```
    ///
    /// [`content`]: crate::request::channel::webhook::ExecuteWebhook::content
    /// [`embeds`]: crate::request::channel::webhook::ExecuteWebhook::embeds
    /// [`file`]: crate::request::channel::webhook::ExecuteWebhook::file
    pub fn execute_webhook(
        &self,
        webhook_id: WebhookId,
        token: impl Into<String>,
    ) -> ExecuteWebhook<'_> {
        ExecuteWebhook::new(self, webhook_id, token)
    }

    /// Update a message executed by a webhook.
    ///
    /// # Examples
    ///
    /// ```no_run
    /// # use twilight_http::Client;
    /// use twilight_model::id::{MessageId, WebhookId};
    ///
    /// # #[tokio::main]
    /// # async fn main() -> Result<(), Box<dyn std::error::Error>> {
    /// # let client = Client::new("token");
    /// client.update_webhook_message(WebhookId(1), "token here", MessageId(2))
    ///     .content(Some("new message content".to_owned()))?
    ///     .await?;
    /// # Ok(()) }
    /// ```
    pub fn update_webhook_message(
        &self,
        webhook_id: WebhookId,
        token: impl Into<String>,
        message_id: MessageId,
    ) -> UpdateWebhookMessage<'_> {
        UpdateWebhookMessage::new(self, webhook_id, token, message_id)
    }

    /// Delete a message executed by a webhook.
    ///
    /// # Examples
    ///
    /// ```no_run
    /// # use twilight_http::Client;
    /// use twilight_model::id::{MessageId, WebhookId};
    ///
    /// # #[tokio::main]
    /// # async fn main() -> Result<(), Box<dyn std::error::Error>> {
    /// # let client = Client::new("token");
    /// client
    ///     .delete_webhook_message(WebhookId(1), "token here", MessageId(2))
    ///     .await?;
    /// # Ok(()) }
    /// ```
    pub fn delete_webhook_message(
        &self,
        webhook_id: WebhookId,
        token: impl Into<String>,
        message_id: MessageId,
    ) -> DeleteWebhookMessage<'_> {
        DeleteWebhookMessage::new(self, webhook_id, token, message_id)
    }

    /// Execute a request, returning the response.
    ///
    /// # Errors
    ///
    /// Returns [`Error::Unauthorized`] if the configured token has become
    /// invalid due to expiration, revokation, etc.
    #[allow(clippy::too_many_lines)]
    pub async fn raw(&self, request: Request) -> Result<Response<Body>> {
        if self.state.token_invalid.load(Ordering::Relaxed) {
            return Err(Error::Unauthorized);
        }

        let Request {
            body,
            form,
            headers: req_headers,
            method,
            path: bucket,
            path_str: path,
        } = request;

        let protocol = if self.state.use_http { "http" } else { "https" };
        let host = self.state.proxy.as_deref().unwrap_or("discord.com");

        let url = format!("{}://{}/api/v{}/{}", protocol, host, API_VERSION, path);
        tracing::debug!("URL: {:?}", url);

        let mut builder = hyper::Request::builder().method(method.clone()).uri(&url);

        if let Some(ref token) = self.state.token {
            let value = HeaderValue::from_str(&token).map_err(|source| {
                #[allow(clippy::borrow_interior_mutable_const)]
                let name = AUTHORIZATION.to_string();

                Error::CreatingHeader { name, source }
            })?;

            if let Some(headers) = builder.headers_mut() {
                headers.insert(AUTHORIZATION, value);
            }
        }

        let user_agent = HeaderValue::from_static(concat!(
            "DiscordBot (",
            env!("CARGO_PKG_HOMEPAGE"),
            ", ",
            env!("CARGO_PKG_VERSION"),
            ") Twilight-rs",
        ));

        if let Some(headers) = builder.headers_mut() {
            headers.insert(USER_AGENT, user_agent);

            if let Some(req_headers) = req_headers {
                for (maybe_name, value) in req_headers {
                    if let Some(name) = maybe_name {
                        headers.insert(name, value);
                    }
                }
            }
        }

        if let (Some(default_headers), Some(headers)) =
            (&self.state.default_headers, &mut builder.headers_mut())
        {
            for (name, value) in default_headers {
                headers.insert(name, HeaderValue::from(value));
            }
        }

        let req = if let Some(form) = form {
            let content_type = HeaderValue::try_from(form.content_type());
            let form_bytes = form.build();
            if let Some(headers) = builder.headers_mut() {
                if let Ok(content_type) = content_type {
                    headers.insert(CONTENT_TYPE, content_type);
                }
                headers.insert(CONTENT_LENGTH, form_bytes.len().into());
            };
            builder
                .body(Body::from(form_bytes))
                .map_err(|source| Error::BuildingRequest { source })?
        } else if let Some(bytes) = body {
            let len = bytes.len();

            if let Some(headers) = builder.headers_mut() {
                headers.insert(CONTENT_LENGTH, len.into());
                let content_type = HeaderValue::from_static("application/json");
                headers.insert(CONTENT_TYPE, content_type);
            }

            builder
                .body(Body::from(bytes))
                .map_err(|source| Error::BuildingRequest { source })?
        } else if method == Method::PUT || method == Method::POST || method == Method::PATCH {
            if let Some(headers) = builder.headers_mut() {
                headers.insert(CONTENT_LENGTH, 0.into());
            }

            builder
                .body(Body::empty())
                .map_err(|source| Error::BuildingRequest { source })?
        } else {
            builder
                .body(Body::empty())
                .map_err(|source| Error::BuildingRequest { source })?
        };

        let inner = self.state.http.request(req);
        let fut = time::timeout(self.state.timeout, inner);

        let ratelimiter = match self.state.ratelimiter.as_ref() {
            Some(ratelimiter) => ratelimiter,
            None => {
                return fut
                    .await
                    .map_err(|source| Error::RequestTimedOut { source })?
                    .map_err(|source| Error::RequestError { source })
            }
        };

        let rx = ratelimiter.get(bucket).await;
        let tx = rx
            .await
            .map_err(|source| Error::RequestCanceled { source })?;

        let resp = fut
            .await
            .map_err(|source| Error::RequestTimedOut { source })?
            .map_err(|source| Error::RequestError { source })?;

        // If the API sent back an Unauthorized response, then the client's
        // configured token is permanently invalid and future requests must be
        // ignored to avoid API bans.
        if resp.status() == StatusCode::UNAUTHORIZED {
            self.state.token_invalid.store(true, Ordering::Relaxed);
        }

        match RatelimitHeaders::try_from(resp.headers()) {
            Ok(v) => {
                let _ = tx.send(Some(v));
            }
            Err(why) => {
                tracing::warn!("header parsing failed: {:?}; {:?}", why, resp);

                let _ = tx.send(None);
            }
        }

        Ok(resp)
    }

    /// Execute a request, chunking and deserializing the response.
    ///
    /// # Errors
    ///
    /// Returns [`Error::Unauthorized`] if the configured token has become
    /// invalid due to expiration, revokation, etc.
    pub async fn request<T: DeserializeOwned>(&self, request: Request) -> Result<T> {
        let resp = self.make_request(request).await?;

        let mut buf = body::aggregate(resp.into_body())
            .await
            .map_err(|source| Error::ChunkingResponse { source })?;

        let mut bytes = vec![0; buf.remaining()];
        buf.copy_to_slice(&mut bytes);

        let result = crate::json_from_slice(&mut bytes);

        result.map_err(|source| Error::Parsing {
            body: bytes.to_vec(),
            source,
        })
    }

    pub(crate) async fn request_bytes(&self, request: Request) -> Result<Bytes> {
        let resp = self.make_request(request).await?;

        hyper::body::to_bytes(resp.into_body())
            .await
            .map_err(|source| Error::ChunkingResponse { source })
    }

    /// Execute a request, checking only that the response was a success.
    ///
    /// This will not chunk and deserialize the body of the response.
    ///
    /// # Errors
    ///
    /// Returns [`Error::Unauthorized`] if the configured token has become
    /// invalid due to expiration, revokation, etc.
    pub async fn verify(&self, request: Request) -> Result<()> {
        self.make_request(request).await?;

        Ok(())
    }

    async fn make_request(&self, request: Request) -> Result<Response<Body>> {
        let resp = self.raw(request).await?;
        let status = resp.status();

        if status.is_success() {
            return Ok(resp);
        }

        match status {
            StatusCode::IM_A_TEAPOT => tracing::warn!(
                "discord's api now runs off of teapots -- proceed to panic: {:?}",
                resp,
            ),
            StatusCode::TOO_MANY_REQUESTS => tracing::warn!("429 response: {:?}", resp),
            StatusCode::SERVICE_UNAVAILABLE => {
                return Err(Error::ServiceUnavailable { response: resp })
            }
            _ => {}
        }

        let mut buf = hyper::body::aggregate(resp.into_body())
            .await
            .map_err(|source| Error::ChunkingResponse { source })?;

        let mut bytes = vec![0; buf.remaining()];
        buf.copy_to_slice(&mut bytes);

        let error =
            crate::json_from_slice::<ApiError>(&mut bytes).map_err(|source| Error::Parsing {
                body: bytes.clone(),
                source,
            })?;

        if let ApiError::General(ref general) = error {
            if let ErrorCode::Other(num) = general.code {
                tracing::debug!("got unknown API error code variant: {}; {:?}", num, error);
            }
        }

        Err(Error::Response {
            body: bytes,
            error,
            status,
        })
    }
}

impl From<HyperClient<HttpsConnector<HttpConnector>>> for Client {
    fn from(hyper_client: HyperClient<HttpsConnector<HttpConnector>>) -> Self {
        Self {
            state: Arc::new(State {
                http: hyper_client,
                default_headers: None,
                proxy: None,
                ratelimiter: Some(Ratelimiter::new()),
                timeout: Duration::from_secs(10),
                token_invalid: AtomicBool::new(false),
                token: None,
                use_http: false,
                default_allowed_mentions: None,
            }),
        }
    }
}<|MERGE_RESOLUTION|>--- conflicted
+++ resolved
@@ -125,39 +125,7 @@
     /// Create a new `hyper-rustls` or `hyper-tls` backed client with a token.
     #[cfg_attr(docsrs, doc(cfg(any(feature = "hyper-rustls", feature = "hyper-tls"))))]
     pub fn new(token: impl Into<String>) -> Self {
-<<<<<<< HEAD
-        #[cfg(feature = "hyper-rustls")]
-        let connector = hyper_rustls::HttpsConnector::with_native_roots();
-        #[cfg(all(feature = "hyper-tls", not(feature = "hyper-rustls")))]
-        let connector = hyper_tls::HttpsConnector::new();
-
-        let mut token = token.into();
-
-        let is_bot = token.starts_with("Bot ");
-        let is_bearer = token.starts_with("Bearer ");
-
-        // Make sure it is either a bot or bearer token, and assume it's a bot
-        // token if no prefix is given
-        if !is_bot && !is_bearer {
-            token.insert_str(0, "Bot ");
-        }
-
-        Self {
-            state: Arc::new(State {
-                http: HyperClient::builder().build(connector),
-                default_headers: None,
-                proxy: None,
-                ratelimiter: Some(Ratelimiter::new()),
-                timeout: Duration::from_secs(10),
-                token_invalid: AtomicBool::new(false),
-                token: Some(token.into_boxed_str()),
-                use_http: false,
-                default_allowed_mentions: None,
-            }),
-        }
-=======
         ClientBuilder::default().token(token).build()
->>>>>>> 323fc276
     }
 
     /// Create a new builder to create a client.
