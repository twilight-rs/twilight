mod builder;

pub use self::builder::ClientBuilder;
pub use reqwest::Proxy;

use crate::{
    api_error::{ApiError, ErrorCode},
    error::{Error, Result, UrlError},
    ratelimiting::{RatelimitHeaders, Ratelimiter},
    request::{
        channel::message::allowed_mentions::AllowedMentions,
        guild::{create_guild::CreateGuildError, create_guild_channel::CreateGuildChannelError},
        prelude::*,
        Request,
    },
};
use bytes::Bytes;
use log::{debug, warn};
use reqwest::{header::HeaderValue, Body, Client as ReqwestClient, Response, StatusCode};
use serde::de::DeserializeOwned;
use std::{
    convert::TryFrom,
    fmt::{Debug, Formatter, Result as FmtResult},
    result::Result as StdResult,
    sync::Arc,
};
use twilight_model::{
    channel::ReactionType,
    guild::Permissions,
    id::{ChannelId, EmojiId, GuildId, IntegrationId, MessageId, RoleId, UserId, WebhookId},
};
use url::Url;

use crate::json_from_slice;

<<<<<<< HEAD
/// A builder for [`Client`]. Create with [`new`].
///
/// [`Client`]: struct.Client
/// [`new`]: method#new
#[derive(Clone, Debug, Default)]
pub struct ClientBuilder(pub ClientConfigBuilder);

impl ClientBuilder {
    /// Create a new builder to create a [`Client`].
    ///
    /// [`Client`]: struct.Client.html
    pub fn new() -> Self {
        Self::default()
    }

    /// Build the Client
    ///
    /// # Errors
    ///
    /// Returns [`Error::BuildingClient`] if `reqwest` fails to build the
    /// client.
    ///
    /// [`Error::BuildingClient`]: ../error/enum.Error.html#variant.BuildingClient
    pub fn build(self) -> Result<Client> {
        let config = self.0.build();

        let mut builder = ReqwestClientBuilder::new().timeout(config.timeout);

        if let Some(proxy) = config.proxy {
            builder = builder.proxy(proxy)
        }

        Ok(Client {
            state: Arc::new(State {
                http: Arc::new(
                    builder
                        .build()
                        .map_err(|source| Error::BuildingClient { source })?,
                ),
                ratelimiter: Ratelimiter::new(),
                skip_ratelimiter: config.skip_ratelimiter,
                token: config.token,
                use_http: config.proxy_http,
                default_allowed_mentions: config.default_allowed_mentions,
            }),
        })
    }
}

impl Deref for ClientBuilder {
    type Target = ClientConfigBuilder;

    fn deref(&self) -> &Self::Target {
        &self.0
    }
}

impl DerefMut for ClientBuilder {
    fn deref_mut(&mut self) -> &mut Self::Target {
        &mut self.0
    }
}

=======
>>>>>>> c4fba1e8
struct State {
    http: Arc<ReqwestClient>,
    ratelimiter: Ratelimiter,
    skip_ratelimiter: bool,
    token: Option<String>,
    use_http: bool,
    pub(crate) default_allowed_mentions: Option<AllowedMentions>,
}

impl Debug for State {
    fn fmt(&self, f: &mut Formatter<'_>) -> FmtResult {
        f.debug_struct("State")
            .field("http", &"Reqwest HTTP client")
            .field("ratelimiter", &self.ratelimiter)
            .field("skip_ratelimiter", &self.skip_ratelimiter)
            .field("token", &self.token)
            .field("use_http", &self.use_http)
            .finish()
    }
}

/// Twilight's http client.
#[derive(Clone, Debug)]
pub struct Client {
    state: Arc<State>,
}

impl Client {
    /// Create a new client with a token.
    ///
    /// If you want to customize the client, use [`builder`].
    ///
    /// [`builder`]: #method.builder
    pub fn new(token: impl Into<String>) -> Self {
        let mut token = token.into();

        // Make sure it is a bot token.
        if !token.starts_with("Bot ") {
            token.insert_str(0, "Bot ");
        }

        Self {
            state: Arc::new(State {
                http: Arc::new(ReqwestClient::new()),
                ratelimiter: Ratelimiter::new(),
                skip_ratelimiter: false,
                token: Some(token),
                use_http: false,
                default_allowed_mentions: None,
            }),
        }
    }

    /// Create a new builder to create a client.
    ///
    /// Refer to its documentation for more information.
    pub fn builder() -> ClientBuilder {
        ClientBuilder::new()
    }

    /// Retrieve an immutable reference to the token used by the client.
    pub fn token(&self) -> Option<&str> {
        self.state.token.as_ref().map(AsRef::as_ref)
    }

    /// Get the default allowed mentions for sent messages.
    ///
    /// Refer to [`allowed_mentions`] for more information.
    ///
    /// [`allowed_mentions`]: ../request/channel/message/allowed_mentions/index.html
    pub fn default_allowed_mentions(&self) -> Option<AllowedMentions> {
        self.state.default_allowed_mentions.clone()
    }

    /// Add a role to a member in a guild.
    ///
    /// # Examples
    ///
    /// In guild `1`, add role `2` to user `3`, for the reason `"test"`:
    ///
    /// ```rust,no_run
    /// use std::env;
    /// use twilight_http::Client;
    /// use twilight_model::id::{GuildId, RoleId, UserId};
    ///
    /// # #[tokio::main]
    /// # async fn main() -> Result<(), Box<dyn std::error::Error + Send + Sync>> {
    /// let client = Client::new(env::var("DISCORD_TOKEN")?);
    ///
    /// let guild_id = GuildId(1);
    /// let role_id = RoleId(2);
    /// let user_id = UserId(3);
    ///
    /// client.add_role(guild_id, user_id, role_id).reason("test").await?;
    /// # Ok(()) }
    /// ```
    pub fn add_role(
        &self,
        guild_id: GuildId,
        user_id: UserId,
        role_id: RoleId,
    ) -> AddRoleToMember<'_> {
        AddRoleToMember::new(self, guild_id, user_id, role_id)
    }

    pub fn audit_log(&self, guild_id: GuildId) -> GetAuditLog<'_> {
        GetAuditLog::new(self, guild_id)
    }

    /// Retrieve the bans for a guild.
    ///
    /// # Examples
    ///
    /// Retrieve the bans for guild `1`:
    ///
    /// ```rust,no_run
    /// use std::env;
    /// use twilight_http::Client;
    /// use twilight_model::id::GuildId;
    ///
    /// # #[tokio::main]
    /// # async fn main() -> Result<(), Box<dyn std::error::Error + Send + Sync>> {
    /// let client = Client::new(env::var("DISCORD_TOKEN")?);
    ///
    /// let guild_id = GuildId(1);
    ///
    /// let bans = client.bans(guild_id).await?;
    /// # Ok(()) }
    /// ```
    pub fn bans(&self, guild_id: GuildId) -> GetBans<'_> {
        GetBans::new(self, guild_id)
    }

    pub fn ban(&self, guild_id: GuildId, user_id: UserId) -> GetBan<'_> {
        GetBan::new(self, guild_id, user_id)
    }

    /// Bans a user from a guild, optionally with the number of days' worth of
    /// messages to delete and the reason.
    ///
    /// # Examples
    ///
    /// Ban user `114941315417899012` from guild `377840580245585931`, deleting
    /// 1 day's worth of messages, for the reason `"memes"`:
    ///
    /// ```rust,no_run
    /// use twilight_http::Client;
    /// use twilight_model::id::{GuildId, UserId};
    ///
    /// # #[tokio::main]
    /// # async fn main() -> Result<(), Box<dyn std::error::Error + Send + Sync>> {
    /// let client = Client::new("my token");
    ///
    /// let guild_id = GuildId(377840580245585931);
    /// let user_id = UserId(114941315417899012);
    /// client.create_ban(guild_id, user_id)
    ///     .delete_message_days(1)?
    ///     .reason("memes")
    ///     .await?;
    ///
    /// println!("Banned!");
    /// # Ok(()) }
    /// ```
    pub fn create_ban(&self, guild_id: GuildId, user_id: UserId) -> CreateBan<'_> {
        CreateBan::new(self, guild_id, user_id)
    }

    /// Remove a ban from a user in a guild, optionally with the reason why.
    ///
    /// # Examples
    ///
    /// Unban user `2` from guild `1`:
    ///
    /// ```rust,no_run
    /// use twilight_http::Client;
    /// use twilight_model::id::{GuildId, UserId};
    ///
    /// # #[tokio::main]
    /// # async fn main() -> Result<(), Box<dyn std::error::Error + Send + Sync>> {
    /// let client = Client::new("my token");
    ///
    /// let guild_id = GuildId(377840580245585931);
    /// let user_id = UserId(114941315417899012);
    ///
    /// client.delete_ban(guild_id, user_id).await?;
    /// # Ok(()) }
    /// ```
    pub fn delete_ban(&self, guild_id: GuildId, user_id: UserId) -> DeleteBan<'_> {
        DeleteBan::new(self, guild_id, user_id)
    }

    /// Get a channel by its ID.
    ///
    /// # Examples
    ///
    /// Get channel `100`:
    ///
    /// ```rust,no_run
    /// # use twilight_http::Client;
    /// # use twilight_model::id::ChannelId;
    /// #
    /// # #[tokio::main]
    /// # async fn main() -> Result<(), Box<dyn std::error::Error + Send + Sync>> {
    /// # let client = Client::new("my token");
    /// #
    /// let channel_id = ChannelId(100);
    /// #
    /// let channel = client.channel(channel_id).await?;
    /// # Ok(()) }
    /// ```
    pub fn channel(&self, channel_id: ChannelId) -> GetChannel<'_> {
        GetChannel::new(self, channel_id)
    }

    /// Delete a channel by ID.
    pub fn delete_channel(&self, channel_id: ChannelId) -> DeleteChannel<'_> {
        DeleteChannel::new(self, channel_id)
    }

    /// Update a channel.
    ///
    /// All fields are optional. The minimum length of the name is 2 UTF-16 characters and the
    /// maximum is 100 UTF-16 characters.
    ///
    /// # Errors
    ///
    /// Returns a [`UpdateChannelError::NameInvalid`] when the length of the name is either fewer
    /// than 2 UTF-16 characters or more than 100 UTF-16 characters.
    ///
    /// Returns a [`UpdateChannelError::RateLimitPerUserInvalid`] when the seconds of the rate limit
    /// per user is more than 21600.
    ///
    /// Returns a [`UpdateChannelError::TopicInvalid`] when the length of the topic is more than
    /// 1024 UTF-16 characters.
    ///
    /// [`UpdateChannelError::NameInvalid`]: ../enum.UpdateChannelError.html#variant.NameInvalid
    /// [`UpdateChannelError::RateLimitPerUserInvalid`]: ../enum.UpdateChannelError.html#variant.RateLimitPerUserInvalid
    /// [`UpdateChannelError::TopicInvalid`]: ../enum.UpdateChannelError.html#variant.TopicInvalid
    pub fn update_channel(&self, channel_id: ChannelId) -> UpdateChannel<'_> {
        UpdateChannel::new(self, channel_id)
    }

    /// Get the invites for a guild channel.
    ///
    /// This method only works if the channel is of type `GuildChannel`.
    pub fn channel_invites(&self, channel_id: ChannelId) -> GetChannelInvites<'_> {
        GetChannelInvites::new(self, channel_id)
    }

    /// Get channel messages, by [`ChannelId`].
    ///
    /// Only one of [`after`], [`around`], and [`before`] can be specified at a time.
    /// Once these are specified, the type returned is [`GetChannelMessagesConfigured`].
    ///
    /// If [`limit`] is unspecified, the default set by Discord is 50.
    ///
    /// # Examples
    ///
    /// ```rust,no_run
    /// use twilight_http::Client;
    /// use twilight_model::id::{ChannelId, MessageId};
    ///
    /// # #[tokio::main]
    /// # async fn main() -> Result<(), Box<dyn std::error::Error + Send + Sync>> {
    /// let client = Client::new("my token");
    /// let channel_id = ChannelId(123);
    /// let message_id = MessageId(234);
    ///
    /// let messages = client
    ///     .channel_messages(channel_id)
    ///     .before(message_id)
    ///     .limit(6u64)?
    ///     .await?;
    ///
    /// # Ok(()) }
    /// ```
    ///
    /// # Errors
    ///
    /// Returns [`GetChannelMessages::LimitInvalid`] if the amount is less than 1 or greater than 100.
    ///
    /// [`ChannelId`]: ../../twilight_model/id/struct.ChannelId.html
    /// [`after`]: ../request/channel/message/get_channel_messages/struct.GetChannelMessages.html#method.after
    /// [`around`]: ../request/channel/message/get_channel_messages/struct.GetChannelMessages.html#method.around
    /// [`before`]: ../request/channel/message/get_channel_messages/struct.GetChannelMessages.html#method.before
    /// [`GetChannelMessagesConfigured`]: ../request/channel/message/get_channel_messages_configured/struct.GetChannelMessagesConfigured.html
    /// [`limit`]: ../request/channel/message/get_channel_messages/struct.GetChannelMessages.html#method.limit
    /// [`GetChannelMessages::LimitInvalid`]: ../request/channel/message/get_channel_messages/enum.GetChannelMessages.html#variant.LimitInvalid
    pub fn channel_messages(&self, channel_id: ChannelId) -> GetChannelMessages<'_> {
        GetChannelMessages::new(self, channel_id)
    }

    pub fn delete_channel_permission(
        &self,
        channel_id: ChannelId,
        target_id: u64,
    ) -> DeleteChannelPermission<'_> {
        DeleteChannelPermission::new(self, channel_id, target_id)
    }

    /// Update the permissions for a role or a user in a channel.
    ///
    /// # Examples:
    ///
    /// Create permission overrides for a role to view the channel, but not send messages:
    ///
    /// ```rust,no_run
    /// # use twilight_http::Client;
    /// use twilight_model::guild::Permissions;
    /// use twilight_model::id::{ChannelId, RoleId};
    /// #
    /// # #[tokio::main]
    /// # async fn main() -> Result<(), Box<dyn std::error::Error + Send + Sync>> {
    /// # let client = Client::new("my token");
    ///
    /// let channel_id = ChannelId(123);
    /// let allow = Permissions::VIEW_CHANNEL;
    /// let deny = Permissions::SEND_MESSAGES;
    /// let role_id = RoleId(432);
    ///
    /// client.update_channel_permission(channel_id, allow, deny)
    ///     .role(role_id)
    ///     .await?;
    /// # Ok(()) }
    /// ```
    pub fn update_channel_permission(
        &self,
        channel_id: ChannelId,
        allow: Permissions,
        deny: Permissions,
    ) -> UpdateChannelPermission<'_> {
        UpdateChannelPermission::new(self, channel_id, allow, deny)
    }

    /// Get all the webhooks of a channel.
    pub fn channel_webhooks(&self, channel_id: ChannelId) -> GetChannelWebhooks<'_> {
        GetChannelWebhooks::new(self, channel_id)
    }

    pub fn current_user(&self) -> GetCurrentUser<'_> {
        GetCurrentUser::new(self)
    }

    pub fn update_current_user(&self) -> UpdateCurrentUser<'_> {
        UpdateCurrentUser::new(self)
    }

    pub fn current_user_connections(&self) -> GetCurrentUserConnections<'_> {
        GetCurrentUserConnections::new(self)
    }

    /// Returns a list of guilds for the current user.
    ///
    /// # Examples
    ///
    /// Get the first 25 guilds with an ID after `300000000000000000` and before
    /// `400000000000000000`:
    ///
    /// ```rust,no_run
    /// use twilight_http::Client;
    /// use twilight_model::id::GuildId;
    ///
    /// # #[tokio::main]
    /// # async fn main() -> Result<(), Box<dyn std::error::Error + Send + Sync>> {
    /// let client = Client::new("my token");
    ///
    /// let after = GuildId(300000000000000000);
    /// let before = GuildId(400000000000000000);
    /// let guilds = client.current_user_guilds()
    ///     .after(after)
    ///     .before(before)
    ///     .limit(25)?
    ///     .await?;
    ///
    /// println!("{:?}", guilds);
    /// # Ok(()) }
    /// ```
    pub fn current_user_guilds(&self) -> GetCurrentUserGuilds<'_> {
        GetCurrentUserGuilds::new(self)
    }

    pub fn update_current_user_nick(
        &self,
        guild_id: GuildId,
        nick: impl Into<String>,
    ) -> UpdateCurrentUserNick<'_> {
        UpdateCurrentUserNick::new(self, guild_id, nick)
    }

    pub fn current_user_private_channels(&self) -> GetCurrentUserPrivateChannels<'_> {
        GetCurrentUserPrivateChannels::new(self)
    }

    /// Get the emojis for a guild by the guild's ID.
    ///
    /// # Examples
    ///
    /// Get the emojis for guild `100`:
    ///
    /// ```rust,no_run
    /// use twilight_http::Client;
    /// use twilight_model::id::GuildId;
    ///
    /// # #[tokio::main]
    /// # async fn main() -> Result<(), Box<dyn std::error::Error + Send + Sync>> {
    /// let client = Client::new("my token");
    ///
    /// let guild_id = GuildId(377840580245585931);
    ///
    /// client.emojis(guild_id).await?;
    /// # Ok(()) }
    /// ```
    pub fn emojis(&self, guild_id: GuildId) -> GetEmojis<'_> {
        GetEmojis::new(self, guild_id)
    }

    /// Get an emoji for a guild by the the guild's ID and emoji's ID.
    ///
    /// # Examples
    ///
    /// Get emoji `100` from guild `50`:
    ///
    /// ```rust,no_run
    /// use twilight_http::Client;
    /// use twilight_model::id::{EmojiId, GuildId};
    ///
    /// # #[tokio::main]
    /// # async fn main() -> Result<(), Box<dyn std::error::Error + Send + Sync>> {
    /// let client = Client::new("my token");
    ///
    /// let guild_id = GuildId(377840580245585931);
    /// let emoji_id = EmojiId(114941315417899012);
    ///
    /// client.emoji(guild_id, emoji_id).await?;
    /// # Ok(()) }
    /// ```
    pub fn emoji(&self, guild_id: GuildId, emoji_id: EmojiId) -> GetEmoji<'_> {
        GetEmoji::new(self, guild_id, emoji_id)
    }

    pub fn create_emoji(
        &self,
        guild_id: GuildId,
        name: impl Into<String>,
        image: impl Into<String>,
    ) -> CreateEmoji<'_> {
        CreateEmoji::new(self, guild_id, name, image)
    }

    pub fn delete_emoji(&self, guild_id: GuildId, emoji_id: EmojiId) -> DeleteEmoji<'_> {
        DeleteEmoji::new(self, guild_id, emoji_id)
    }

    pub fn update_emoji(&self, guild_id: GuildId, emoji_id: EmojiId) -> UpdateEmoji<'_> {
        UpdateEmoji::new(self, guild_id, emoji_id)
    }

    /// Get information about the gateway, optionally with additional
    /// information detailing the number of shards to use and sessions
    /// remaining.
    ///
    /// # Examples
    ///
    /// Get the gateway connection URL without bot information:
    ///
    /// ```rust,no_run
    /// use twilight_http::Client;
    /// use std::env;
    ///
    /// # #[tokio::main]
    /// # async fn main() -> Result<(), Box<dyn std::error::Error + Send + Sync>> {
    /// let client = Client::new(env::var("TOKEN")?);
    ///
    /// let info = client.gateway().await?;
    ///
    /// println!("URL: {}", info.url);
    /// # Ok(()) }
    /// ```
    ///
    /// Get the gateway connection URL with additional shard and session
    /// information, which requires specifying a bot token:
    ///
    /// ```rust,no_run
    /// use twilight_http::Client;
    /// use std::env;
    ///
    /// # #[tokio::main]
    /// # async fn main() -> Result<(), Box<dyn std::error::Error + Send + Sync>> {
    /// let client = Client::new(env::var("TOKEN")?);
    ///
    /// let info = client.gateway().authed().await?;
    ///
    /// println!("URL: {}", info.url);
    /// println!("Recommended shards to use: {}", info.shards);
    /// # Ok(()) }
    /// ```
    pub fn gateway(&self) -> GetGateway<'_> {
        GetGateway::new(self)
    }

    pub fn guild(&self, guild_id: GuildId) -> GetGuild<'_> {
        GetGuild::new(self, guild_id)
    }

    /// Create a new request to create a guild.
    ///
    /// The minimum length of the name is 2 UTF-16 characters and the maximum is
    /// 100 UTF-16 characters.
    ///
    /// # Errors
    ///
    /// Returns [`CreateGuildError::NameInvalid`] if the name length is too
    /// short or too long.
    ///
    /// [`CreateGuildError::NameInvalid`]: ../request/guild/enum.CreateGuildError.html#variant.NameInvalid
    pub fn create_guild(
        &self,
        name: impl Into<String>,
    ) -> StdResult<CreateGuild<'_>, CreateGuildError> {
        CreateGuild::new(self, name)
    }

    pub fn delete_guild(&self, guild_id: GuildId) -> DeleteGuild<'_> {
        DeleteGuild::new(self, guild_id)
    }

    pub fn update_guild(&self, guild_id: GuildId) -> UpdateGuild<'_> {
        UpdateGuild::new(self, guild_id)
    }

    pub fn leave_guild(&self, guild_id: GuildId) -> LeaveGuild<'_> {
        LeaveGuild::new(self, guild_id)
    }

    pub fn guild_channels(&self, guild_id: GuildId) -> GetGuildChannels<'_> {
        GetGuildChannels::new(self, guild_id)
    }

    /// Create a new request to create a guild channel.
    ///
    /// All fields are optional except for name. The minimum length of the name is 2 UTF-16
    /// characters and the maximum is 100 UTF-16 characters.
    ///
    /// # Errors
    ///
    /// Returns a [`CreateGuildChannelError::NameInvalid`] when the length of the name is either
    /// fewer than 2 UTF-16 characters or more than 100 UTF-16 characters.
    ///
    /// Returns a [`CreateGuildChannelError::RateLimitPerUserInvalid`] when the seconds of the rate
    /// limit per user is more than 21600.
    ///
    /// Returns a [`CreateGuildChannelError::TopicInvalid`] when the length of the topic is more
    /// than
    /// 1024 UTF-16 characters.
    ///
    /// [`CreateGuildChannelError::NameInvalid`]: ../request/guild/create_guild_channel/enum.CreateGuildChannelError.html#variant.NameInvalid
    /// [`CreateGuildChannelError::RateLimitPerUserInvalid`]: ../request/guild/create_guild_channel/enum.CreateGuildChannelError.html#variant.RateLimitPerUserInvalid
    /// [`CreateGuildChannelError::TopicInvalid`]: ../request/guild/create_guild_channel/enum.CreateGuildChannelError.html#variant.TopicInvalid
    pub fn create_guild_channel(
        &self,
        guild_id: GuildId,
        name: impl Into<String>,
    ) -> StdResult<CreateGuildChannel<'_>, CreateGuildChannelError> {
        CreateGuildChannel::new(self, guild_id, name)
    }

    pub fn update_guild_channel_positions(
        &self,
        guild_id: GuildId,
        channel_positions: impl Iterator<Item = (ChannelId, u64)>,
    ) -> UpdateGuildChannelPositions<'_> {
        UpdateGuildChannelPositions::new(self, guild_id, channel_positions)
    }

    pub fn guild_widget(&self, guild_id: GuildId) -> GetGuildWidget<'_> {
        GetGuildWidget::new(self, guild_id)
    }

    pub fn update_guild_widget(&self, guild_id: GuildId) -> UpdateGuildWidget<'_> {
        UpdateGuildWidget::new(self, guild_id)
    }

    pub fn guild_integrations(&self, guild_id: GuildId) -> GetGuildIntegrations<'_> {
        GetGuildIntegrations::new(self, guild_id)
    }

    pub fn create_guild_integration(
        &self,
        guild_id: GuildId,
        integration_id: IntegrationId,
        kind: impl Into<String>,
    ) -> CreateGuildIntegration<'_> {
        CreateGuildIntegration::new(self, guild_id, integration_id, kind)
    }

    pub fn delete_guild_integration(
        &self,
        guild_id: GuildId,
        integration_id: IntegrationId,
    ) -> DeleteGuildIntegration<'_> {
        DeleteGuildIntegration::new(self, guild_id, integration_id)
    }

    pub fn update_guild_integration(
        &self,
        guild_id: GuildId,
        integration_id: IntegrationId,
    ) -> UpdateGuildIntegration<'_> {
        UpdateGuildIntegration::new(self, guild_id, integration_id)
    }

    pub fn sync_guild_integration(
        &self,
        guild_id: GuildId,
        integration_id: IntegrationId,
    ) -> SyncGuildIntegration<'_> {
        SyncGuildIntegration::new(self, guild_id, integration_id)
    }

    pub fn guild_invites(&self, guild_id: GuildId) -> GetGuildInvites<'_> {
        GetGuildInvites::new(self, guild_id)
    }

    pub fn guild_members(&self, guild_id: GuildId) -> GetGuildMembers<'_> {
        GetGuildMembers::new(self, guild_id)
    }

    pub fn guild_member(&self, guild_id: GuildId, user_id: UserId) -> GetMember<'_> {
        GetMember::new(self, guild_id, user_id)
    }

    pub fn remove_guild_member(&self, guild_id: GuildId, user_id: UserId) -> RemoveMember<'_> {
        RemoveMember::new(self, guild_id, user_id)
    }

    pub fn update_guild_member(&self, guild_id: GuildId, user_id: UserId) -> UpdateGuildMember<'_> {
        UpdateGuildMember::new(self, guild_id, user_id)
    }

    pub fn add_guild_member_role(
        &self,
        guild_id: GuildId,
        user_id: UserId,
        role_id: RoleId,
    ) -> AddRoleToMember<'_> {
        AddRoleToMember::new(self, guild_id, user_id, role_id)
    }

    pub fn remove_guild_member_role(
        &self,
        guild_id: GuildId,
        user_id: UserId,
        role_id: RoleId,
    ) -> RemoveRoleFromMember<'_> {
        RemoveRoleFromMember::new(self, guild_id, user_id, role_id)
    }

    /// Note: This only works for public guilds.
    pub fn guild_preview(&self, guild_id: GuildId) -> GetGuildPreview<'_> {
        GetGuildPreview::new(self, guild_id)
    }

    pub fn guild_prune_count(&self, guild_id: GuildId) -> GetGuildPruneCount<'_> {
        GetGuildPruneCount::new(self, guild_id)
    }

    pub fn create_guild_prune(&self, guild_id: GuildId) -> CreateGuildPrune<'_> {
        CreateGuildPrune::new(self, guild_id)
    }

    pub fn guild_vanity_url(&self, guild_id: GuildId) -> GetGuildVanityUrl<'_> {
        GetGuildVanityUrl::new(self, guild_id)
    }

    pub fn guild_voice_regions(&self, guild_id: GuildId) -> GetGuildVoiceRegions<'_> {
        GetGuildVoiceRegions::new(self, guild_id)
    }

    pub fn guild_webhooks(&self, guild_id: GuildId) -> GetGuildWebhooks<'_> {
        GetGuildWebhooks::new(self, guild_id)
    }

    /// Get information about an invite by its code.
    ///
    /// If [`with_counts`] is called, the returned invite will contain approximate member counts.
    ///
    /// # Examples
    ///
    /// ```rust,no_run
    /// # use twilight_http::Client;
    /// #
    /// # #[tokio::main]
    /// # async fn main() -> Result<(), Box<dyn std::error::Error + Send + Sync>> {
    /// # let client = Client::new("my token");
    /// #
    /// let invite = client
    ///     .invite("code")
    ///     .with_counts()
    ///     .await?;
    /// # Ok(()) }
    /// ```
    ///
    /// [`with_counts`]: ../request/channel/invite/struct.GetInvite.html#method.with_counts
    pub fn invite(&self, code: impl Into<String>) -> GetInvite<'_> {
        GetInvite::new(self, code)
    }

    /// Create an invite, with options.
    ///
    /// # Examples
    ///
    /// ```rust,no_run
    /// # use twilight_http::Client;
    /// # use twilight_model::id::ChannelId;
    /// #
    /// # #[tokio::main]
    /// # async fn main() -> Result<(), Box<dyn std::error::Error + Send + Sync>> {
    /// # let client = Client::new("my token");
    /// #
    /// let channel_id = ChannelId(123);
    /// let invite = client
    ///     .create_invite(channel_id)
    ///     .max_uses(3)
    ///     .await?;
    /// # Ok(()) }
    /// ```
    pub fn create_invite(&self, channel_id: ChannelId) -> CreateInvite<'_> {
        CreateInvite::new(self, channel_id)
    }

    /// Delete an invite by its code.
    pub fn delete_invite(&self, code: impl Into<String>) -> DeleteInvite<'_> {
        DeleteInvite::new(self, code)
    }

    /// Get a message by [`ChannelId`] and [`MessageId`].
    ///
    /// [`ChannelId`]: ../../twilight_model/id/struct.ChannelId.html
    /// [`MessageId`]: ../../twilight_model/id/struct.MessageId.html
    pub fn message(&self, channel_id: ChannelId, message_id: MessageId) -> GetMessage<'_> {
        GetMessage::new(self, channel_id, message_id)
    }

    /// # Example
    ///
    /// ```rust,no_run
    /// # use twilight_http::Client;
    /// # use twilight_model::id::ChannelId;
    /// #
    /// # #[tokio::main]
    /// # async fn main() -> Result<(), Box<dyn std::error::Error + Send + Sync>> {
    /// # let client = Client::new("my token");
    /// #
    /// let channel_id = ChannelId(123);
    /// let message = client
    ///     .create_message(channel_id)
    ///     .content("Twilight is best pony")?
    ///     .tts(true)
    ///     .await?;
    /// # Ok(()) }
    /// ```
    ///
    /// # Errors
    ///
    /// The method [`content`] returns [`CreateMessageError::ContentInvalid`] if the content is
    /// over 2000 UTF-16 characters.
    ///
    /// The method [`embed`] returns [`CreateMessageError::EmbedTooLarge`] if the length of the
    /// embed is over 6000 characters.
    ///
    /// [`content`]:
    /// ../request/channel/message/create_message/struct.CreateMessage.html#method.content
    /// [`embed`]: ../request/channel/message/create_message/struct.CreateMessage.html#method.embed
    /// [`CreateMessageError::ContentInvalid`]:
    /// ../request/channel/message/create_message/enum.CreateMessageError.html#variant.ContentInvalid
    /// [`CreateMessageError::EmbedTooLarge`]:
    /// ../request/channel/message/create_message/enum.CreateMessageError.html#variant.EmbedTooLarge
    pub fn create_message(&self, channel_id: ChannelId) -> CreateMessage<'_> {
        CreateMessage::new(self, channel_id)
    }

    /// Delete a message by [`ChannelId`] and [`MessageId`].
    ///
    /// [`ChannelId`]: ../../twilight_model/id/struct.ChannelId.html
    /// [`MessageId`]: ../../twilight_model/id/struct.MessageId.html
    pub fn delete_message(
        &self,
        channel_id: ChannelId,
        message_id: MessageId,
    ) -> DeleteMessage<'_> {
        DeleteMessage::new(self, channel_id, message_id)
    }

    /// Delete messgaes by [`ChannelId`] and Vec<[`MessageId`]>.
    ///
    /// The vec count can be between 2 and 100. If the supplied [`MessageId`]s are invalid, they
    /// still count towards the lower and upper limits. This method will not delete messages older
    /// than two weeks. See [Discord Docs] for more information.
    ///
    /// [`ChannelId`]: ../../twilight_model/id/struct.ChannelId.html
    /// [`MessageId`]: ../../twilight_model/id/struct.MessageId.html
    /// [Discord Docs]: https://discord.com/developers/docs/resources/channel#bulk-delete-messages
    pub fn delete_messages(
        &self,
        channel_id: ChannelId,
        message_ids: impl Into<Vec<MessageId>>,
    ) -> DeleteMessages<'_> {
        DeleteMessages::new(self, channel_id, message_ids)
    }

    /// Update a message by [`ChannelId`] and [`MessageId`].
    ///
    /// You can pass `None` to any of the methods to remove the associated field.
    /// For example, if you have a message with an embed you want to remove, you can
    /// use `.[embed](None)` to remove the embed.
    ///
    /// # Examples
    ///
    /// Replace the content with `"test update"`:
    ///
    /// ```rust,no_run
    /// use twilight_http::Client;
    /// use twilight_model::id::{ChannelId, MessageId};
    ///
    /// # #[tokio::main]
    /// # async fn main() -> Result<(), Box<dyn std::error::Error + Send + Sync>> {
    /// let client = Client::new("my token");
    /// client.update_message(ChannelId(1), MessageId(2))
    ///     .content("test update".to_owned())?
    ///     .await?;
    /// # Ok(()) }
    /// ```
    ///
    /// Remove the message's content:
    ///
    /// ```rust,no_run
    /// # use twilight_http::Client;
    /// # use twilight_model::id::{ChannelId, MessageId};
    /// #
    /// # #[tokio::main]
    /// # async fn main() -> Result<(), Box<dyn std::error::Error + Send + Sync>> {
    /// # let client = Client::new("my token");
    /// client.update_message(ChannelId(1), MessageId(2))
    ///     .content(None)?
    ///     .await?;
    /// # Ok(()) }
    /// ```
    ///
    /// [`ChannelId`]: ../../twilight_model/id/struct.ChannelId.html
    /// [`MessageId`]: ../../twilight_model/id/struct.MessageId.html
    /// [embed]: #method.embed
    pub fn update_message(
        &self,
        channel_id: ChannelId,
        message_id: MessageId,
    ) -> UpdateMessage<'_> {
        UpdateMessage::new(self, channel_id, message_id)
    }

    /// Get the pins of a channel.
    pub fn pins(&self, channel_id: ChannelId) -> GetPins<'_> {
        GetPins::new(self, channel_id)
    }

    /// Create a new pin in a channel, by ID.
    pub fn create_pin(&self, channel_id: ChannelId, message_id: MessageId) -> CreatePin<'_> {
        CreatePin::new(self, channel_id, message_id)
    }

    /// Delete a pin in a channel, by ID.
    pub fn delete_pin(&self, channel_id: ChannelId, message_id: MessageId) -> DeletePin<'_> {
        DeletePin::new(self, channel_id, message_id)
    }

    /// Get a list of users that reacted to a message with an `emoji`.
    ///
    /// This endpoint is limited to 100 users maximum, so if a message has more than 100 reactions,
    /// requests must be chained until all reactions are retireved.
    pub fn reactions(
        &self,
        channel_id: ChannelId,
        message_id: MessageId,
        emoji: impl Into<String>,
    ) -> GetReactions<'_> {
        GetReactions::new(self, channel_id, message_id, emoji)
    }

    /// Create a reaction in a [`ChannelId`] on a [`MessageId`].
    ///
    /// The reaction must be a variant of [`ReactionType`].
    ///
    /// # Examples
    /// ```rust,no_run
    /// # use twilight_http::Client;
    /// # use twilight_model::{
    /// #     channel::ReactionType,
    /// #     id::{ChannelId, MessageId},
    /// # };
    /// #
    /// # #[tokio::main]
    /// # async fn main() -> Result<(), Box<dyn std::error::Error + Send + Sync>> {
    /// # let client = Client::new("my token");
    /// #
    /// let channel_id = ChannelId(123);
    /// let message_id = MessageId(456);
    /// let emoji = ReactionType::Unicode { name: String::from("🌃") };
    ///
    /// let reaction = client
    ///     .create_reaction(channel_id, message_id, emoji)
    ///     .await?;
    /// # Ok(()) }
    /// ```
    ///
    /// [`ChannelId`]: ../../twilight_model/id/struct.ChannelId.html
    /// [`MessageId`]: ../../twilight_model/id/struct.MessageId.html
    /// [`ReactionType`]: ../../twilight_model/channel/enum.ReactionType.html
    pub fn create_reaction(
        &self,
        channel_id: ChannelId,
        message_id: MessageId,
        emoji: ReactionType,
    ) -> CreateReaction<'_> {
        CreateReaction::new(self, channel_id, message_id, emoji)
    }

    /// Delete the current user's (`@me`) reaction on a message.
    pub fn delete_current_user_reaction(
        &self,
        channel_id: ChannelId,
        message_id: MessageId,
        emoji: ReactionType,
    ) -> DeleteReaction<'_> {
        DeleteReaction::new(self, channel_id, message_id, emoji, "@me")
    }

    /// Delete a reaction by a user on a message.
    pub fn delete_reaction(
        &self,
        channel_id: ChannelId,
        message_id: MessageId,
        emoji: ReactionType,
        user_id: UserId,
    ) -> DeleteReaction<'_> {
        DeleteReaction::new(self, channel_id, message_id, emoji, user_id.to_string())
    }

    /// Remove all reactions on a message of an emoji.
    pub fn delete_all_reaction(
        &self,
        channel_id: ChannelId,
        message_id: MessageId,
        emoji: ReactionType,
    ) -> DeleteAllReaction<'_> {
        DeleteAllReaction::new(self, channel_id, message_id, emoji)
    }

    /// Delete all reactions by all users on a message.
    pub fn delete_all_reactions(
        &self,
        channel_id: ChannelId,
        message_id: MessageId,
    ) -> DeleteAllReactions<'_> {
        DeleteAllReactions::new(self, channel_id, message_id)
    }

    /// Fire a Typing Start event in the channel.
    pub fn create_typing_trigger(&self, channel_id: ChannelId) -> CreateTypingTrigger<'_> {
        CreateTypingTrigger::new(self, channel_id)
    }

    pub fn create_private_channel(&self, recipient_id: UserId) -> CreatePrivateChannel<'_> {
        CreatePrivateChannel::new(self, recipient_id)
    }

    pub fn roles(&self, guild_id: GuildId) -> GetGuildRoles<'_> {
        GetGuildRoles::new(self, guild_id)
    }

    pub fn create_role(&self, guild_id: GuildId) -> CreateRole<'_> {
        CreateRole::new(self, guild_id)
    }

    pub fn delete_role(&self, guild_id: GuildId, role_id: RoleId) -> DeleteRole<'_> {
        DeleteRole::new(self, guild_id, role_id)
    }

    pub fn update_role(&self, guild_id: GuildId, role_id: RoleId) -> UpdateRole<'_> {
        UpdateRole::new(self, guild_id, role_id)
    }

    pub fn update_role_positions(
        &self,
        guild_id: GuildId,
        roles: impl Iterator<Item = (RoleId, u64)>,
    ) -> UpdateRolePositions<'_> {
        UpdateRolePositions::new(self, guild_id, roles)
    }

    pub fn user(&self, user_id: u64) -> GetUser<'_> {
        GetUser::new(self, user_id.to_string())
    }

    pub fn voice_regions(&self) -> GetVoiceRegions<'_> {
        GetVoiceRegions::new(self)
    }

    /// Get a webhook by ID.
    pub fn webhook(&self, id: WebhookId) -> GetWebhook<'_> {
        GetWebhook::new(self, id)
    }

    /// Create a webhook in a channel.
    ///
    /// # Examples
    ///
    /// ```rust,no_run
    /// # use twilight_http::Client;
    /// # use twilight_model::id::ChannelId;
    /// #
    /// # #[tokio::main]
    /// # async fn main() -> Result<(), Box<dyn std::error::Error>> {
    /// # let client = Client::new("my token");
    /// let channel_id = ChannelId(123);
    ///
    /// let webhook = client
    ///     .create_webhook(channel_id, "Twily Bot")
    ///     .await?;
    /// # Ok(()) }
    /// ```
    pub fn create_webhook(
        &self,
        channel_id: ChannelId,
        name: impl Into<String>,
    ) -> CreateWebhook<'_> {
        CreateWebhook::new(self, channel_id, name)
    }

    /// Delete a webhook by its ID.
    pub fn delete_webhook(&self, id: WebhookId) -> DeleteWebhook<'_> {
        DeleteWebhook::new(self, id)
    }

    /// Delete a webhook by its URL.
    ///
    /// # Errors
    ///
    /// Returns [`UrlError::SegmentMissing`] if the URL can not be parsed.
    ///
    /// [`UrlError::SegmentMissing`]: ../error/enum.UrlError.html#variant.SegmentMissing
    pub fn delete_webhook_from_url(&self, url: impl AsRef<str>) -> Result<DeleteWebhook<'_>> {
        let (id, _) = parse_webhook_url(url)?;
        Ok(self.delete_webhook(id))
    }

    /// Update a webhook by ID.
    pub fn update_webhook(&self, webhook_id: WebhookId) -> UpdateWebhook<'_> {
        UpdateWebhook::new(self, webhook_id)
    }

    /// Update a webhook by its URL.
    ///
    /// # Errors
    ///
    /// Returns [`UrlError::SegmentMissing`] if the URL can not be parsed.
    ///
    /// [`UrlError::SegmentMissing`]: ../error/enum.UrlError.html#variant.SegmentMissing
    pub fn update_webhook_from_url(&self, url: impl AsRef<str>) -> Result<UpdateWebhook<'_>> {
        let (id, _) = parse_webhook_url(url)?;
        Ok(self.update_webhook(id))
    }

    /// Update a webhook, with a token, by ID.
    pub fn update_webhook_with_token(
        &self,
        webhook_id: WebhookId,
        token: impl Into<String>,
    ) -> UpdateWebhookWithToken<'_> {
        UpdateWebhookWithToken::new(self, webhook_id, token)
    }

    /// Update a webhook, with a token, by its URL.
    ///
    /// # Errors
    ///
    /// Returns [`UrlError::SegmentMissing`] if the URL can not be parsed.
    ///
    /// [`UrlError::SegmentMissing`]: ../error/enum.UrlError.html#variant.SegmentMissing
    pub fn update_webhook_with_token_from_url(
        &self,
        url: impl AsRef<str>,
    ) -> Result<UpdateWebhookWithToken<'_>> {
        let (id, token) = parse_webhook_url(url)?;
        Ok(self.update_webhook_with_token(id, token.ok_or(UrlError::SegmentMissing)?))
    }

    /// Executes a webhook, sending a message to its channel.
    ///
    /// You can only specify one of [`content`], [`embeds`], or [`file`].
    ///
    /// # Examples
    ///
    /// ```rust,no_run
    /// # use twilight_http::Client;
    /// # use twilight_model::id::WebhookId;
    /// #
    /// # #[tokio::main]
    /// # async fn main() -> Result<(), Box<dyn std::error::Error>> {
    /// # let client = Client::new("my token");
    /// let id = WebhookId(432);
    /// #
    /// let webhook = client
    ///     .execute_webhook(id, "webhook token")
    ///     .content("Pinkie...")
    ///     .await?;
    /// # Ok(()) }
    /// ```
    ///
    /// [`content`]: ../request/channel/webhook/struct.ExecuteWebhook.html#method.content
    /// [`embeds`]: ../request/channel/webhook/struct.ExecuteWebhook.html#method.embeds
    /// [`file`]: ../request/channel/webhook/struct.ExecuteWebhook.html#method.file
    pub fn execute_webhook(
        &self,
        webhook_id: WebhookId,
        token: impl Into<String>,
    ) -> ExecuteWebhook<'_> {
        ExecuteWebhook::new(self, webhook_id, token)
    }

    /// Execute a webhook by its URL.
    ///
    /// # Errors
    ///
    /// Returns [`UrlError::SegmentMissing`] if the URL can not be parsed.
    ///
    /// [`UrlError::SegmentMissing`]: ../error/enum.UrlError.html#variant.SegmentMissing
    pub fn execute_webhook_from_url(&self, url: impl AsRef<str>) -> Result<ExecuteWebhook<'_>> {
        let (id, token) = parse_webhook_url(url)?;
        Ok(self.execute_webhook(id, token.ok_or(UrlError::SegmentMissing)?))
    }

    pub async fn raw(&self, request: Request) -> Result<Response> {
        let Request {
            body,
            form,
            headers: req_headers,
            method,
            path: bucket,
            path_str: path,
        } = request;

        let protocol = if self.state.use_http { "http" } else { "https" };
        let url = format!("{}://discord.com/api/v6/{}", protocol, path);

        debug!("URL: {:?}", url);

        let mut builder = self.state.http.request(method.clone(), &url);

        if let Some(ref token) = self.state.token {
            let value = HeaderValue::from_str(&token).map_err(|source| Error::CreatingHeader {
                name: "Authroization".to_owned(),
                source,
            })?;

            builder = builder.header("Authorization", value);
        }

        if let Some(form) = form {
            builder = builder.multipart(form);
        } else {
            if let Some(bytes) = body {
                let len = bytes.len();

                builder = builder.body(Body::from(bytes));
                builder = builder.header("content-length", len);
            } else {
                builder = builder.header("content-length", 0);
            }

            let content_type = HeaderValue::from_static("application/json");
            builder = builder.header("Content-Type", content_type);
        }

        let precision = HeaderValue::from_static("millisecond");
        let user_agent = HeaderValue::from_static(concat!(
            "DiscordBot (",
            env!("CARGO_PKG_HOMEPAGE"),
            ", ",
            env!("CARGO_PKG_VERSION"),
            ") Twilight-rs",
        ));
        builder = builder.header("X-RateLimit-Precision", precision);
        builder = builder.header("User-Agent", user_agent);

        if let Some(req_headers) = req_headers {
            builder = builder.headers(req_headers);
        }

        if self.state.skip_ratelimiter {
            return builder
                .send()
                .await
                .map_err(|source| Error::RequestError { source });
        }

        let rx = self.state.ratelimiter.get(bucket).await;
        let tx = rx
            .await
            .map_err(|source| Error::RequestCanceled { source })?;

        let resp = builder
            .send()
            .await
            .map_err(|source| Error::RequestError { source })?;

        match RatelimitHeaders::try_from(resp.headers()) {
            Ok(v) => {
                let _ = tx.send(Some(v));
            }
            Err(why) => {
                warn!("Err parsing headers: {:?}; {:?}", why, resp,);

                let _ = tx.send(None);
            }
        }

        Ok(resp)
    }

    pub async fn request<T: DeserializeOwned>(&self, request: Request) -> Result<T> {
        let resp = self.make_request(request).await?;

        let bytes = resp
            .bytes()
            .await
            .map_err(|source| Error::ChunkingResponse { source })?;

        let mut bytes_b = bytes.as_ref().to_vec();

        let result = json_from_slice(&mut bytes_b);

        result.map_err(|source| Error::Parsing {
            body: (*bytes).to_vec(),
            source,
        })
    }

    pub(crate) async fn request_bytes(&self, request: Request) -> Result<Bytes> {
        let resp = self.make_request(request).await?;

        resp.bytes()
            .await
            .map_err(|source| Error::ChunkingResponse { source })
    }

    pub async fn verify(&self, request: Request) -> Result<()> {
        self.make_request(request).await?;

        Ok(())
    }

    async fn make_request(&self, request: Request) -> Result<Response> {
        let resp = self.raw(request).await?;
        let status = resp.status();

        if status.is_success() {
            return Ok(resp);
        }

        if status == StatusCode::IM_A_TEAPOT {
            warn!(
                "Discord's API now runs off of teapots -- proceed to panic: {:?}",
                resp,
            );
        }

        if status == StatusCode::TOO_MANY_REQUESTS {
            warn!("Response got 429: {:?}", resp);
        }

        let bytes = resp
            .bytes()
            .await
            .map_err(|source| Error::ChunkingResponse { source })?;

        let mut bytes_b = bytes.as_ref().to_vec();

        let error =
            crate::json_from_slice::<ApiError>(&mut bytes_b).map_err(|source| Error::Parsing {
                body: bytes.to_vec(),
                source,
            })?;

        if let ApiError::General(ref general) = error {
            if let ErrorCode::Other(num) = general.code {
                debug!(
                    "Got an unknown API error code variant: {}; {:?}",
                    num, error
                );
            }
        }

        Err(Error::Response {
            body: bytes.as_ref().to_vec(),
            error,
            status,
        })
    }
}

impl From<ReqwestClient> for Client {
    fn from(reqwest_client: ReqwestClient) -> Self {
        Self {
            state: Arc::new(State {
                http: Arc::new(reqwest_client),
                ratelimiter: Ratelimiter::new(),
                skip_ratelimiter: false,
                token: None,
                use_http: false,
                default_allowed_mentions: None,
            }),
        }
    }
}

impl From<Arc<ReqwestClient>> for Client {
    fn from(reqwest_client: Arc<ReqwestClient>) -> Self {
        Self {
            state: Arc::new(State {
                http: reqwest_client,
                ratelimiter: Ratelimiter::new(),
                skip_ratelimiter: false,
                token: None,
                use_http: false,
                default_allowed_mentions: None,
            }),
        }
    }
}

// parse the webhook id and token, if it exists in the string
fn parse_webhook_url(
    url: impl AsRef<str>,
) -> std::result::Result<(WebhookId, Option<String>), UrlError> {
    let url = Url::parse(url.as_ref())?;
    let mut segments = url.path_segments().ok_or(UrlError::SegmentMissing)?;

    segments
        .next()
        .filter(|s| s == &"api")
        .ok_or(UrlError::SegmentMissing)?;
    segments
        .next()
        .filter(|s| s == &"webhooks")
        .ok_or(UrlError::SegmentMissing)?;
    let id = segments.next().ok_or(UrlError::SegmentMissing)?;
    let token = segments.next();

    Ok((WebhookId(id.parse()?), token.map(String::from)))
}

#[cfg(test)]
mod tests {
    use super::{parse_webhook_url, WebhookId};
    use std::error::Error;
    #[test]
    fn parse_webhook_id() -> Result<(), Box<dyn Error>> {
        assert_eq!(
            parse_webhook_url("https://discord.com/api/webhooks/123")?,
            (WebhookId(123), None)
        );
        assert!(parse_webhook_url("https://discord.com/foo/bar/456").is_err());
        assert!(parse_webhook_url("https://discord.com/api/webhooks/").is_err());

        Ok(())
    }

    #[test]
    fn parse_webhook_token() -> Result<(), Box<dyn Error>> {
        assert_eq!(
            parse_webhook_url("https://discord.com/api/webhooks/456/token")?,
            (WebhookId(456), Some("token".into()))
        );

        assert_eq!(
            parse_webhook_url("https://discord.com/api/webhooks/456/token/slack")?,
            (WebhookId(456), Some("token".into()))
        );

        Ok(())
    }
}<|MERGE_RESOLUTION|>--- conflicted
+++ resolved
@@ -33,72 +33,6 @@
 
 use crate::json_from_slice;
 
-<<<<<<< HEAD
-/// A builder for [`Client`]. Create with [`new`].
-///
-/// [`Client`]: struct.Client
-/// [`new`]: method#new
-#[derive(Clone, Debug, Default)]
-pub struct ClientBuilder(pub ClientConfigBuilder);
-
-impl ClientBuilder {
-    /// Create a new builder to create a [`Client`].
-    ///
-    /// [`Client`]: struct.Client.html
-    pub fn new() -> Self {
-        Self::default()
-    }
-
-    /// Build the Client
-    ///
-    /// # Errors
-    ///
-    /// Returns [`Error::BuildingClient`] if `reqwest` fails to build the
-    /// client.
-    ///
-    /// [`Error::BuildingClient`]: ../error/enum.Error.html#variant.BuildingClient
-    pub fn build(self) -> Result<Client> {
-        let config = self.0.build();
-
-        let mut builder = ReqwestClientBuilder::new().timeout(config.timeout);
-
-        if let Some(proxy) = config.proxy {
-            builder = builder.proxy(proxy)
-        }
-
-        Ok(Client {
-            state: Arc::new(State {
-                http: Arc::new(
-                    builder
-                        .build()
-                        .map_err(|source| Error::BuildingClient { source })?,
-                ),
-                ratelimiter: Ratelimiter::new(),
-                skip_ratelimiter: config.skip_ratelimiter,
-                token: config.token,
-                use_http: config.proxy_http,
-                default_allowed_mentions: config.default_allowed_mentions,
-            }),
-        })
-    }
-}
-
-impl Deref for ClientBuilder {
-    type Target = ClientConfigBuilder;
-
-    fn deref(&self) -> &Self::Target {
-        &self.0
-    }
-}
-
-impl DerefMut for ClientBuilder {
-    fn deref_mut(&mut self) -> &mut Self::Target {
-        &mut self.0
-    }
-}
-
-=======
->>>>>>> c4fba1e8
 struct State {
     http: Arc<ReqwestClient>,
     ratelimiter: Ratelimiter,
