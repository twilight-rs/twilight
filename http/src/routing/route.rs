use super::{path::Path, route_display::RouteDisplay};
use crate::request::{channel::reaction::RequestReactionType, Method};
use twilight_model::id::RoleId;

#[derive(Clone, Debug, Eq, Hash, PartialEq)]
#[non_exhaustive]
pub enum Route<'a> {
    /// Route information to add a user to a guild.
    AddGuildMember { guild_id: u64, user_id: u64 },
    /// Route information to add a role to guild member.
    AddMemberRole {
        /// The ID of the guild.
        guild_id: u64,
        /// The ID of the role.
        role_id: u64,
        /// The ID of the user.
        user_id: u64,
    },
    /// Route information to add a member to a thread.
    AddThreadMember {
        /// ID of the thread.
        channel_id: u64,
        /// ID of the member.
        user_id: u64,
    },
    /// Route information to create a ban on a user in a guild.
    CreateBan {
        /// The number of days' worth of the user's messages to delete in the
        /// guild's channels.
        delete_message_days: Option<u64>,
        /// The ID of the guild.
        guild_id: u64,
        /// The reason for the ban.
        reason: Option<&'a str>,
        /// The ID of the user.
        user_id: u64,
    },
    /// Route information to create a channel in a guild.
    CreateChannel {
        /// The ID of the guild.
        guild_id: u64,
    },
    /// Route information to create an emoji in a guild.
    CreateEmoji {
        /// The ID of the guild.
        guild_id: u64,
    },
    /// Route information to create a global command.
    CreateGlobalCommand {
        /// The ID of the owner application.
        application_id: u64,
    },
    /// Route information to create a guild.
    CreateGuild,
    /// Route information to create a guild command.
    CreateGuildCommand {
        /// The ID of the owner application.
        application_id: u64,
        /// The ID of the guild.
        guild_id: u64,
    },
    /// Route information to create a guild from a template.
    CreateGuildFromTemplate {
        /// Code of the template.
        template_code: &'a str,
    },
    /// Route information to create a guild's integration.
    CreateGuildIntegration {
        /// The ID of the guild.
        guild_id: u64,
    },
    /// Route information to create a prune in a guild.
    CreateGuildPrune {
        /// Whether to compute the number of pruned users.
        compute_prune_count: Option<bool>,
        /// The number of days that a user must be offline before being able to
        /// be pruned.
        days: Option<u64>,
        /// The ID of the guild.
        guild_id: u64,
        /// The roles to filter the prune by.
        ///
        /// A user must have at least one of these roles to be able to be
        /// pruned.
        include_roles: &'a [RoleId],
    },
    /// Route information to create an invite to a channel.
    CreateInvite {
        /// The ID of the channel.
        channel_id: u64,
    },
    /// Route information to create a message in a channel.
    CreateMessage {
        /// The ID of the channel.
        channel_id: u64,
    },
    /// Route information to create a private channel.
    CreatePrivateChannel,
    /// Route information to create a thread in a channel.
    CreateThread {
        /// ID of the channel.
        channel_id: u64,
    },
    /// Route information to create a thread from a message.
    CreateThreadFromMessage {
        /// ID of the channel.
        channel_id: u64,
        /// ID of the message.
        message_id: u64,
    },
    /// Route information to create a reaction on a message.
    CreateReaction {
        /// The ID of the channel.
        channel_id: u64,
        /// The URI encoded custom or unicode emoji.
        emoji: &'a RequestReactionType<'a>,
        /// The ID of the message.
        message_id: u64,
    },
    /// Route information to create a role in a guild.
    CreateRole {
        /// The ID of the guild.
        guild_id: u64,
    },
    /// Route information to create a stage instance.
    CreateStageInstance,
    /// Route information to create a guild template.
    CreateTemplate {
        /// The ID of the guild.
        guild_id: u64,
    },
    /// Route information to create a typing trigger in a channel.
    CreateTypingTrigger {
        /// The ID of the channel.
        channel_id: u64,
    },
    /// Route information to create a webhook in a channel.
    CreateWebhook {
        /// The ID of the channel.
        channel_id: u64,
    },
    /// Route information to crosspost a message to following guilds.
    CrosspostMessage {
        /// The ID of the channel.
        channel_id: u64,
        /// The ID of the message.
        message_id: u64,
    },
    /// Route information to delete a ban on a user in a guild.
    DeleteBan {
        /// The ID of the guild.
        guild_id: u64,
        /// The ID of the user.
        user_id: u64,
    },
    /// Route information to delete a channel.
    DeleteChannel {
        /// The ID of the channel.
        channel_id: u64,
    },
    /// Route information to delete a guild's custom emoji.
    DeleteEmoji {
        /// The ID of the emoji.
        emoji_id: u64,
        /// The ID of the guild.
        guild_id: u64,
    },
    /// Route information to delete a global command.
    DeleteGlobalCommand {
        /// The ID of the owner application.
        application_id: u64,
        /// The ID of the command.
        command_id: u64,
    },
    /// Route information to delete a guild.
    DeleteGuild {
        /// The ID of the guild.
        guild_id: u64,
    },
    /// Route information to delete a guild command.
    DeleteGuildCommand {
        /// The ID of the owner application.
        application_id: u64,
        /// The ID of the command.
        command_id: u64,
        /// The ID of the guild.
        guild_id: u64,
    },
    /// Route information to delete a guild integration.
    DeleteGuildIntegration {
        /// The ID of the guild.
        guild_id: u64,
        /// The ID of the integration.
        integration_id: u64,
    },
    /// Route information to delete an invite.
    DeleteInvite {
        /// The unique invite code.
        code: &'a str,
    },
    /// Route information to delete the original interaction response.
    DeleteInteractionOriginal {
        /// The ID of the owner application
        application_id: u64,
        /// The token of the interaction.
        interaction_token: &'a str,
    },
    /// Route information to delete a channel's message.
    DeleteMessage {
        /// The ID of the channel.
        channel_id: u64,
        /// The ID of the message.
        message_id: u64,
    },
    /// Route information to bulk delete messages in a channel.
    DeleteMessages {
        /// The ID of the channel.
        channel_id: u64,
    },
    /// Route information to delete all of the reactions on a message.
    DeleteMessageReactions {
        /// The ID of the channel.
        channel_id: u64,
        /// The ID of the message.
        message_id: u64,
    },
    /// Route information to delete all of the reactions on a message with a
    /// specific emoji.
    DeleteMessageSpecificReaction {
        /// The ID of the channel.
        channel_id: u64,
        /// The URI encoded custom or unicode emoji.
        emoji: &'a RequestReactionType<'a>,
        /// The ID of the message.
        message_id: u64,
    },
    /// Route information to delete a permission overwrite for a role or user in
    /// a channel.
    DeletePermissionOverwrite {
        /// The ID of the channel.
        channel_id: u64,
        /// The ID of the target role or user.
        target_id: u64,
    },
    /// Route information to delete the current user's reaction on a message.
    DeleteReactionCurrentUser {
        /// ID of the channel.
        channel_id: u64,
        /// URI encoded custom or unicode emoji.
        emoji: &'a RequestReactionType<'a>,
        /// ID of the message.
        message_id: u64,
    },
    /// Route information to delete a user's reaction on a message.
    DeleteReaction {
        /// The ID of the channel.
        channel_id: u64,
        /// The URI encoded custom or unicode emoji.
        emoji: &'a RequestReactionType<'a>,
        /// The ID of the message.
        message_id: u64,
        /// The ID of the user.
        user_id: u64,
    },
    /// Route information to delete a guild's role.
    DeleteRole {
        /// The ID of the guild.
        guild_id: u64,
        /// The ID of the role.
        role_id: u64,
    },
    /// Route information to delete a stage instance.
    DeleteStageInstance {
        /// ID of the stage channel.
        channel_id: u64,
    },
    /// Route information to delete a guild template.
    DeleteTemplate {
        /// The ID of the guild.
        guild_id: u64,
        /// The target template code.
        template_code: &'a str,
    },
    /// Route information to delete a message created by a webhook.
    DeleteWebhookMessage {
        message_id: u64,
        token: &'a str,
        webhook_id: u64,
    },
    /// Route information to delete a webhook.
    DeleteWebhook {
        /// The token of the webhook.
        token: Option<&'a str>,
        /// The ID of the webhook.
        webhook_id: u64,
    },
    /// Route information to execute a webhook by ID and token.
    ExecuteWebhook {
        /// The token of the webhook.
        token: &'a str,
        /// Whether to wait for a message response.
        wait: Option<bool>,
        /// The ID of the webhook.
        webhook_id: u64,
    },
    /// Route information to follow a news channel.
    FollowNewsChannel {
        /// The ID of the channel to follow.
        channel_id: u64,
    },
    /// Route information to get active threads in a channel.
    GetActiveThreads {
        /// ID of the channel.
        channel_id: u64,
    },
    /// Route information to get a paginated list of audit logs in a guild.
    GetAuditLogs {
        /// The type of action to get audit logs for.
        action_type: Option<u64>,
        /// The maximum ID of audit logs to get.
        before: Option<u64>,
        /// The ID of the guild.
        guild_id: u64,
        /// The maximum number of audit logs to get.
        limit: Option<u64>,
        /// The ID of the user, if specified.
        user_id: Option<u64>,
    },
    /// Route information to get information about a single ban in a guild.
    GetBan {
        /// The ID of the guild.
        guild_id: u64,
        /// The ID of the user.
        user_id: u64,
    },
    /// Route information to get a guild's bans.
    GetBans {
        /// The ID of the guild.
        guild_id: u64,
    },
    /// Route information to get a channel.
    GetChannel {
        /// The ID of the channel.
        channel_id: u64,
    },
    /// Route information to get a channel's invites.
    GetChannelInvites {
        /// The ID of the channel.
        channel_id: u64,
    },
    /// Route information to get a channel's webhooks.
    GetChannelWebhooks {
        /// The ID of the channel.
        channel_id: u64,
    },
    /// Route information to get a guild's channels.
    GetChannels {
        /// The ID of the guild.
        guild_id: u64,
    },
    /// Route information to get permissions of a specific guild command.
    GetCommandPermissions {
        /// The ID of the application.
        application_id: u64,
        /// The ID of the command.
        command_id: u64,
        /// The ID of the guild.
        guild_id: u64,
    },
    /// Route information to get info about application the current bot user belongs to
    GetCurrentUserApplicationInfo,
    /// Route information to get the current user.
    GetCurrentUser,
    /// Route information to get an emoji by ID within a guild.
    GetEmoji {
        /// The ID of the emoji.
        emoji_id: u64,
        /// The ID of the guild.
        guild_id: u64,
    },
    /// Route information to get a guild's emojis.
    GetEmojis {
        /// The ID of the guild.
        guild_id: u64,
    },
    /// Route information to get basic gateway information.
    GetGateway,
    /// Route information to get gateway information tailored to the current
    /// user.
    GetGatewayBot,
    GetGlobalCommands {
        /// The ID of the owner application.
        application_id: u64,
    },
    /// Route information to get a guild.
    GetGuild {
        /// The ID of the guild.
        guild_id: u64,
        /// Whether to include approximate member and presence counts for the
        /// guild.
        with_counts: bool,
    },
    /// Route information to get permissions of all guild commands.
    GetGuildCommandPermissions {
        /// The ID of the application.
        application_id: u64,
        /// The ID of the guild.
        guild_id: u64,
    },
    /// Route information to get guild commands.
    GetGuildCommands {
        /// The ID of the owner application.
        application_id: u64,
        /// The ID of the guild.
        guild_id: u64,
    },
    /// Route information to get a guild's widget.
    GetGuildWidget {
        /// The ID of the guild.
        guild_id: u64,
    },
    /// Route information to get a guild's integrations.
    GetGuildIntegrations {
        /// The ID of the guild.
        guild_id: u64,
    },
    /// Route information to get a guild's invites.
    GetGuildInvites {
        /// The ID of the guild.
        guild_id: u64,
    },
    /// Route information to get a guild's members.
    GetGuildMembers {
        /// The minimum ID of members to get.
        after: Option<u64>,
        /// The ID of the guild.
        guild_id: u64,
        /// The maximum number of members to get.
        limit: Option<u64>,
        /// Whether to get the members' presences.
        presences: Option<bool>,
    },
    /// Route information to get a guild's preview.
    GetGuildPreview {
        /// The ID of the guild.
        guild_id: u64,
    },
    /// Route information to get the number of members that would be pruned,
    /// filtering by inactivity and users with one of the provided roles.
    GetGuildPruneCount {
        /// The number of days that a user must be offline before being able to
        /// be pruned.
        days: Option<u64>,
        /// The ID of the guild.
        guild_id: u64,
        /// The roles to filter the prune by.
        ///
        /// A user must have at least one of these roles to be able to be
        /// pruned.
        include_roles: &'a [RoleId],
    },
    /// Route information to get a guild's roles.
    GetGuildRoles {
        /// The ID of the guild.
        guild_id: u64,
    },
    /// Route information to get a guild's vanity URL.
    GetGuildVanityUrl {
        /// The ID of the guild.
        guild_id: u64,
    },
    /// Route information to get a guild's available voice regions.
    GetGuildVoiceRegions {
        /// The ID of the guild.
        guild_id: u64,
    },
    /// Route information to get a guild's welcome screen.
    GetGuildWelcomeScreen {
        /// ID of the guild.
        guild_id: u64,
    },
    /// Route information to get a guild's webhooks.
    GetGuildWebhooks {
        /// The ID of the guild.
        guild_id: u64,
    },
    /// Route information to get a paginated list of guilds.
    GetGuilds {
        /// The minimum ID of guilds to get.
        after: Option<u64>,
        /// The maximum ID of guilds to get.
        before: Option<u64>,
        /// The maximum number of guilds to get.
        limit: Option<u64>,
    },
    /// Route information to get an original interaction response message.
    GetInteractionOriginal {
        /// ID of the owner application.
        application_id: u64,
        /// Token of the interaction.
        interaction_token: &'a str,
    },
    /// Route information to get an invite.
    GetInvite {
        /// The unique invite code.
        code: &'a str,
        /// Whether to retrieve statistics about the invite.
        with_counts: bool,
    },
    /// Route information to get an invite with an expiration.
    GetInviteWithExpiration {
        /// The unique invite code.
        code: &'a str,
        /// Whether to retrieve statistics about the invite.
        with_counts: bool,
        /// Whether to retrieve the expiration date of the invite.
        with_expiration: bool,
    },
    /// Route information to get a member.
    GetMember {
        /// The ID of the guild.
        guild_id: u64,
        /// The ID of the user.
        user_id: u64,
    },
    /// Route information to get a single message in a channel.
    GetMessage {
        /// The ID of the channel.
        channel_id: u64,
        /// The ID of the message.
        message_id: u64,
    },
    /// Route information to get a paginated list of messages in a channel.
    GetMessages {
        /// The minimum ID of messages to get.
        after: Option<u64>,
        /// The message ID to get the messages around.
        around: Option<u64>,
        /// The maximum ID of messages to get.
        before: Option<u64>,
        /// The ID of the channel.
        channel_id: u64,
        /// The maximum number of messages to get.
        limit: Option<u64>,
    },
    /// Route information to get a channel's pins.
    GetPins {
        /// The ID of the channel.
        channel_id: u64,
    },
    /// Route information to get joined private archived threads in a channel.
    GetJoinedPrivateArchivedThreads {
        /// Optional timestamp to return threads before.
        before: Option<u64>,
        /// ID of the channel.
        channel_id: u64,
        /// Optional maximum number of threads to return.
        limit: Option<u64>,
    },
    /// Route information to get private archived threads in a channel.
    GetPrivateArchivedThreads {
        /// Optional timestamp to return threads before.
        before: Option<String>,
        /// ID of the channel.
        channel_id: u64,
        /// Optional maximum number of threads to return.
        limit: Option<u64>,
    },
    /// Route information to get public archived threads in a channel.
    GetPublicArchivedThreads {
        /// Optional timestamp to return threads before.
        before: Option<String>,
        /// ID of the channel.
        channel_id: u64,
        /// Optional maximum number of threads to return.
        limit: Option<u64>,
    },
    /// Route information to get the users who reacted to a message with a
    /// specified emoji.
    GetReactionUsers {
        /// The minimum ID of users to get.
        after: Option<u64>,
        /// The ID of the channel.
        channel_id: u64,
        /// The URI encoded custom or unicode emoji.
        emoji: &'a RequestReactionType<'a>,
        /// The maximum number of users to retrieve.
        limit: Option<u64>,
        /// The ID of the message.
        message_id: u64,
    },
    /// Route information to get a stage instance.
    GetStageInstance {
        /// ID of the stage channel.
        channel_id: u64,
    },
    /// Route information to get a template.
    GetTemplate {
        /// The template code.
        template_code: &'a str,
    },
    /// Route information to get a list of templates from a guild.
    GetTemplates {
        /// The ID of the guild.
        guild_id: u64,
    },
<<<<<<< HEAD
    /// Route information to get members of a thread.
    GetThreadMembers {
        /// ID of the thread.
        channel_id: u64,
    },
    /// Route information to get the current user.
=======
    /// Route information to get a user.
>>>>>>> c138f0e3
    GetUser {
        /// ID of the target user.
        user_id: u64,
    },
    /// Route information to get the current user's connections.
    GetUserConnections,
    /// Route information to get the current user's private channels and groups.
    GetUserPrivateChannels,
    /// Route information to get a list of the voice regions.
    GetVoiceRegions,
    /// Route information to get a webhook by ID, optionally with a token if the
    /// current user doesn't have access to it.
    GetWebhook {
        /// The token of the webhook.
        token: Option<&'a str>,
        /// The ID of the webhook.
        webhook_id: u64,
    },
    /// Route information to get a previously-sent webhook message.
    GetWebhookMessage {
        /// ID of the message.
        message_id: u64,
        /// Token of the webhook.
        token: &'a str,
        /// ID of the webhook.
        webhook_id: u64,
    },
    /// Route information to respond to an interaction.
    InteractionCallback {
        /// The ID of the interaction.
        interaction_id: u64,
        /// The token for the interaction.
        interaction_token: &'a str,
    },
    /// Route information to join a thread as the current user.
    JoinThread {
        /// ID of the thread.
        channel_id: u64,
    },
    /// Route information to leave the guild.
    LeaveGuild {
        /// The ID of the guild.
        guild_id: u64,
    },
    /// Route information to leave a thread as the current user.
    LeaveThread {
        /// ID of the thread.
        channel_id: u64,
    },
    /// Route information to pin a message to a channel.
    PinMessage {
        /// The ID of the channel.
        channel_id: u64,
        /// The ID of the message.
        message_id: u64,
    },
    /// Route information to remove a member from a guild.
    RemoveMember {
        /// The ID of the guild.
        guild_id: u64,
        /// The ID of the user.
        user_id: u64,
    },
    /// Route information to remove a role from a member.
    RemoveMemberRole {
        /// The ID of the guild.
        guild_id: u64,
        /// The ID of the role.
        role_id: u64,
        /// The ID of the user.
        user_id: u64,
    },
    /// Route information to remove a member from a thread.
    RemoveThreadMember {
        /// ID of the thread.
        channel_id: u64,
        /// ID of the member.
        user_id: u64,
    },
    /// Route information to search for members in a guild.
    SearchGuildMembers {
        /// ID of the guild to search in.
        guild_id: u64,
        /// Upper limit of members to query for.
        limit: Option<u64>,
        /// Query to search by.
        query: &'a str,
    },
    /// Route information to set permissions of commands in a guild.
    SetCommandPermissions {
        /// The ID of the owner application.
        application_id: u64,
        /// The ID of the guild.
        guild_id: u64,
    },
    /// Route information to set global commands.
    SetGlobalCommands {
        /// The ID of the owner application.
        application_id: u64,
    },
    /// Route information to set guild commands.
    SetGuildCommands {
        /// The ID of the owner application.
        application_id: u64,
        /// The ID of the guild.
        guild_id: u64,
    },
    /// Route information to sync a guild's integration.
    SyncGuildIntegration {
        /// The ID of the guild.
        guild_id: u64,
        /// The ID of the integration.
        integration_id: u64,
    },
    /// Route information to sync a template.
    SyncTemplate {
        /// The ID of the guild.
        guild_id: u64,
        /// The template code.
        template_code: &'a str,
    },
    /// Route information to unpin a message from a channel.
    UnpinMessage {
        /// The ID of the channel.
        channel_id: u64,
        /// The ID of the message.
        message_id: u64,
    },
    /// Route information to update a channel, such as a guild channel or group.
    UpdateChannel {
        /// The ID of the channel.
        channel_id: u64,
    },
    /// Route information to edit permissions of a command in a guild.
    UpdateCommandPermissions {
        /// The ID of the application.
        application_id: u64,
        /// The ID of the command.
        command_id: u64,
        /// The ID of the guild.
        guild_id: u64,
    },
    /// Route information to update the current user.
    UpdateCurrentUser,
    /// Route information to update the current user's voice state.
    UpdateCurrentUserVoiceState {
        /// ID of the guild.
        guild_id: u64,
    },
    /// Route information to update an emoji.
    UpdateEmoji {
        /// The ID of the emoji.
        emoji_id: u64,
        /// The ID of the guild.
        guild_id: u64,
    },
    /// Route information to update a global command.
    UpdateGlobalCommand {
        /// The ID of the owner application.
        application_id: u64,
        /// The ID of the command.
        command_id: u64,
    },
    /// Route information to update a guild.
    UpdateGuild {
        /// The ID of the guild.
        guild_id: u64,
    },
    /// Route information to update a guild channel.
    UpdateGuildChannels {
        /// The ID of the guild.
        guild_id: u64,
    },
    /// Route information to update a guild command.
    UpdateGuildCommand {
        /// The ID of the owner application.
        application_id: u64,
        /// The ID of the command.
        command_id: u64,
        /// The ID of the guild.
        guild_id: u64,
    },
    /// Route information to update a guild's widget.
    UpdateGuildWidget {
        /// The ID of the guild.
        guild_id: u64,
    },
    /// Route information to update a guild's integration.
    UpdateGuildIntegration {
        /// The ID of the guild.
        guild_id: u64,
        /// The ID of the integration.
        integration_id: u64,
    },
    /// Route information to update a guild's welcome screen.
    UpdateGuildWelcomeScreen {
        /// ID of the guild.
        guild_id: u64,
    },
    /// Update the original interaction response.
    UpdateInteractionOriginal {
        /// The ID of the owner application.
        application_id: u64,
        /// The token for the interaction.
        interaction_token: &'a str,
    },
    /// Route information to update a member.
    UpdateMember {
        /// The ID of the guild.
        guild_id: u64,
        /// The ID of the user.
        user_id: u64,
    },
    /// Route information to update a message.
    UpdateMessage {
        /// The ID of the channel.
        channel_id: u64,
        /// The ID of the message.
        message_id: u64,
    },
    /// Route information to update the current member's nickname.
    UpdateNickname {
        /// The ID of the guild.
        guild_id: u64,
    },
    /// Route information to update the permission overwrite of a role or user
    /// in a channel.
    UpdatePermissionOverwrite {
        /// The ID of the channel.
        channel_id: u64,
        /// The ID of the role or user.
        target_id: u64,
    },
    /// Route information to update a role.
    UpdateRole {
        /// The ID of the guild.
        guild_id: u64,
        /// The ID of the role.
        role_id: u64,
    },
    /// Route information to update the positions of roles.
    UpdateRolePositions {
        /// The ID of the guild.
        guild_id: u64,
    },
    /// Route information to update an existing stage instance.
    UpdateStageInstance {
        /// ID of the stage channel.
        channel_id: u64,
    },
    /// Route information to update a template.
    UpdateTemplate {
        /// The ID of the guild.
        guild_id: u64,
        /// The template code.
        template_code: &'a str,
    },
    /// Route information to update a user's voice state.
    UpdateUserVoiceState {
        /// ID of the guild.
        guild_id: u64,
        /// ID of the user.
        user_id: u64,
    },
    /// Route information to update a message created by a webhook.
    UpdateWebhookMessage {
        message_id: u64,
        token: &'a str,
        webhook_id: u64,
    },
    /// Route information to update a webhook.
    UpdateWebhook {
        /// The token of the webhook.
        token: Option<&'a str>,
        /// The ID of the webhook.
        webhook_id: u64,
    },
}

impl<'a> Route<'a> {
    /// Display formatter of the route portion of a URL.
    ///
    /// # Examples
    ///
    /// Create a formatted representation of the [`GetPins`] route:
    ///
    /// ```
    /// use twilight_http::routing::Route;
    ///
    /// let route = Route::GetPins {
    ///     channel_id: 123,
    /// };
    /// assert_eq!("channels/123/pins", route.display().to_string());
    /// ```
    ///
    /// Create a formatted representation of the [`GetInvite`] route, which
    /// includes a query parameter:
    ///
    /// ```
    /// use twilight_http::routing::Route;
    ///
    /// let route = Route::GetInvite {
    ///     code: "twilight-rs",
    ///     with_counts: true,
    /// };
    ///
    /// assert_eq!(
    ///     "invites/twilight-rs?with-counts=true",
    ///     route.display().to_string(),
    /// );
    /// ```
    ///
    /// [`GetInvite`]: Self::GetInvite
    /// [`GetPins`]: Self::GetPins
    pub const fn display(&'a self) -> RouteDisplay<'a> {
        RouteDisplay::new(self)
    }

    /// HTTP method of the route.
    ///
    /// # Examples
    ///
    /// Assert that the [`GetGuild`] route returns [`Method::Get`]:
    ///
    /// ```
    /// use twilight_http::{request::Method, routing::Route};
    ///
    /// let route = Route::GetGuild {
    ///     guild_id: 123,
    ///     with_counts: false,
    /// };
    ///
    /// assert_eq!(Method::Get, route.method());
    /// ```
    ///
    /// [`GetGuild`]: Self::GetGuild
    #[allow(clippy::too_many_lines)]
    pub const fn method(&self) -> Method {
        match self {
            Self::DeleteBan { .. }
            | Self::DeleteChannel { .. }
            | Self::DeleteEmoji { .. }
            | Self::DeleteGlobalCommand { .. }
            | Self::DeleteGuild { .. }
            | Self::DeleteGuildCommand { .. }
            | Self::DeleteGuildIntegration { .. }
            | Self::DeleteInteractionOriginal { .. }
            | Self::DeleteInvite { .. }
            | Self::DeleteMessageReactions { .. }
            | Self::DeleteMessageSpecificReaction { .. }
            | Self::DeleteMessage { .. }
            | Self::DeletePermissionOverwrite { .. }
            | Self::DeleteReactionCurrentUser { .. }
            | Self::DeleteReaction { .. }
            | Self::DeleteRole { .. }
            | Self::DeleteStageInstance { .. }
            | Self::DeleteTemplate { .. }
            | Self::DeleteWebhookMessage { .. }
            | Self::DeleteWebhook { .. }
            | Self::LeaveGuild { .. }
            | Self::LeaveThread { .. }
            | Self::RemoveMember { .. }
            | Self::RemoveMemberRole { .. }
            | Self::RemoveThreadMember { .. }
            | Self::UnpinMessage { .. } => Method::Delete,
            Self::GetActiveThreads { .. }
            | Self::GetAuditLogs { .. }
            | Self::GetBan { .. }
            | Self::GetBans { .. }
            | Self::GetGatewayBot
            | Self::GetChannel { .. }
            | Self::GetChannelInvites { .. }
            | Self::GetChannelWebhooks { .. }
            | Self::GetChannels { .. }
            | Self::GetCommandPermissions { .. }
            | Self::GetCurrentUserApplicationInfo
            | Self::GetCurrentUser
            | Self::GetEmoji { .. }
            | Self::GetEmojis { .. }
            | Self::GetGateway
            | Self::GetGlobalCommands { .. }
            | Self::GetGuild { .. }
            | Self::GetGuildCommandPermissions { .. }
            | Self::GetGuildCommands { .. }
            | Self::GetGuildIntegrations { .. }
            | Self::GetGuildInvites { .. }
            | Self::GetGuildMembers { .. }
            | Self::GetGuildPreview { .. }
            | Self::GetGuildPruneCount { .. }
            | Self::GetGuildRoles { .. }
            | Self::GetGuildVanityUrl { .. }
            | Self::GetGuildVoiceRegions { .. }
            | Self::GetGuildWelcomeScreen { .. }
            | Self::GetGuildWebhooks { .. }
            | Self::GetGuildWidget { .. }
            | Self::GetGuilds { .. }
            | Self::GetInteractionOriginal { .. }
            | Self::GetInvite { .. }
            | Self::GetInviteWithExpiration { .. }
            | Self::GetMember { .. }
            | Self::GetMessage { .. }
            | Self::GetMessages { .. }
            | Self::GetPins { .. }
            | Self::GetJoinedPrivateArchivedThreads { .. }
            | Self::GetPrivateArchivedThreads { .. }
            | Self::GetPublicArchivedThreads { .. }
            | Self::GetReactionUsers { .. }
            | Self::GetStageInstance { .. }
            | Self::GetTemplate { .. }
            | Self::GetTemplates { .. }
            | Self::GetThreadMembers { .. }
            | Self::GetUserConnections
            | Self::GetUserPrivateChannels
            | Self::GetUser { .. }
            | Self::GetVoiceRegions
            | Self::GetWebhook { .. }
            | Self::GetWebhookMessage { .. }
            | Self::SearchGuildMembers { .. } => Method::Get,
            Self::UpdateChannel { .. }
            | Self::UpdateCurrentUser
            | Self::UpdateCurrentUserVoiceState { .. }
            | Self::UpdateEmoji { .. }
            | Self::UpdateGlobalCommand { .. }
            | Self::UpdateGuild { .. }
            | Self::UpdateGuildChannels { .. }
            | Self::UpdateGuildCommand { .. }
            | Self::UpdateGuildWidget { .. }
            | Self::UpdateGuildIntegration { .. }
            | Self::UpdateGuildWelcomeScreen { .. }
            | Self::UpdateInteractionOriginal { .. }
            | Self::UpdateMember { .. }
            | Self::UpdateMessage { .. }
            | Self::UpdateNickname { .. }
            | Self::UpdateRole { .. }
            | Self::UpdateRolePositions { .. }
            | Self::UpdateStageInstance { .. }
            | Self::UpdateTemplate { .. }
            | Self::UpdateUserVoiceState { .. }
            | Self::UpdateWebhookMessage { .. }
            | Self::UpdateWebhook { .. } => Method::Patch,
            Self::CreateChannel { .. }
            | Self::CreateGlobalCommand { .. }
            | Self::CreateGuildCommand { .. }
            | Self::CreateEmoji { .. }
            | Self::CreateGuild
            | Self::CreateGuildFromTemplate { .. }
            | Self::CreateGuildIntegration { .. }
            | Self::CreateGuildPrune { .. }
            | Self::CreateInvite { .. }
            | Self::CreateMessage { .. }
            | Self::CreatePrivateChannel
            | Self::CreateThread { .. }
            | Self::CreateThreadFromMessage { .. }
            | Self::CreateRole { .. }
            | Self::CreateStageInstance { .. }
            | Self::CreateTemplate { .. }
            | Self::CreateTypingTrigger { .. }
            | Self::CreateWebhook { .. }
            | Self::CrosspostMessage { .. }
            | Self::DeleteMessages { .. }
            | Self::ExecuteWebhook { .. }
            | Self::FollowNewsChannel { .. }
            | Self::InteractionCallback { .. }
            | Self::SyncGuildIntegration { .. } => Method::Post,
            Self::AddGuildMember { .. }
            | Self::AddMemberRole { .. }
            | Self::AddThreadMember { .. }
            | Self::CreateBan { .. }
            | Self::CreateReaction { .. }
            | Self::JoinThread { .. }
            | Self::PinMessage { .. }
            | Self::SetCommandPermissions { .. }
            | Self::SetGlobalCommands { .. }
            | Self::SetGuildCommands { .. }
            | Self::SyncTemplate { .. }
            | Self::UpdateCommandPermissions { .. }
            | Self::UpdatePermissionOverwrite { .. } => Method::Put,
        }
    }

    /// Typed path of the route.
    ///
    /// Paths are used with the [`Ratelimiter`].
    ///
    /// # Examples
    ///
    /// Use a route's path to retrieve a ratelimiter ticket:
    ///
    /// ```
    /// # #[tokio::main]
    /// # async fn main() -> Result<(), Box<dyn std::error::Error>> {
    /// use twilight_http::{ratelimiting::Ratelimiter, routing::Route};
    ///
    /// let ratelimiter = Ratelimiter::new();
    /// let route = Route::CreateMessage {
    ///     channel_id: 123,
    ///  };
    ///
    /// // Take a ticket from the ratelimiter.
    /// let rx = ratelimiter.get(route.path()).await;
    ///
    /// // Wait to be told that a request can be made...
    /// let _tx = rx.await;
    ///
    /// // The request can now be made.
    /// # Ok(()) }
    /// ```
    ///
    /// [`Ratelimiter`]: crate::ratelimiting::Ratelimiter
    #[allow(clippy::too_many_lines)]
    pub const fn path(&self) -> Path {
        match self {
            Self::AddGuildMember { guild_id, .. }
            | Self::GetMember { guild_id, .. }
            | Self::RemoveMember { guild_id, .. }
            | Self::UpdateMember { guild_id, .. } => Path::GuildsIdMembersId(*guild_id),
            Self::AddMemberRole { guild_id, .. } | Self::RemoveMemberRole { guild_id, .. } => {
                Path::GuildsIdMembersIdRolesId(*guild_id)
            }
            Self::AddThreadMember { channel_id, .. }
            | Self::GetThreadMembers { channel_id, .. }
            | Self::JoinThread { channel_id, .. }
            | Self::LeaveThread { channel_id, .. }
            | Self::RemoveThreadMember { channel_id, .. } => {
                Path::ChannelsIdThreadMembers(*channel_id)
            }
            Self::CreateBan { guild_id, .. } | Self::DeleteBan { guild_id, .. } => {
                Path::GuildsIdBansUserId(*guild_id)
            }
            Self::CreateChannel { guild_id } => Path::GuildsIdChannels(*guild_id),
            Self::CreateEmoji { guild_id } | Self::GetEmojis { guild_id } => {
                Path::GuildsIdEmojis(*guild_id)
            }
            Self::CreateGlobalCommand { application_id }
            | Self::GetGlobalCommands { application_id }
            | Self::SetGlobalCommands { application_id } => {
                Path::ApplicationCommand(*application_id)
            }
            Self::CreateGuild | Self::CreateGuildFromTemplate { .. } | Self::GetTemplate { .. } => {
                Path::Guilds
            }
            Self::CreateGuildCommand { application_id, .. }
            | Self::DeleteGuildCommand { application_id, .. }
            | Self::GetGuildCommandPermissions { application_id, .. }
            | Self::GetGuildCommands { application_id, .. }
            | Self::SetCommandPermissions { application_id, .. }
            | Self::SetGuildCommands { application_id, .. }
            | Self::UpdateGuildCommand { application_id, .. } => {
                Path::ApplicationGuildCommand(*application_id)
            }
            Self::CreateGuildIntegration { guild_id } => Path::GuildsIdIntegrationsId(*guild_id),
            Self::CreateGuildPrune { guild_id, .. } | Self::GetGuildPruneCount { guild_id, .. } => {
                Path::GuildsIdPrune(*guild_id)
            }
            Self::CreateInvite { channel_id } | Self::GetChannelInvites { channel_id } => {
                Path::ChannelsIdInvites(*channel_id)
            }
            Self::CreateMessage { channel_id } | Self::GetMessages { channel_id, .. } => {
                Path::ChannelsIdMessages(*channel_id)
            }
            Self::CreatePrivateChannel | Self::GetUserPrivateChannels => Path::UsersIdChannels,
            Self::CreateReaction { channel_id, .. }
            | Self::DeleteReactionCurrentUser { channel_id, .. }
            | Self::DeleteReaction { channel_id, .. } => {
                Path::ChannelsIdMessagesIdReactionsUserIdType(*channel_id)
            }
            Self::CreateRole { guild_id } | Self::GetGuildRoles { guild_id } => {
                Path::GuildsIdRoles(*guild_id)
            }
            Self::CreateStageInstance { .. }
            | Self::DeleteStageInstance { .. }
            | Self::GetStageInstance { .. }
            | Self::UpdateStageInstance { .. } => Path::StageInstances,
            Self::CreateTemplate { guild_id } | Self::GetTemplates { guild_id } => {
                Path::GuildsIdTemplates(*guild_id)
            }
            Self::CreateThread { channel_id, .. } => Path::ChannelsIdThreads(*channel_id),
            Self::CreateThreadFromMessage { channel_id, .. } => {
                Path::ChannelsIdMessagesIdThreads(*channel_id)
            }
            Self::CreateTypingTrigger { channel_id } => Path::ChannelsIdTyping(*channel_id),
            Self::CreateWebhook { channel_id } | Self::GetChannelWebhooks { channel_id } => {
                Path::ChannelsIdWebhooks(*channel_id)
            }
            Self::CrosspostMessage { channel_id, .. } => {
                Path::ChannelsIdMessagesIdCrosspost(*channel_id)
            }
            Self::DeleteChannel { channel_id } => Path::ChannelsId(*channel_id),
            Self::DeleteEmoji { guild_id, .. } => Path::GuildsIdEmojisId(*guild_id),
            Self::DeleteGlobalCommand { application_id, .. }
            | Self::UpdateGlobalCommand { application_id, .. } => {
                Path::ApplicationCommandId(*application_id)
            }
            Self::DeleteGuild { guild_id } => Path::GuildsId(*guild_id),
            Self::DeleteGuildIntegration { guild_id, .. }
            | Self::UpdateGuildIntegration { guild_id, .. } => {
                Path::GuildsIdIntegrationsId(*guild_id)
            }
            Self::DeleteInteractionOriginal { application_id, .. }
            | Self::GetInteractionOriginal { application_id, .. }
            | Self::UpdateInteractionOriginal { application_id, .. } => {
                Path::WebhooksIdTokenMessagesId(*application_id)
            }
            Self::DeleteInvite { .. }
            | Self::GetInvite { .. }
            | Self::GetInviteWithExpiration { .. } => Path::InvitesCode,
            Self::DeleteMessageReactions { channel_id, .. }
            | Self::DeleteMessageSpecificReaction { channel_id, .. }
            | Self::GetReactionUsers { channel_id, .. } => {
                Path::ChannelsIdMessagesIdReactions(*channel_id)
            }
            Self::DeleteMessage { message_id, .. } => {
                Path::ChannelsIdMessagesId(Method::Delete, *message_id)
            }
            Self::DeleteMessages { channel_id } => Path::ChannelsIdMessagesBulkDelete(*channel_id),
            Self::DeletePermissionOverwrite { channel_id, .. }
            | Self::UpdatePermissionOverwrite { channel_id, .. } => {
                Path::ChannelsIdPermissionsOverwriteId(*channel_id)
            }
            Self::DeleteRole { guild_id, .. }
            | Self::UpdateRole { guild_id, .. }
            | Self::UpdateRolePositions { guild_id } => Path::GuildsIdRolesId(*guild_id),
            Self::DeleteTemplate { guild_id, .. }
            | Self::SyncTemplate { guild_id, .. }
            | Self::UpdateTemplate { guild_id, .. } => (Path::GuildsIdTemplatesCode(*guild_id)),
            Self::DeleteWebhookMessage { webhook_id, .. }
            | Self::GetWebhookMessage { webhook_id, .. }
            | Self::UpdateWebhookMessage { webhook_id, .. } => {
                Path::WebhooksIdTokenMessagesId(*webhook_id)
            }
            Self::DeleteWebhook { webhook_id, .. }
            | Self::ExecuteWebhook { webhook_id, .. }
            | Self::GetWebhook { webhook_id, .. }
            | Self::UpdateWebhook { webhook_id, .. } => (Path::WebhooksId(*webhook_id)),
            Self::FollowNewsChannel { channel_id } => Path::ChannelsIdFollowers(*channel_id),
            Self::GetActiveThreads { channel_id, .. }
            | Self::GetJoinedPrivateArchivedThreads { channel_id, .. }
            | Self::GetPrivateArchivedThreads { channel_id, .. }
            | Self::GetPublicArchivedThreads { channel_id, .. } => {
                Path::ChannelsIdThreads(*channel_id)
            }
            Self::GetAuditLogs { guild_id, .. } => Path::GuildsIdAuditLogs(*guild_id),
            Self::GetBan { guild_id, .. } => Path::GuildsIdBansId(*guild_id),
            Self::GetBans { guild_id } => Path::GuildsIdBans(*guild_id),
            Self::GetGatewayBot => Path::GatewayBot,
            Self::GetChannel { channel_id } | Self::UpdateChannel { channel_id } => {
                Path::ChannelsId(*channel_id)
            }
            Self::GetChannels { guild_id } | Self::UpdateGuildChannels { guild_id } => {
                Path::GuildsIdChannels(*guild_id)
            }
            Self::GetCommandPermissions { application_id, .. }
            | Self::UpdateCommandPermissions { application_id, .. } => {
                Path::ApplicationGuildCommandId(*application_id)
            }
            Self::GetCurrentUserApplicationInfo => Path::OauthApplicationsMe,
            Self::GetCurrentUser | Self::GetUser { .. } | Self::UpdateCurrentUser => Path::UsersId,
            Self::GetEmoji { guild_id, .. } | Self::UpdateEmoji { guild_id, .. } => {
                Path::GuildsIdEmojisId(*guild_id)
            }
            Self::GetGateway => Path::Gateway,
            Self::GetGuild { guild_id, .. } | Self::UpdateGuild { guild_id } => {
                Path::GuildsId(*guild_id)
            }
            Self::GetGuildWidget { guild_id } | Self::UpdateGuildWidget { guild_id } => {
                Path::GuildsIdWidget(*guild_id)
            }
            Self::GetGuildIntegrations { guild_id } => Path::GuildsIdIntegrations(*guild_id),
            Self::GetGuildInvites { guild_id } => Path::GuildsIdInvites(*guild_id),
            Self::GetGuildMembers { guild_id, .. } => Path::GuildsIdMembers(*guild_id),
            Self::GetGuildPreview { guild_id } => Path::GuildsIdPreview(*guild_id),
            Self::GetGuildVanityUrl { guild_id } => Path::GuildsIdVanityUrl(*guild_id),
            Self::GetGuildVoiceRegions { guild_id } => Path::GuildsIdRegions(*guild_id),
            Self::GetGuildWelcomeScreen { guild_id }
            | Self::UpdateGuildWelcomeScreen { guild_id } => Path::GuildsIdWelcomeScreen(*guild_id),
            Self::GetGuildWebhooks { guild_id } => Path::GuildsIdWebhooks(*guild_id),
            Self::GetGuilds { .. } => Path::UsersIdGuilds,
            Self::GetMessage { channel_id, .. } => {
                Path::ChannelsIdMessagesId(Method::Get, *channel_id)
            }
            Self::GetPins { channel_id } | Self::PinMessage { channel_id, .. } => {
                Path::ChannelsIdPins(*channel_id)
            }
            Self::GetUserConnections => Path::UsersIdConnections,
            Self::GetVoiceRegions => Path::VoiceRegions,
            Self::InteractionCallback { interaction_id, .. } => {
                Path::InteractionCallback(*interaction_id)
            }
            Self::LeaveGuild { .. } => Path::UsersIdGuildsId,
            Self::SearchGuildMembers { guild_id, .. } => Path::GuildsIdMembersSearch(*guild_id),
            Self::SyncGuildIntegration { guild_id, .. } => {
                Path::GuildsIdIntegrationsIdSync(*guild_id)
            }
            Self::UnpinMessage { channel_id, .. } => Path::ChannelsIdPinsMessageId(*channel_id),
            Self::UpdateCurrentUserVoiceState { guild_id }
            | Self::UpdateUserVoiceState { guild_id, .. } => Path::GuildsIdVoiceStates(*guild_id),
            Self::UpdateMessage { channel_id, .. } => {
                Path::ChannelsIdMessagesId(Method::Patch, *channel_id)
            }
            Self::UpdateNickname { guild_id } => Path::GuildsIdMembersMeNick(*guild_id),
        }
    }
}

#[cfg(test)]
mod tests {
    use super::Route;
    use crate::request::Method;

    /// Test a route for each method.
    #[test]
    fn test_methods() {
        assert_eq!(
            Method::Delete,
            Route::DeleteInvite {
                code: "twilight-rs",
            }
            .method()
        );
        assert_eq!(
            Method::Get,
            Route::GetInvite {
                code: "twilight-rs",
                with_counts: false,
            }
            .method()
        );
        assert_eq!(
            Method::Patch,
            Route::UpdateMessage {
                channel_id: 123,
                message_id: 456,
            }
            .method()
        );
        assert_eq!(Method::Post, Route::CreateGuild.method());
        assert_eq!(
            Method::Put,
            Route::SyncTemplate {
                guild_id: 123,
                template_code: "abc",
            }
            .method()
        );
    }
}<|MERGE_RESOLUTION|>--- conflicted
+++ resolved
@@ -560,7 +560,7 @@
     /// Route information to get private archived threads in a channel.
     GetPrivateArchivedThreads {
         /// Optional timestamp to return threads before.
-        before: Option<String>,
+        before: Option<&'a str>,
         /// ID of the channel.
         channel_id: u64,
         /// Optional maximum number of threads to return.
@@ -569,7 +569,7 @@
     /// Route information to get public archived threads in a channel.
     GetPublicArchivedThreads {
         /// Optional timestamp to return threads before.
-        before: Option<String>,
+        before: Option<&'a str>,
         /// ID of the channel.
         channel_id: u64,
         /// Optional maximum number of threads to return.
@@ -604,16 +604,12 @@
         /// The ID of the guild.
         guild_id: u64,
     },
-<<<<<<< HEAD
     /// Route information to get members of a thread.
     GetThreadMembers {
         /// ID of the thread.
         channel_id: u64,
     },
-    /// Route information to get the current user.
-=======
     /// Route information to get a user.
->>>>>>> c138f0e3
     GetUser {
         /// ID of the target user.
         user_id: u64,
