--- conflicted
+++ resolved
@@ -939,11 +939,8 @@
             | Self::GetEmoji { .. }
             | Self::GetEmojis { .. }
             | Self::GetGateway
-<<<<<<< HEAD
             | Self::GetFollowupMessage { .. }
-=======
             | Self::GetGlobalCommand { .. }
->>>>>>> 8c3c094a
             | Self::GetGlobalCommands { .. }
             | Self::GetGuild { .. }
             | Self::GetGuildCommand { .. }
