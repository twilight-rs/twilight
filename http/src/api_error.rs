--- conflicted
+++ resolved
@@ -106,15 +106,10 @@
     AnnouncementRateLimitReached,
     /// The channel you are writing has hit the write rate limit
     ChannelRateLimitReached,
-<<<<<<< HEAD
-    /// Your Stage topic contains words that are not allowed for public Stages
-    UnallowedWordsForPublicStage,
+    /// Your Stage topic, server name, server description, or channel names contain words that are not allowed
+    UnallowedWords,
     /// Guild premium subscription level too low
     GuildPremiumTooLow,
-=======
-    /// Your Stage topic, server name, server description, or channel names contain words that are not allowed
-    UnallowedWords,
->>>>>>> c138f0e3
     /// Maximum number of guilds reached (100)
     MaximumGuildsReached,
     /// Maximum number of friends reached (1000)
@@ -238,7 +233,6 @@
     CommunityGuildRequired,
     /// Invalid sticker sent
     InvalidStickerSent,
-<<<<<<< HEAD
     /// Tried to perform an operation on an archived thread, such as editing a message or adding a
     /// user to the thread
     ThreadArchived,
@@ -246,12 +240,10 @@
     ThreadInvalidNotificationSettings,
     /// `before` value is earlier than the thread creation date
     ThreadInvalidBeforeValue,
-=======
     /// This server is not available in your location
     ServerNotAvailableLocation,
     /// This server needs monetization enabled in order to perform this action
     ServerNeedsMonetiazation,
->>>>>>> c138f0e3
     /// Two factor is required for this operation.
     TwoFactorRequired,
     /// No users with DiscordTag exist
@@ -329,12 +321,8 @@
             Self::NotAccountOwner => 20018,
             Self::AnnouncementRateLimitReached => 20022,
             Self::ChannelRateLimitReached => 20028,
-<<<<<<< HEAD
-            Self::UnallowedWordsForPublicStage => 20031,
+            Self::UnallowedWords => 20031,
             Self::GuildPremiumTooLow => 20035,
-=======
-            Self::UnallowedWords => 20031,
->>>>>>> c138f0e3
             Self::MaximumGuildsReached => 30001,
             Self::MaximumFriendsReached => 30002,
             Self::MaximumPinsReached => 30003,
@@ -396,14 +384,11 @@
             Self::PaymentRequiredForGift => 50070,
             Self::CommunityGuildRequired => 50074,
             Self::InvalidStickerSent => 50081,
-<<<<<<< HEAD
             Self::ThreadArchived => 50083,
             Self::ThreadInvalidNotificationSettings => 50084,
             Self::ThreadInvalidBeforeValue => 50085,
-=======
             Self::ServerNotAvailableLocation => 50095,
             Self::ServerNeedsMonetiazation => 50097,
->>>>>>> c138f0e3
             Self::TwoFactorRequired => 60003,
             Self::NoSuchUser => 80004,
             Self::ReactionBlocked => 90001,
@@ -471,12 +456,8 @@
             20016 => Self::SlowModeRateLimitReached,
             20018 => Self::NotAccountOwner,
             20028 => Self::ChannelRateLimitReached,
-<<<<<<< HEAD
-            20031 => Self::UnallowedWordsForPublicStage,
+            20031 => Self::UnallowedWords,
             20035 => Self::GuildPremiumTooLow,
-=======
-            20031 => Self::UnallowedWords,
->>>>>>> c138f0e3
             30001 => Self::MaximumGuildsReached,
             30002 => Self::MaximumFriendsReached,
             30003 => Self::MaximumPinsReached,
@@ -537,12 +518,12 @@
             50054 => Self::CannotSelfRedeemGift,
             50070 => Self::PaymentRequiredForGift,
             50074 => Self::CommunityGuildRequired,
-            50095 => Self::ServerNotAvailableLocation,
-            50097 => Self::ServerNeedsMonetiazation,
             50081 => Self::InvalidStickerSent,
             50083 => Self::ThreadArchived,
             50084 => Self::ThreadInvalidNotificationSettings,
             50085 => Self::ThreadInvalidBeforeValue,
+            50095 => Self::ServerNotAvailableLocation,
+            50097 => Self::ServerNeedsMonetiazation,
             60003 => Self::TwoFactorRequired,
             80004 => Self::NoSuchUser,
             90001 => Self::ReactionBlocked,
@@ -610,12 +591,8 @@
             Self::NotAccountOwner => f.write_str("Only the owner of this account can perform this action"),
             Self::AnnouncementRateLimitReached => f.write_str("Message cannot be edited due to announcement rate limits"),
             Self::ChannelRateLimitReached => f.write_str("The channel you are writing has hit the write rate limit"),
-<<<<<<< HEAD
-            Self::UnallowedWordsForPublicStage => f.write_str("Your Stage topic contains words that are not allowed for public Stages"),
+            Self::UnallowedWords => f.write_str("Your Stage topic, server name, server description, or channel names contain words that are not allowed"),
             Self::GuildPremiumTooLow => f.write_str("Guild premium subscription level too low"),
-=======
-            Self::UnallowedWords => f.write_str("Your Stage topic, server name, server description, or channel names contain words that are not allowed"),
->>>>>>> c138f0e3
             Self::MaximumGuildsReached => f.write_str("Maximum number of guilds reached (100)"),
             Self::MaximumFriendsReached => f.write_str("Maximum number of friends reached (1000)"),
             Self::MaximumPinsReached => f.write_str("Maximum number of pins reached for the channel (50)"),
@@ -677,14 +654,11 @@
             Self::PaymentRequiredForGift => f.write_str("Payment source required to redeem gift"),
             Self::CommunityGuildRequired => f.write_str("Cannot delete a channel required for Community guilds"),
             Self::InvalidStickerSent => f.write_str("Invalid sticker sent"),
-<<<<<<< HEAD
             Self::ThreadArchived => f.write_str("Tried to perform an operation on an archived thread, such as editing a message or adding a user to the thread"),
             Self::ThreadInvalidNotificationSettings => f.write_str("Invalid thread notification settings"),
             Self::ThreadInvalidBeforeValue => f.write_str("`before` value is earlier than the thread creation date"),
-=======
             Self::ServerNotAvailableLocation => f.write_str("This server is not available in your location"),
             Self::ServerNeedsMonetiazation => f.write_str("This server needs monetization enabled in order to perform this action"),
->>>>>>> c138f0e3
             Self::TwoFactorRequired => f.write_str("Two factor is required for this operation"),
             Self::NoSuchUser => f.write_str("No users with DiscordTag exist"),
             Self::ReactionBlocked => f.write_str("Reaction was blocked"),
