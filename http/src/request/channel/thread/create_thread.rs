use crate::{
<<<<<<< HEAD
    client::Client, error::Error as HttpError, request::Request, response::ResponseFuture,
=======
    client::Client,
    error::Error,
    request::{validate_inner, Request, RequestBuilder, TryIntoRequest},
    response::ResponseFuture,
>>>>>>> 6916bd96
    routing::Route,
};
use serde::Serialize;
use twilight_model::{
    channel::{thread::AutoArchiveDuration, Channel, ChannelType},
    id::{marker::ChannelMarker, Id},
};
use twilight_validate::channel::{
    is_thread as validate_is_thread, name as validate_name, ChannelValidationError,
};

#[derive(Serialize)]
struct CreateThreadFields<'a> {
    #[serde(skip_serializing_if = "Option::is_none")]
    auto_archive_duration: Option<AutoArchiveDuration>,
    #[serde(skip_serializing_if = "Option::is_none")]
    invitable: Option<bool>,
    #[serde(rename = "type")]
    kind: ChannelType,
    name: &'a str,
}

/// Start a thread that is not connected to a message.
///
/// Values of [`ThreeDays`] and [`Week`] require the guild to be boosted.  The
/// guild's features will indicate if a guild is able to use these settings.
///
/// To make a [`GuildPrivateThread`], the guild must also have the
/// `PRIVATE_THREADS` feature.
///
/// [`GuildPrivateThread`]: twilight_model::channel::ChannelType::GuildPrivateThread
/// [`ThreeDays`]: twilight_model::channel::thread::AutoArchiveDuration::ThreeDays
/// [`Week`]: twilight_model::channel::thread::AutoArchiveDuration::Week
#[must_use = "requests must be configured and executed"]
pub struct CreateThread<'a> {
    channel_id: Id<ChannelMarker>,
    fields: CreateThreadFields<'a>,
    http: &'a Client,
}

impl<'a> CreateThread<'a> {
    pub(crate) fn new(
        http: &'a Client,
        channel_id: Id<ChannelMarker>,
        name: &'a str,
        kind: ChannelType,
    ) -> Result<Self, ChannelValidationError> {
        validate_name(name)?;

        validate_is_thread(kind)?;

        Ok(Self {
            channel_id,
            fields: CreateThreadFields {
                auto_archive_duration: None,
                invitable: None,
                kind,
                name,
            },
            http,
        })
    }

    /// Set the thread's auto archive duration.
    ///
    /// Values of [`ThreeDays`] and [`Week`] require the guild to be boosted.
    /// The guild's features will indicate if a guild is able to use these
    /// settings.
    ///
    /// [`ThreeDays`]: twilight_model::channel::thread::AutoArchiveDuration::ThreeDays
    /// [`Week`]: twilight_model::channel::thread::AutoArchiveDuration::Week
    pub const fn auto_archive_duration(
        mut self,
        auto_archive_duration: AutoArchiveDuration,
    ) -> Self {
        self.fields.auto_archive_duration = Some(auto_archive_duration);

        self
    }

    /// Whether non-moderators can add other non-moderators to a thread.
    pub const fn invitable(mut self, invitable: bool) -> Self {
        self.fields.invitable = Some(invitable);

        self
    }

    /// Execute the request, returning a future resolving to a [`Response`].
    ///
    /// [`Response`]: crate::response::Response
    pub fn exec(self) -> ResponseFuture<Channel> {
        let http = self.http;

        match self.try_into_request() {
            Ok(request) => http.request(request),
            Err(source) => ResponseFuture::error(source),
        }
    }
}

impl TryIntoRequest for CreateThread<'_> {
    fn try_into_request(self) -> Result<Request, Error> {
        Request::builder(&Route::CreateThread {
            channel_id: self.channel_id.get(),
        })
        .json(&self.fields)
        .map(RequestBuilder::build)
    }
}<|MERGE_RESOLUTION|>--- conflicted
+++ resolved
@@ -1,12 +1,8 @@
 use crate::{
-<<<<<<< HEAD
-    client::Client, error::Error as HttpError, request::Request, response::ResponseFuture,
-=======
     client::Client,
     error::Error,
-    request::{validate_inner, Request, RequestBuilder, TryIntoRequest},
+    request::{Request, RequestBuilder, TryIntoRequest},
     response::ResponseFuture,
->>>>>>> 6916bd96
     routing::Route,
 };
 use serde::Serialize;
