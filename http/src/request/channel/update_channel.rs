use crate::{
    client::Client,
    error::Error as HttpError,
<<<<<<< HEAD
    request::{self, AuditLogReason, AuditLogReasonError, NullableField, Request},
=======
    request::{
        self, validate_inner, AuditLogReason, AuditLogReasonError, NullableField, Request,
        TryIntoRequest,
    },
>>>>>>> 6916bd96
    response::ResponseFuture,
    routing::Route,
};
use serde::Serialize;
use twilight_model::{
    channel::{permission_overwrite::PermissionOverwrite, Channel, ChannelType, VideoQualityMode},
    id::{marker::ChannelMarker, Id},
};
use twilight_validate::channel::{
    name as validate_name, topic as validate_topic, ChannelValidationError,
};

// The Discord API doesn't require the `name` and `kind` fields to be present,
// but it does require them to be non-null.
#[derive(Serialize)]
struct UpdateChannelFields<'a> {
    #[serde(skip_serializing_if = "Option::is_none")]
    bitrate: Option<u64>,
    #[serde(skip_serializing_if = "Option::is_none")]
    name: Option<&'a str>,
    #[serde(skip_serializing_if = "Option::is_none")]
    nsfw: Option<bool>,
    #[serde(skip_serializing_if = "Option::is_none")]
    parent_id: Option<NullableField<Id<ChannelMarker>>>,
    #[serde(skip_serializing_if = "Option::is_none")]
    permission_overwrites: Option<&'a [PermissionOverwrite]>,
    #[serde(skip_serializing_if = "Option::is_none")]
    position: Option<u64>,
    #[serde(skip_serializing_if = "Option::is_none")]
    rate_limit_per_user: Option<u64>,
    #[serde(skip_serializing_if = "Option::is_none")]
    topic: Option<&'a str>,
    #[serde(skip_serializing_if = "Option::is_none")]
    user_limit: Option<u64>,
    #[serde(skip_serializing_if = "Option::is_none")]
    video_quality_mode: Option<VideoQualityMode>,
    #[serde(rename = "type")]
    #[serde(skip_serializing_if = "Option::is_none")]
    kind: Option<ChannelType>,
}

/// Update a channel.
///
/// All fields are optional. The minimum length of the name is 1 UTF-16 character
/// and the maximum is 100 UTF-16 characters.
#[must_use = "requests must be configured and executed"]
pub struct UpdateChannel<'a> {
    channel_id: Id<ChannelMarker>,
    fields: UpdateChannelFields<'a>,
    http: &'a Client,
    reason: Option<&'a str>,
}

impl<'a> UpdateChannel<'a> {
    pub(crate) const fn new(http: &'a Client, channel_id: Id<ChannelMarker>) -> Self {
        Self {
            channel_id,
            fields: UpdateChannelFields {
                bitrate: None,
                name: None,
                nsfw: None,
                parent_id: None,
                permission_overwrites: None,
                position: None,
                rate_limit_per_user: None,
                topic: None,
                user_limit: None,
                video_quality_mode: None,
                kind: None,
            },
            http,
            reason: None,
        }
    }

    /// Set the bitrate of the channel. Applicable to voice channels only.
    pub const fn bitrate(mut self, bitrate: u64) -> Self {
        self.fields.bitrate = Some(bitrate);

        self
    }

    /// Set the name.
    ///
    /// The minimum length is 1 UTF-16 character and the maximum is 100 UTF-16
    /// characters.
    ///
    /// Returns an error of type [`NameInvalid`] if the name is invalid.
    ///
    /// [`NameInvalid`]: twilight_validate::channel::ChannelValidationErrorType::NameInvalid
    pub fn name(mut self, name: &'a str) -> Result<Self, ChannelValidationError> {
        validate_name(name)?;

        self.fields.name = Some(name);

        Ok(self)
    }

    /// Set whether the channel is marked as NSFW.
    pub const fn nsfw(mut self, nsfw: bool) -> Self {
        self.fields.nsfw = Some(nsfw);

        self
    }

    /// If this is specified, and the parent ID is a `ChannelType::CategoryChannel`, move this
    /// channel to a child of the category channel.
    pub const fn parent_id(mut self, parent_id: Option<Id<ChannelMarker>>) -> Self {
        self.fields.parent_id = Some(NullableField(parent_id));

        self
    }

    /// Set the permission overwrites of a channel. This will overwrite all permissions that the
    /// channel currently has, so use with caution!
    pub const fn permission_overwrites(
        mut self,
        permission_overwrites: &'a [PermissionOverwrite],
    ) -> Self {
        self.fields.permission_overwrites = Some(permission_overwrites);

        self
    }

    /// Set the position of the channel.
    ///
    /// Positions are numerical and zero-indexed. If you place a channel at position 2, channels
    /// 2-n will shift down one position and the initial channel will take its place.
    pub const fn position(mut self, position: u64) -> Self {
        self.fields.position = Some(position);

        self
    }

    /// Set the number of seconds that a user must wait before before they are able to send another
    /// message.
    ///
    /// The minimum is 0 and the maximum is 21600. Refer to [the discord docs] for more details.
    /// This is also known as "Slow Mode".
    ///
    /// # Errors
    ///
    /// Returns an error of type [`RateLimitPerUserInvalid`] if the name is
    /// invalid.
    ///
    /// [`RateLimitPerUserInvalid`]: twilight_validate::channel::ChannelValidationErrorType::RateLimitPerUserInvalid
    /// [the discord docs]: https://discordapp.com/developers/docs/resources/channel#channel-object-channel-structure>
    pub const fn rate_limit_per_user(
        mut self,
        rate_limit_per_user: u64,
    ) -> Result<Self, ChannelValidationError> {
        if let Err(source) = twilight_validate::channel::rate_limit_per_user(rate_limit_per_user) {
            return Err(source);
        }

        self.fields.rate_limit_per_user = Some(rate_limit_per_user);

        Ok(self)
    }

    /// Set the topic.
    ///
    /// The maximum length is 1024 UTF-16 characters. Refer to [the discord docs] for more details.
    ///
    /// # Errors
    ///
    /// Returns an error of type [`TopicInvalid`] if the name is
    /// invalid.
    ///
    /// [`TopicInvalid`]: twilight_validate::channel::ChannelValidationErrorType::TopicInvalid
    /// [the discord docs]: https://discordapp.com/developers/docs/resources/channel#channel-object-channel-structure
    pub fn topic(mut self, topic: &'a str) -> Result<Self, ChannelValidationError> {
        validate_topic(topic)?;

        self.fields.topic.replace(topic);

        Ok(self)
    }

    /// For voice channels, set the user limit.
    ///
    /// Set to 0 for no limit. Limit can otherwise be between 1 and 99 inclusive. Refer to [the
    /// discord docs] for more details.
    ///
    /// [the discord docs]: https://discord.com/developers/docs/resources/channel#modify-channel-json-params
    pub const fn user_limit(mut self, user_limit: u64) -> Self {
        self.fields.user_limit = Some(user_limit);

        self
    }

    /// Set the [`VideoQualityMode`] for the voice channel.
    pub const fn video_quality_mode(mut self, video_quality_mode: VideoQualityMode) -> Self {
        self.fields.video_quality_mode = Some(video_quality_mode);

        self
    }

    /// Set the kind of channel.
    ///
    /// Only conversion between `ChannelType::GuildText` and `ChannelType::GuildNews` is possible,
    /// and only if the guild has the `NEWS` feature enabled. Refer to [the discord docs] for more
    /// details.
    ///
    /// [the discord docs]: https://discord.com/developers/docs/resources/channel#modify-channel-json-params
    pub const fn kind(mut self, kind: ChannelType) -> Self {
        self.fields.kind = Some(kind);

        self
    }

    /// Execute the request, returning a future resolving to a [`Response`].
    ///
    /// [`Response`]: crate::response::Response
    pub fn exec(self) -> ResponseFuture<Channel> {
        let http = self.http;

        match self.try_into_request() {
            Ok(request) => http.request(request),
            Err(source) => ResponseFuture::error(source),
        }
    }
}

impl<'a> AuditLogReason<'a> for UpdateChannel<'a> {
    fn reason(mut self, reason: &'a str) -> Result<Self, AuditLogReasonError> {
        self.reason.replace(AuditLogReasonError::validate(reason)?);

        Ok(self)
    }
}

impl TryIntoRequest for UpdateChannel<'_> {
    fn try_into_request(self) -> Result<Request, HttpError> {
        let mut request = Request::builder(&Route::UpdateChannel {
            channel_id: self.channel_id.get(),
        })
        .json(&self.fields)?;

        if let Some(reason) = &self.reason {
            request = request.headers(request::audit_header(reason)?);
        }

        Ok(request.build())
    }
}<|MERGE_RESOLUTION|>--- conflicted
+++ resolved
@@ -1,14 +1,7 @@
 use crate::{
     client::Client,
     error::Error as HttpError,
-<<<<<<< HEAD
-    request::{self, AuditLogReason, AuditLogReasonError, NullableField, Request},
-=======
-    request::{
-        self, validate_inner, AuditLogReason, AuditLogReasonError, NullableField, Request,
-        TryIntoRequest,
-    },
->>>>>>> 6916bd96
+    request::{self, AuditLogReason, AuditLogReasonError, NullableField, Request, TryIntoRequest},
     response::ResponseFuture,
     routing::Route,
 };
