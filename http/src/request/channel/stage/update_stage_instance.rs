--- conflicted
+++ resolved
@@ -1,82 +1,16 @@
 use crate::{
     client::Client,
-<<<<<<< HEAD
-    request::Request,
-=======
     error::Error as HttpError,
-    request::{validate_inner, Request, TryIntoRequest},
->>>>>>> 6916bd96
+    request::{Request, TryIntoRequest},
     response::{marker::EmptyBody, ResponseFuture},
     routing::Route,
 };
 use serde::Serialize;
-<<<<<<< HEAD
-use twilight_model::{channel::stage_instance::PrivacyLevel, id::ChannelId};
-use twilight_validate::misc::{stage_topic as validate_stage_topic, ValidationError};
-=======
-use std::{
-    error::Error,
-    fmt::{Display, Formatter, Result as FmtResult},
-};
 use twilight_model::{
     channel::stage_instance::PrivacyLevel,
     id::{marker::ChannelMarker, Id},
 };
-
-/// The request can not be created as configured.
-#[derive(Debug)]
-pub struct UpdateStageInstanceError {
-    kind: UpdateStageInstanceErrorType,
-    source: Option<Box<dyn Error + Send + Sync>>,
-}
-
-impl UpdateStageInstanceError {
-    /// Immutable reference to the type of error that occurred.
-    #[must_use = "retrieving the type has no effect if left unused"]
-    pub const fn kind(&self) -> &UpdateStageInstanceErrorType {
-        &self.kind
-    }
-
-    /// Consume the error, returning the source error if there is any.
-    #[must_use = "consuming the error and retrieving the source has no effect if left unused"]
-    pub fn into_source(self) -> Option<Box<dyn Error + Send + Sync>> {
-        self.source
-    }
-
-    /// Consume the error, returning the owned error type and the source error.
-    #[must_use = "consuming the error into its parts has no effect if left unused"]
-    pub fn into_parts(
-        self,
-    ) -> (
-        UpdateStageInstanceErrorType,
-        Option<Box<dyn Error + Send + Sync>>,
-    ) {
-        (self.kind, None)
-    }
-}
-
-impl Display for UpdateStageInstanceError {
-    fn fmt(&self, f: &mut Formatter<'_>) -> FmtResult {
-        match &self.kind {
-            UpdateStageInstanceErrorType::InvalidTopic { .. } => f.write_str("invalid topic"),
-        }
-    }
-}
-
-impl Error for UpdateStageInstanceError {
-    fn source(&self) -> Option<&(dyn Error + 'static)> {
-        self.source
-            .as_ref()
-            .map(|source| &**source as &(dyn Error + 'static))
-    }
-}
-
-#[derive(Debug)]
-pub enum UpdateStageInstanceErrorType {
-    /// Topic is not between 1 and 120 characters in length.
-    InvalidTopic,
-}
->>>>>>> 6916bd96
+use twilight_validate::misc::{stage_topic as validate_stage_topic, ValidationError};
 
 #[derive(Serialize)]
 struct UpdateStageInstanceFields<'a> {
