--- conflicted
+++ resolved
@@ -216,25 +216,6 @@
         Ok(self)
     }
 
-<<<<<<< HEAD
-    /// Attach a file to the message.
-    ///
-    /// The file is raw binary data. It can be an image, or any other kind of file.
-    pub fn file(mut self, name: impl Into<String>, file: impl Into<Vec<u8>>) -> Self {
-        self.files.push((name.into(), file.into()));
-
-        self
-    }
-
-    /// Attach multiple files to the message.
-    pub fn files<N: Into<String>, F: Into<Vec<u8>>>(
-        mut self,
-        attachments: impl IntoIterator<Item = (N, F)>,
-    ) -> Self {
-        for (name, file) in attachments {
-            self = self.file(name, file);
-        }
-=======
     /// Whether to fail sending if the reply no longer exists.
     pub fn fail_if_not_exists(mut self) -> Self {
         self.fields.message_reference = Some(self.fields.message_reference.map_or_else(
@@ -249,7 +230,27 @@
                 ..message_reference
             },
         ));
->>>>>>> f2a27f44
+
+        self
+    }
+
+    /// Attach a file to the message.
+    ///
+    /// The file is raw binary data. It can be an image, or any other kind of file.
+    pub fn file(mut self, name: impl Into<String>, file: impl Into<Vec<u8>>) -> Self {
+        self.files.push((name.into(), file.into()));
+
+        self
+    }
+
+    /// Attach multiple files to the message.
+    pub fn files<N: Into<String>, F: Into<Vec<u8>>>(
+        mut self,
+        attachments: impl IntoIterator<Item = (N, F)>,
+    ) -> Self {
+        for (name, file) in attachments {
+            self = self.file(name, file);
+        }
 
         self
     }
@@ -318,17 +319,12 @@
                     multipart.file(format!("{}", index).as_bytes(), name.as_bytes(), &file);
                 }
 
-<<<<<<< HEAD
                 if let Some(payload_json) = &self.fields.payload_json {
                     multipart.payload_json(&payload_json);
                 } else {
-                    let body = crate::json_to_vec(&self.fields)?;
+                    let body = crate::json_to_vec(&self.fields).map_err(HttpError::json)?;
                     multipart.payload_json(&body);
                 }
-=======
-                let body = crate::json_to_vec(&self.fields).map_err(HttpError::json)?;
-                multipart.part(b"payload_json", &body);
->>>>>>> f2a27f44
 
                 Request::from((
                     multipart,
