use crate::{
    client::Client,
    error::Error as HttpError,
    request::{
        attachment::{Attachment, AttachmentManager, PartialAttachment},
        NullableField, Request, TryIntoRequest,
    },
    response::ResponseFuture,
    routing::Route,
};
use serde::Serialize;
use twilight_model::{
    application::component::Component,
    channel::{
        embed::Embed,
        message::{AllowedMentions, MessageReference},
        Message,
    },
    id::{
        marker::{ChannelMarker, MessageMarker, StickerMarker},
        Id,
    },
};
use twilight_validate::message::{
    components as validate_components, content as validate_content, embeds as validate_embeds,
    sticker_ids as validate_sticker_ids, MessageValidationError,
};

#[derive(Serialize)]
pub(crate) struct CreateMessageFields<'a> {
    #[serde(skip_serializing_if = "Option::is_none")]
    allowed_mentions: Option<NullableField<&'a AllowedMentions>>,
    #[serde(skip_serializing_if = "Option::is_none")]
    attachments: Option<Vec<PartialAttachment<'a>>>,
    #[serde(skip_serializing_if = "Option::is_none")]
    components: Option<&'a [Component]>,
    #[serde(skip_serializing_if = "Option::is_none")]
    content: Option<&'a str>,
    #[serde(skip_serializing_if = "Option::is_none")]
    embeds: Option<&'a [Embed]>,
    #[serde(skip_serializing_if = "Option::is_none")]
    message_reference: Option<MessageReference>,
    #[serde(skip_serializing_if = "Option::is_none")]
    nonce: Option<u64>,
    #[serde(skip_serializing_if = "Option::is_none")]
    payload_json: Option<&'a [u8]>,
    #[serde(skip_serializing_if = "Option::is_none")]
    sticker_ids: Option<&'a [Id<StickerMarker>]>,
    #[serde(skip_serializing_if = "Option::is_none")]
    tts: Option<bool>,
}

/// Send a message to a channel.
///
/// The message must include at least one of [`attachments`], [`content`],
/// [`embeds`], or [`sticker_ids`].
///
/// # Example
///
/// ```no_run
/// # #[tokio::main] async fn main() -> Result<(), Box<dyn std::error::Error>> {
/// use twilight_http::Client;
/// use twilight_model::id::Id;
///
/// let client = Client::new("my token".to_owned());
///
/// let channel_id = Id::new(123);
/// let message = client
///     .create_message(channel_id)
///     .content("Twilight is best pony")?
///     .tts(true)
///     .exec()
///     .await?;
/// # Ok(()) }
/// ```
///
/// [`attachments`]: Self::attachments
/// [`content`]: Self::content
/// [`embeds`]: Self::embeds
/// [`sticker_ids`]: Self::sticker_ids
#[must_use = "requests must be configured and executed"]
pub struct CreateMessage<'a> {
    attachment_manager: AttachmentManager<'a>,
    channel_id: Id<ChannelMarker>,
    fields: CreateMessageFields<'a>,
    http: &'a Client,
}

impl<'a> CreateMessage<'a> {
    pub(crate) const fn new(http: &'a Client, channel_id: Id<ChannelMarker>) -> Self {
        Self {
            attachment_manager: AttachmentManager::new(),
            channel_id,
            fields: CreateMessageFields {
                attachments: None,
                components: None,
                content: None,
                embeds: None,
                message_reference: None,
                nonce: None,
                payload_json: None,
                allowed_mentions: None,
                sticker_ids: None,
                tts: None,
            },
            http,
        }
    }

    /// Specify the [`AllowedMentions`] for the message.
    ///
    /// Unless otherwise called, the request will use the client's default
    /// allowed mentions. Set to `None` to ignore this default.
    pub const fn allowed_mentions(mut self, allowed_mentions: Option<&'a AllowedMentions>) -> Self {
        self.fields.allowed_mentions = Some(NullableField(allowed_mentions));

        self
    }

    /// Attach multiple files to the message.
    ///
    /// Calling this method will clear previous calls.
    pub fn attachments(mut self, attachments: &'a [Attachment]) -> Self {
        self.attachment_manager = self
            .attachment_manager
            .set_files(attachments.iter().collect());

        self
    }

    /// Set the message's list of [`Component`]s.
    ///
    /// Calling this method will clear previous calls.
    ///
    /// # Errors
    ///
    /// Refer to the errors section of
    /// [`twilight_validate::component::component`] for a list of errors that
    /// may be returned as a result of validating each provided component.
    pub fn components(
        mut self,
        components: &'a [Component],
    ) -> Result<Self, MessageValidationError> {
        validate_components(components)?;

        self.fields.components = Some(components);

        Ok(self)
    }

    /// Set the message's content.
    ///
    /// The maximum length is 2000 UTF-16 characters.
    ///
    /// # Errors
    ///
    /// Returns an error of type [`ContentInvalid`] if the content length is too
    /// long.
    ///
    /// [`ContentInvalid`]: twilight_validate::message::MessageValidationErrorType::ContentInvalid
    pub fn content(mut self, content: &'a str) -> Result<Self, MessageValidationError> {
        validate_content(content)?;

        self.fields.content.replace(content);

        Ok(self)
    }

    /// Set the message's list of embeds.
    ///
    /// Calling this method will clear previous calls.
    ///
<<<<<<< HEAD
    /// The amount of embeds must not exceed [`EMBED_COUNT_LIMIT`]. The total
    /// character length of each embed must not exceed [`EMBED_TOTAL_LENGTH`]
    /// characters. Additionally, the internal fields also have character
    /// limits. Refer to [Discord Docs/Embed Limits] for more information.
=======
    /// Embed total character length must not exceed 6000 characters.
    /// Additionally, the internal fields also have character limits. See
    /// [Discord Docs/Embed Limits].
>>>>>>> ab4c71a9
    ///
    /// # Errors
    ///
    /// Returns an error of type [`TooManyEmbeds`] if there are too many embeds.
    ///
    /// Otherwise, refer to the errors section of
    /// [`twilight_validate::embed::embed`] for a list of errors that may occur.
    ///
<<<<<<< HEAD
    /// [Discord Docs/Embed Limits]: https://discord.com/developers/docs/resources/channel#embed-limits
    /// [`EMBED_COUNT_LIMIT`]: twilight_validate::message::EMBED_COUNT_LIMIT
    /// [`EMBED_TOTAL_LENGTH`]: twilight_validate::embed::EMBED_TOTAL_LENGTH
    /// [`TooManyEmbeds`]: twilight_validate::message::MessageValidationErrorType::TooManyEmbeds
=======
    /// [`embed`]: twilight_validate::embed::embed
    /// [`TooManyEmbeds`]: twilight_validate::message::MessageValidationErrorType::TooManyEmbeds
    /// [Discord Docs/Embed Limits]: https://discord.com/developers/docs/resources/channel#embed-limits
>>>>>>> ab4c71a9
    pub fn embeds(mut self, embeds: &'a [Embed]) -> Result<Self, MessageValidationError> {
        validate_embeds(embeds)?;

        self.fields.embeds = Some(embeds);

        Ok(self)
    }

    /// Whether to fail sending if the reply no longer exists.
    pub const fn fail_if_not_exists(mut self) -> Self {
        // Clippy recommends using `Option::map_or_else` which is not `const`.
        #[allow(clippy::option_if_let_else)]
        let reference = if let Some(reference) = self.fields.message_reference {
            MessageReference {
                fail_if_not_exists: Some(true),
                ..reference
            }
        } else {
            MessageReference {
                channel_id: None,
                guild_id: None,
                message_id: None,
                fail_if_not_exists: Some(true),
            }
        };

        self.fields.message_reference = Some(reference);

        self
    }

    /// Attach a nonce to the message, for optimistic message sending.
    pub const fn nonce(mut self, nonce: u64) -> Self {
        self.fields.nonce = Some(nonce);

        self
    }

    /// JSON encoded body of any additional request fields.
    ///
    /// If this method is called, all other fields are ignored, except for
    /// [`attachments`]. See [Discord Docs/Uploading Files].
    ///
    /// # Examples
    ///
    /// See [`ExecuteWebhook::payload_json`] for examples.
    ///
    /// [Discord Docs/Uploading Files]: https://discord.com/developers/docs/reference#uploading-files
    /// [`ExecuteWebhook::payload_json`]: crate::request::channel::webhook::ExecuteWebhook::payload_json
    /// [`attachments`]: Self::attachments
    pub const fn payload_json(mut self, payload_json: &'a [u8]) -> Self {
        self.fields.payload_json = Some(payload_json);

        self
    }

    /// Specify the ID of another message to create a reply to.
    pub const fn reply(mut self, other: Id<MessageMarker>) -> Self {
        let channel_id = self.channel_id;

        // Clippy recommends using `Option::map_or_else` which is not `const`.
        #[allow(clippy::option_if_let_else)]
        let reference = if let Some(reference) = self.fields.message_reference {
            MessageReference {
                channel_id: Some(channel_id),
                message_id: Some(other),
                ..reference
            }
        } else {
            MessageReference {
                channel_id: Some(channel_id),
                guild_id: None,
                message_id: Some(other),
                fail_if_not_exists: None,
            }
        };

        self.fields.message_reference = Some(reference);

        self
    }

    /// Set the IDs of up to 3 guild stickers.
    ///
    /// # Errors
    ///
    /// Returns an error of type [`StickersInvalid`] if the length is invalid.
    ///
    /// [`StickersInvalid`]: twilight_validate::message::MessageValidationErrorType::StickersInvalid
    pub fn sticker_ids(
        mut self,
        sticker_ids: &'a [Id<StickerMarker>],
    ) -> Result<Self, MessageValidationError> {
        validate_sticker_ids(sticker_ids)?;

        self.fields.sticker_ids = Some(sticker_ids);

        Ok(self)
    }

    /// Specify true if the message is TTS.
    pub const fn tts(mut self, tts: bool) -> Self {
        self.fields.tts = Some(tts);

        self
    }

    /// Execute the request, returning a future resolving to a [`Response`].
    ///
    /// [`Response`]: crate::response::Response
    pub fn exec(self) -> ResponseFuture<Message> {
        let http = self.http;

        match self.try_into_request() {
            Ok(request) => http.request(request),
            Err(source) => ResponseFuture::error(source),
        }
    }
}

impl TryIntoRequest for CreateMessage<'_> {
    fn try_into_request(mut self) -> Result<Request, HttpError> {
        let mut request = Request::builder(&Route::CreateMessage {
            channel_id: self.channel_id.get(),
        });

        // Set the default allowed mentions if required.
        if self.fields.allowed_mentions.is_none() {
            if let Some(allowed_mentions) = self.http.default_allowed_mentions() {
                self.fields.allowed_mentions = Some(NullableField(Some(allowed_mentions)));
            }
        }

        // Determine whether we need to use a multipart/form-data body or a JSON
        // body.
        if !self.attachment_manager.is_empty() {
            let form = if let Some(payload_json) = self.fields.payload_json {
                self.attachment_manager.build_form(payload_json)
            } else {
                self.fields.attachments = Some(self.attachment_manager.get_partial_attachments());

                let fields = crate::json::to_vec(&self.fields).map_err(HttpError::json)?;

                self.attachment_manager.build_form(fields.as_ref())
            };

            request = request.form(form);
        } else if let Some(payload_json) = self.fields.payload_json {
            request = request.body(payload_json.to_vec())
        } else {
            request = request.json(&self.fields)?;
        }

        Ok(request.build())
    }
}<|MERGE_RESOLUTION|>--- conflicted
+++ resolved
@@ -170,16 +170,10 @@
     ///
     /// Calling this method will clear previous calls.
     ///
-<<<<<<< HEAD
     /// The amount of embeds must not exceed [`EMBED_COUNT_LIMIT`]. The total
     /// character length of each embed must not exceed [`EMBED_TOTAL_LENGTH`]
     /// characters. Additionally, the internal fields also have character
-    /// limits. Refer to [Discord Docs/Embed Limits] for more information.
-=======
-    /// Embed total character length must not exceed 6000 characters.
-    /// Additionally, the internal fields also have character limits. See
-    /// [Discord Docs/Embed Limits].
->>>>>>> ab4c71a9
+    /// limits. See [Discord Docs/Embed Limits].
     ///
     /// # Errors
     ///
@@ -188,16 +182,10 @@
     /// Otherwise, refer to the errors section of
     /// [`twilight_validate::embed::embed`] for a list of errors that may occur.
     ///
-<<<<<<< HEAD
-    /// [Discord Docs/Embed Limits]: https://discord.com/developers/docs/resources/channel#embed-limits
     /// [`EMBED_COUNT_LIMIT`]: twilight_validate::message::EMBED_COUNT_LIMIT
     /// [`EMBED_TOTAL_LENGTH`]: twilight_validate::embed::EMBED_TOTAL_LENGTH
     /// [`TooManyEmbeds`]: twilight_validate::message::MessageValidationErrorType::TooManyEmbeds
-=======
-    /// [`embed`]: twilight_validate::embed::embed
-    /// [`TooManyEmbeds`]: twilight_validate::message::MessageValidationErrorType::TooManyEmbeds
     /// [Discord Docs/Embed Limits]: https://discord.com/developers/docs/resources/channel#embed-limits
->>>>>>> ab4c71a9
     pub fn embeds(mut self, embeds: &'a [Embed]) -> Result<Self, MessageValidationError> {
         validate_embeds(embeds)?;
 
