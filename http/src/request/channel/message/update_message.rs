--- conflicted
+++ resolved
@@ -4,15 +4,11 @@
     fmt::{Display, Formatter, Result as FmtResult},
 };
 use twilight_model::{
-<<<<<<< HEAD
-    channel::{embed::Embed, message::MessageFlags, Attachment, Message},
-=======
     channel::{
         embed::Embed,
         message::{AllowedMentions, MessageFlags},
-        Message,
+        Attachment, Message,
     },
->>>>>>> f2a27f44
     id::{ChannelId, MessageId},
 };
 
