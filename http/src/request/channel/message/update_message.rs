--- conflicted
+++ resolved
@@ -1,17 +1,7 @@
 use crate::{
     client::Client,
-<<<<<<< HEAD
-    request::{self, NullableField, Request},
-=======
     error::Error as HttpError,
-    request::{
-        self,
-        validate_inner::{
-            self, ComponentValidationError, ComponentValidationErrorType, EmbedValidationError,
-        },
-        NullableField, Request, TryIntoRequest,
-    },
->>>>>>> 6916bd96
+    request::{self, NullableField, Request, TryIntoRequest},
     response::ResponseFuture,
     routing::Route,
 };
