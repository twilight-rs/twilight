//! Update a message created by a webhook via execution.

use crate::{
    client::Client,
    error::Error as HttpError,
<<<<<<< HEAD
    request::{
        self,
        validate_inner::{self, ComponentValidationError, ComponentValidationErrorType},
        AuditLogReason, AuditLogReasonError, Form, NullableField, Pending, Request,
    },
=======
    request::{self, validate, AuditLogReason, AuditLogReasonError, Form, NullableField, Request},
    response::{marker::EmptyBody, ResponseFuture},
>>>>>>> 58166283
    routing::Route,
};
use serde::Serialize;
use std::{
    error::Error,
    fmt::{Display, Formatter, Result as FmtResult},
};
use twilight_model::{
    application::component::Component,
    channel::{embed::Embed, message::AllowedMentions, Attachment},
    id::{MessageId, WebhookId},
};

/// A webhook's message can not be updated as configured.
#[derive(Debug)]
pub struct UpdateWebhookMessageError {
    kind: UpdateWebhookMessageErrorType,
    source: Option<Box<dyn Error + Send + Sync>>,
}

impl UpdateWebhookMessageError {
    /// Immutable reference to the type of error that occurred.
    #[must_use = "retrieving the type has no effect if left unused"]
    pub const fn kind(&self) -> &UpdateWebhookMessageErrorType {
        &self.kind
    }

    /// Consume the error, returning the source error if there is any.
    #[must_use = "consuming the error and retrieving the source has no effect if left unused"]
    pub fn into_source(self) -> Option<Box<dyn Error + Send + Sync>> {
        self.source
    }

    /// Consume the error, returning the owned error type and the source error.
    #[must_use = "consuming the error into its parts has no effect if left unused"]
    pub fn into_parts(
        self,
    ) -> (
        UpdateWebhookMessageErrorType,
        Option<Box<dyn Error + Send + Sync>>,
    ) {
        (self.kind, self.source)
    }
}

impl Display for UpdateWebhookMessageError {
    fn fmt(&self, f: &mut Formatter<'_>) -> FmtResult {
        match &self.kind {
<<<<<<< HEAD
            UpdateWebhookMessageErrorType::ComponentCount { count } => {
                Display::fmt(count, f)?;
                f.write_str(" components were provided, but only ")?;
                Display::fmt(&ComponentValidationError::COMPONENT_COUNT, f)?;

                f.write_str(" root components are allowed")
            }
            UpdateWebhookMessageErrorType::ComponentInvalid { .. } => {
                f.write_str("a provided component is invalid")
            }
            UpdateWebhookMessageErrorType::ContentInvalid { .. } => {
=======
            UpdateWebhookMessageErrorType::ContentInvalid => {
>>>>>>> 58166283
                f.write_str("message content is invalid")
            }
            UpdateWebhookMessageErrorType::EmbedTooLarge { .. } => {
                f.write_str("length of one of the embeds is too large")
            }
            UpdateWebhookMessageErrorType::TooManyEmbeds => {
                f.write_str("only 10 embeds may be provided")
            }
        }
    }
}

impl Error for UpdateWebhookMessageError {
    fn source(&self) -> Option<&(dyn Error + 'static)> {
        self.source
            .as_ref()
            .map(|source| &**source as &(dyn Error + 'static))
    }
}

/// Type of [`UpdateWebhookMessageError`] that occurred.
#[derive(Debug)]
#[non_exhaustive]
pub enum UpdateWebhookMessageErrorType {
    /// Content is over 2000 UTF-16 characters.
    ContentInvalid,
    /// Length of one of the embeds is over 6000 characters.
    EmbedTooLarge {
        /// Index of the embed that was too large.
        ///
        /// This can be used to index into the provided embeds to retrieve the
        /// invalid embed.
        index: usize,
    },
    /// An invalid message component was provided.
    ComponentInvalid {
        /// Additional details about the validation failure type.
        kind: ComponentValidationErrorType,
    },
    /// Too many message components were provided.
    ComponentCount {
        /// Number of components that were provided.
        count: usize,
    },
    /// Too many embeds were provided.
    ///
    /// A webhook can have up to 10 embeds.
    TooManyEmbeds,
}

#[derive(Serialize)]
struct UpdateWebhookMessageFields<'a> {
    #[serde(skip_serializing_if = "Option::is_none")]
    allowed_mentions: Option<AllowedMentions>,
    #[serde(skip_serializing_if = "request::slice_is_empty")]
    attachments: &'a [Attachment],
    #[serde(skip_serializing_if = "Option::is_none")]
<<<<<<< HEAD
    components: Option<NullableField<Vec<Component>>>,
    #[serde(skip_serializing_if = "Option::is_none")]
    content: Option<NullableField<String>>,
=======
    content: Option<NullableField<&'a str>>,
>>>>>>> 58166283
    #[serde(skip_serializing_if = "Option::is_none")]
    embeds: Option<NullableField<&'a [Embed]>>,
    #[serde(skip_serializing_if = "Option::is_none")]
    payload_json: Option<&'a [u8]>,
}

/// Update a message created by a webhook.
///
/// A webhook's message must always have at least one embed or some amount of
/// content. If you wish to delete a webhook's message refer to
/// [`DeleteWebhookMessage`].
///
/// # Examples
///
/// Update a webhook's message by setting the content to `test <@3>` -
/// attempting to mention user ID 3 - and specifying that only that the user may
/// not be mentioned.
///
/// ```no_run
/// # use twilight_http::Client;
/// use twilight_model::{
///     channel::message::AllowedMentions,
///     id::{MessageId, WebhookId}
/// };
///
/// # #[tokio::main]
/// # async fn main() -> Result<(), Box<dyn std::error::Error>> {
/// # let client = Client::new("token".to_owned());
/// client.update_webhook_message(WebhookId(1), "token here", MessageId(2))
///     // By creating a default set of allowed mentions, no entity can be
///     // mentioned.
///     .allowed_mentions(AllowedMentions::default())
///     .content(Some("test <@3>"))?
///     .exec()
///     .await?;
/// # Ok(()) }
/// ```
///
/// [`DeleteWebhookMessage`]: super::DeleteWebhookMessage
pub struct UpdateWebhookMessage<'a> {
    fields: UpdateWebhookMessageFields<'a>,
    files: &'a [(&'a str, &'a [u8])],
    http: &'a Client,
    message_id: MessageId,
    reason: Option<&'a str>,
    token: &'a str,
    webhook_id: WebhookId,
}

impl<'a> UpdateWebhookMessage<'a> {
    /// Maximum number of embeds that a webhook's message may have.
    pub const EMBED_COUNT_LIMIT: usize = 10;

    pub(crate) const fn new(
        http: &'a Client,
        webhook_id: WebhookId,
        token: &'a str,
        message_id: MessageId,
    ) -> Self {
        Self {
            fields: UpdateWebhookMessageFields {
                allowed_mentions: None,
                attachments: &[],
                content: None,
                embeds: None,
                payload_json: None,
            },
            files: &[],
            http,
            message_id,
            reason: None,
            token,
            webhook_id,
        }
    }

    /// Set the allowed mentions in the message.
    pub fn allowed_mentions(mut self, allowed: AllowedMentions) -> Self {
        self.fields.allowed_mentions.replace(allowed);

        self
    }

    /// Specify multiple attachments already present in the target message to keep.
    ///
    /// If called, all unspecified attachments will be removed from the message.
    /// If not called, all attachments will be kept.
    pub const fn attachments(mut self, attachments: &'a [Attachment]) -> Self {
        self.fields.attachments = attachments;

        self
    }

    /// Add multiple [`Component`]s to a message.
    ///
    /// Calling this method multiple times will clear previous calls.
    ///
    /// Pass `None` to clear existing components.
    ///
    /// # Errors
    ///
    /// Returns an [`UpdateWebhookMessageErrorType::ComponentCount`] error
    /// type if too many components are provided.
    ///
    /// Returns an [`UpdateWebhookMessageErrorType::ComponentInvalid`] error
    /// type if one of the provided components is invalid.
    pub fn components(
        mut self,
        components: Option<Vec<Component>>,
    ) -> Result<Self, UpdateWebhookMessageError> {
        if let Some(components) = components.as_ref() {
            validate_inner::components(&components).map_err(|source| {
                let (kind, inner_source) = source.into_parts();

                match kind {
                    ComponentValidationErrorType::ComponentCount { count } => {
                        UpdateWebhookMessageError {
                            kind: UpdateWebhookMessageErrorType::ComponentCount { count },
                            source: inner_source,
                        }
                    }
                    other => UpdateWebhookMessageError {
                        kind: UpdateWebhookMessageErrorType::ComponentInvalid { kind: other },
                        source: inner_source,
                    },
                }
            })?;
        }

        self.fields
            .components
            .replace(NullableField::from_option(components));

        Ok(self)
    }

    /// Set the content of the message.
    ///
    /// Pass `None` if you want to remove the message content.
    ///
    /// Note that if there is are no embeds then you will not be able to remove
    /// the content of the message.
    ///
    /// The maximum length is 2000 UTF-16 characters.
    ///
    /// # Errors
    ///
    /// Returns an [`UpdateWebhookMessageErrorType::ContentInvalid`] error type if
    /// the content length is too long.
<<<<<<< HEAD
    pub fn content(mut self, content: Option<String>) -> Result<Self, UpdateWebhookMessageError> {
        if let Some(content_ref) = content.as_ref() {
            if !validate_inner::content_limit(content_ref) {
=======
    pub fn content(mut self, content: Option<&'a str>) -> Result<Self, UpdateWebhookMessageError> {
        if let Some(content_ref) = content {
            if !validate::content_limit(content_ref) {
>>>>>>> 58166283
                return Err(UpdateWebhookMessageError {
                    kind: UpdateWebhookMessageErrorType::ContentInvalid,
                    source: None,
                });
            }
        }

        self.fields.content = Some(NullableField(content));

        Ok(self)
    }

    /// Set the list of embeds of the webhook's message.
    ///
    /// Pass `None` to remove all of the embeds.
    ///
    /// The maximum number of allowed embeds is defined by
    /// [`EMBED_COUNT_LIMIT`].
    ///
    /// The total character length of each embed must not exceed 6000
    /// characters. Additionally, the internal fields also have character
    /// limits. Refer to [the discord docs] for more information.
    ///
    /// # Examples
    ///
    /// Create an embed and update the message with the new embed. The content
    /// of the original message is unaffected and only the embed(s) are
    /// modified.
    ///
    /// ```no_run
    /// # use twilight_http::Client;
    /// use twilight_embed_builder::EmbedBuilder;
    /// use twilight_model::id::{MessageId, WebhookId};
    ///
    /// # #[tokio::main] async fn main() -> Result<(), Box<dyn std::error::Error>> {
    /// # let client = Client::new("token".to_owned());
    /// let embed = EmbedBuilder::new()
    ///     .description("Powerful, flexible, and scalable ecosystem of Rust libraries for the Discord API.")
    ///     .title("Twilight")
    ///     .url("https://twilight.rs")
    ///     .build()?;
    ///
    /// client.update_webhook_message(WebhookId(1), "token", MessageId(2))
    ///     .embeds(Some(&[embed]))?
    ///     .exec()
    ///     .await?;
    /// # Ok(()) }
    /// ```
    ///
    /// # Errors
    ///
    /// Returns an [`UpdateWebhookMessageErrorType::EmbedTooLarge`] error type
    /// if one of the embeds are too large.
    ///
    /// Returns an [`UpdateWebhookMessageErrorType::TooManyEmbeds`] error type
    /// if more than 10 embeds are provided.
    ///
    /// [the discord docs]: https://discord.com/developers/docs/resources/channel#embed-limits
    /// [`EMBED_COUNT_LIMIT`]: Self::EMBED_COUNT_LIMIT
    pub fn embeds(
        mut self,
        embeds: Option<&'a [Embed]>,
    ) -> Result<Self, UpdateWebhookMessageError> {
        if let Some(embeds_present) = embeds.as_deref() {
            if embeds_present.len() > Self::EMBED_COUNT_LIMIT {
                return Err(UpdateWebhookMessageError {
                    kind: UpdateWebhookMessageErrorType::TooManyEmbeds,
                    source: None,
                });
            }

            for (idx, embed) in embeds_present.iter().enumerate() {
<<<<<<< HEAD
                if let Err(source) = validate_inner::embed(&embed) {
=======
                if let Err(source) = validate::embed(embed) {
>>>>>>> 58166283
                    return Err(UpdateWebhookMessageError {
                        kind: UpdateWebhookMessageErrorType::EmbedTooLarge { index: idx },
                        source: Some(Box::new(source)),
                    });
                }
            }
        }

        self.fields.embeds = Some(NullableField(embeds));

        Ok(self)
    }

    /// Attach multiple files to the webhook.
    ///
    /// Calling this method will clear any previous calls.
    pub const fn files(mut self, files: &'a [(&'a str, &'a [u8])]) -> Self {
        self.files = files;

        self
    }

    /// JSON encoded body of any additional request fields.
    ///
    /// If this method is called, all other fields are ignored, except for
    /// [`files`]. See [Discord Docs/Create Message] and
    /// [`ExecuteWebhook::payload_json`].
    ///
    /// [`files`]: Self::files
    /// [`ExecuteWebhook::payload_json`]: super::ExecuteWebhook::payload_json
    /// [Discord Docs/Create Message]: https://discord.com/developers/docs/resources/channel#create-message-params
    pub const fn payload_json(mut self, payload_json: &'a [u8]) -> Self {
        self.fields.payload_json = Some(payload_json);

        self
    }

    // `self` needs to be consumed and the client returned due to parameters
    // being consumed in request construction.
    fn request(&mut self) -> Result<Request, HttpError> {
        let mut request = Request::builder(&Route::UpdateWebhookMessage {
            message_id: self.message_id.0,
            token: self.token,
            webhook_id: self.webhook_id.0,
        })
        .use_authorization_token(false);

        if !self.files.is_empty() || self.fields.payload_json.is_some() {
            let mut form = Form::new();

            for (index, (name, file)) in self.files.iter().enumerate() {
                form.file(format!("{}", index).as_bytes(), name.as_bytes(), file);
            }

            if let Some(payload_json) = &self.fields.payload_json {
                form.payload_json(payload_json);
            } else {
                if self.fields.allowed_mentions.is_none() {
                    self.fields.allowed_mentions = self.http.default_allowed_mentions();
                }

                let body = crate::json::to_vec(&self.fields).map_err(HttpError::json)?;
                form.payload_json(&body);
            }

            request = request.form(form);
        } else {
            if self.fields.allowed_mentions.is_none() {
                self.fields.allowed_mentions = self.http.default_allowed_mentions();
            }

            request = request.json(&self.fields)?;
        }

        if let Some(reason) = self.reason.as_ref() {
            request = request.headers(request::audit_header(reason)?);
        }

        Ok(request.build())
    }

    /// Execute the request, returning a future resolving to a [`Response`].
    ///
    /// [`Response`]: crate::response::Response
    pub fn exec(mut self) -> ResponseFuture<EmptyBody> {
        match self.request() {
            Ok(request) => self.http.request(request),
            Err(source) => ResponseFuture::error(source),
        }
    }
}

impl<'a> AuditLogReason<'a> for UpdateWebhookMessage<'a> {
    fn reason(mut self, reason: &'a str) -> Result<Self, AuditLogReasonError> {
        self.reason.replace(AuditLogReasonError::validate(reason)?);

        Ok(self)
    }
}

#[cfg(test)]
mod tests {
    use super::{UpdateWebhookMessage, UpdateWebhookMessageFields};
    use crate::{
        client::Client,
        request::{AuditLogReason, NullableField, Request},
        routing::Route,
    };
    use twilight_model::id::{MessageId, WebhookId};

    #[test]
    fn test_request() {
        let client = Client::new("token".to_owned());
        let mut builder = UpdateWebhookMessage::new(&client, WebhookId(1), "token", MessageId(2))
            .content(Some("test"))
            .expect("'test' content couldn't be set")
            .reason("reason")
            .expect("'reason' is not a valid reason");
        let actual = builder.request().expect("failed to create request");

        let body = UpdateWebhookMessageFields {
            allowed_mentions: None,
<<<<<<< HEAD
            attachments: Vec::new(),
            components: None,
            content: Some(NullableField::Value("test".to_owned())),
=======
            attachments: &[],
            content: Some(NullableField(Some("test"))),
>>>>>>> 58166283
            embeds: None,
            payload_json: None,
        };
        let route = Route::UpdateWebhookMessage {
            message_id: 2,
            token: "token",
            webhook_id: 1,
        };
        let expected = Request::builder(&route)
            .json(&body)
            .expect("failed to serialize body")
            .build();

        assert_eq!(expected.body, actual.body);
        assert_eq!(expected.path, actual.path);
    }
}<|MERGE_RESOLUTION|>--- conflicted
+++ resolved
@@ -3,16 +3,12 @@
 use crate::{
     client::Client,
     error::Error as HttpError,
-<<<<<<< HEAD
     request::{
         self,
         validate_inner::{self, ComponentValidationError, ComponentValidationErrorType},
-        AuditLogReason, AuditLogReasonError, Form, NullableField, Pending, Request,
+        AuditLogReason, AuditLogReasonError, Form, NullableField, Request,
     },
-=======
-    request::{self, validate, AuditLogReason, AuditLogReasonError, Form, NullableField, Request},
     response::{marker::EmptyBody, ResponseFuture},
->>>>>>> 58166283
     routing::Route,
 };
 use serde::Serialize;
@@ -61,7 +57,6 @@
 impl Display for UpdateWebhookMessageError {
     fn fmt(&self, f: &mut Formatter<'_>) -> FmtResult {
         match &self.kind {
-<<<<<<< HEAD
             UpdateWebhookMessageErrorType::ComponentCount { count } => {
                 Display::fmt(count, f)?;
                 f.write_str(" components were provided, but only ")?;
@@ -72,10 +67,7 @@
             UpdateWebhookMessageErrorType::ComponentInvalid { .. } => {
                 f.write_str("a provided component is invalid")
             }
-            UpdateWebhookMessageErrorType::ContentInvalid { .. } => {
-=======
             UpdateWebhookMessageErrorType::ContentInvalid => {
->>>>>>> 58166283
                 f.write_str("message content is invalid")
             }
             UpdateWebhookMessageErrorType::EmbedTooLarge { .. } => {
@@ -133,13 +125,9 @@
     #[serde(skip_serializing_if = "request::slice_is_empty")]
     attachments: &'a [Attachment],
     #[serde(skip_serializing_if = "Option::is_none")]
-<<<<<<< HEAD
-    components: Option<NullableField<Vec<Component>>>,
+    components: Option<NullableField<&'a [Component]>>,
     #[serde(skip_serializing_if = "Option::is_none")]
-    content: Option<NullableField<String>>,
-=======
     content: Option<NullableField<&'a str>>,
->>>>>>> 58166283
     #[serde(skip_serializing_if = "Option::is_none")]
     embeds: Option<NullableField<&'a [Embed]>>,
     #[serde(skip_serializing_if = "Option::is_none")]
@@ -203,6 +191,7 @@
             fields: UpdateWebhookMessageFields {
                 allowed_mentions: None,
                 attachments: &[],
+                components: None,
                 content: None,
                 embeds: None,
                 payload_json: None,
@@ -248,10 +237,10 @@
     /// type if one of the provided components is invalid.
     pub fn components(
         mut self,
-        components: Option<Vec<Component>>,
+        components: Option<&'a [Component]>,
     ) -> Result<Self, UpdateWebhookMessageError> {
         if let Some(components) = components.as_ref() {
-            validate_inner::components(&components).map_err(|source| {
+            validate_inner::components(components).map_err(|source| {
                 let (kind, inner_source) = source.into_parts();
 
                 match kind {
@@ -269,9 +258,7 @@
             })?;
         }
 
-        self.fields
-            .components
-            .replace(NullableField::from_option(components));
+        self.fields.components = Some(NullableField(components));
 
         Ok(self)
     }
@@ -289,15 +276,9 @@
     ///
     /// Returns an [`UpdateWebhookMessageErrorType::ContentInvalid`] error type if
     /// the content length is too long.
-<<<<<<< HEAD
-    pub fn content(mut self, content: Option<String>) -> Result<Self, UpdateWebhookMessageError> {
-        if let Some(content_ref) = content.as_ref() {
-            if !validate_inner::content_limit(content_ref) {
-=======
     pub fn content(mut self, content: Option<&'a str>) -> Result<Self, UpdateWebhookMessageError> {
         if let Some(content_ref) = content {
-            if !validate::content_limit(content_ref) {
->>>>>>> 58166283
+            if !validate_inner::content_limit(content_ref) {
                 return Err(UpdateWebhookMessageError {
                     kind: UpdateWebhookMessageErrorType::ContentInvalid,
                     source: None,
@@ -370,11 +351,7 @@
             }
 
             for (idx, embed) in embeds_present.iter().enumerate() {
-<<<<<<< HEAD
-                if let Err(source) = validate_inner::embed(&embed) {
-=======
-                if let Err(source) = validate::embed(embed) {
->>>>>>> 58166283
+                if let Err(source) = validate_inner::embed(embed) {
                     return Err(UpdateWebhookMessageError {
                         kind: UpdateWebhookMessageErrorType::EmbedTooLarge { index: idx },
                         source: Some(Box::new(source)),
@@ -497,14 +474,9 @@
 
         let body = UpdateWebhookMessageFields {
             allowed_mentions: None,
-<<<<<<< HEAD
-            attachments: Vec::new(),
+            attachments: &[],
             components: None,
-            content: Some(NullableField::Value("test".to_owned())),
-=======
-            attachments: &[],
             content: Some(NullableField(Some("test"))),
->>>>>>> 58166283
             embeds: None,
             payload_json: None,
         };
