--- conflicted
+++ resolved
@@ -4,11 +4,7 @@
     error::Error as HttpError,
     request::{
         validate_inner::{self, ComponentValidationError, ComponentValidationErrorType},
-<<<<<<< HEAD
-        Form, Request, TryIntoRequest,
-=======
-        AttachmentFile, Form, PartialAttachment, Request,
->>>>>>> adb69821
+        AttachmentFile, Form, PartialAttachment, Request, TryIntoRequest,
     },
     response::{marker::EmptyBody, ResponseFuture},
     routing::Route,
@@ -355,11 +351,7 @@
 
     // `self` needs to be consumed and the client returned due to parameters
     // being consumed in request construction.
-<<<<<<< HEAD
-    pub(super) fn request(self, wait: bool) -> Result<Request, HttpError> {
-=======
     pub(super) fn request(&mut self, wait: bool) -> Result<Request, HttpError> {
->>>>>>> adb69821
         let mut request = Request::builder(&Route::ExecuteWebhook {
             thread_id: self.thread_id.map(ChannelId::get),
             token: self.token,
@@ -408,24 +400,18 @@
     /// Execute the request, returning a future resolving to a [`Response`].
     ///
     /// [`Response`]: crate::response::Response
-<<<<<<< HEAD
     pub fn exec(self) -> ResponseFuture<EmptyBody> {
         let http = self.http;
 
         match self.try_into_request() {
             Ok(request) => http.request(request),
-=======
-    pub fn exec(mut self) -> ResponseFuture<EmptyBody> {
-        match self.request(false) {
-            Ok(request) => self.http.request(request),
->>>>>>> adb69821
             Err(source) => ResponseFuture::error(source),
         }
     }
 }
 
 impl TryIntoRequest for ExecuteWebhook<'_> {
-    fn try_into_request(self) -> Result<Request, HttpError> {
+    fn try_into_request(mut self) -> Result<Request, HttpError> {
         self.request(false)
     }
 }