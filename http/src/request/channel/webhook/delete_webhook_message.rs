--- conflicted
+++ resolved
@@ -53,26 +53,6 @@
         }
     }
 
-<<<<<<< HEAD
-=======
-    // `self` needs to be consumed and the client returned due to parameters
-    // being consumed in request construction.
-    fn request(&self) -> Result<Request, Error> {
-        let mut request = Request::builder(&Route::DeleteWebhookMessage {
-            message_id: self.message_id.get(),
-            thread_id: self.thread_id.map(ChannelId::get),
-            token: self.token,
-            webhook_id: self.webhook_id.get(),
-        })
-        .use_authorization_token(false);
-
-        if let Some(reason) = self.reason.as_ref() {
-            request = request.headers(request::audit_header(reason)?);
-        }
-
-        Ok(request.build())
-    }
-
     /// Delete in a thread belonging to the channel instead of the channel
     /// itself.
     pub fn thread_id(mut self, thread_id: ChannelId) -> Self {
@@ -81,7 +61,6 @@
         self
     }
 
->>>>>>> adb69821
     /// Execute the request, returning a future resolving to a [`Response`].
     ///
     /// [`Response`]: crate::response::Response
@@ -107,6 +86,7 @@
     fn try_into_request(self) -> Result<Request, Error> {
         let mut request = Request::builder(&Route::DeleteWebhookMessage {
             message_id: self.message_id.get(),
+            thread_id: self.thread_id.map(ChannelId::get),
             token: self.token,
             webhook_id: self.webhook_id.get(),
         })
