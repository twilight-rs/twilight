use crate::{
    client::Client,
    error::Error,
    request::{self, AuditLogReason, AuditLogReasonError, Request},
    response::{marker::EmptyBody, ResponseFuture},
    routing::Route,
};
<<<<<<< HEAD
use twilight_model::id::{
    marker::{MessageMarker, WebhookMarker},
    Id,
};
=======
use twilight_model::id::{ChannelId, MessageId, WebhookId};
>>>>>>> 957aed46

/// Delete a message created by a webhook.
///
/// # Examples
///
/// ```no_run
/// # use twilight_http::Client;
/// use twilight_http::request::AuditLogReason;
/// use twilight_model::id::Id;
///
/// # #[tokio::main]
/// # async fn main() -> Result<(), Box<dyn std::error::Error>> {
/// # let client = Client::new("token".to_owned());
/// client
///     .delete_webhook_message(Id::new(1).expect("non zero"), "token here", Id::new(2).expect("non zero"))
///     .reason("reason here")?
///     .exec()
///     .await?;
/// # Ok(()) }
/// ```
#[must_use = "requests must be configured and executed"]
pub struct DeleteWebhookMessage<'a> {
    http: &'a Client,
    message_id: Id<MessageMarker>,
    reason: Option<&'a str>,
    thread_id: Option<ChannelId>,
    token: &'a str,
    webhook_id: Id<WebhookMarker>,
}

impl<'a> DeleteWebhookMessage<'a> {
    pub(crate) const fn new(
        http: &'a Client,
        webhook_id: Id<WebhookMarker>,
        token: &'a str,
        message_id: Id<MessageMarker>,
    ) -> Self {
        Self {
            http,
            message_id,
            reason: None,
            thread_id: None,
            token,
            webhook_id,
        }
    }

    // `self` needs to be consumed and the client returned due to parameters
    // being consumed in request construction.
    fn request(&self) -> Result<Request, Error> {
        let mut request = Request::builder(&Route::DeleteWebhookMessage {
            message_id: self.message_id.get(),
            thread_id: self.thread_id.map(ChannelId::get),
            token: self.token,
            webhook_id: self.webhook_id.get(),
        })
        .use_authorization_token(false);

        if let Some(reason) = self.reason.as_ref() {
            request = request.headers(request::audit_header(reason)?);
        }

        Ok(request.build())
    }

    /// Delete in a thread belonging to the channel instead of the channel
    /// itself.
    pub fn thread_id(mut self, thread_id: ChannelId) -> Self {
        self.thread_id.replace(thread_id);

        self
    }

    /// Execute the request, returning a future resolving to a [`Response`].
    ///
    /// [`Response`]: crate::response::Response
    pub fn exec(self) -> ResponseFuture<EmptyBody> {
        match self.request() {
            Ok(request) => self.http.request(request),
            Err(source) => ResponseFuture::error(source),
        }
    }
}

impl<'a> AuditLogReason<'a> for DeleteWebhookMessage<'a> {
    fn reason(mut self, reason: &'a str) -> Result<Self, AuditLogReasonError> {
        self.reason.replace(AuditLogReasonError::validate(reason)?);

        Ok(self)
    }
}

#[cfg(test)]
mod tests {
    use super::DeleteWebhookMessage;
    use crate::{client::Client, request::Request, routing::Route};
    use twilight_model::id::Id;

    #[test]
    fn test_request() {
        let client = Client::new("token".to_owned());
        let builder = DeleteWebhookMessage::new(
            &client,
            Id::new(1).expect("non zero"),
            "token",
            Id::new(2).expect("non zero"),
        );
        let actual = builder.request().expect("failed to create request");

        let expected = Request::from_route(&Route::DeleteWebhookMessage {
            message_id: 2,
            thread_id: None,
            token: "token",
            webhook_id: 1,
        });

        assert_eq!(expected.body, actual.body);
        assert_eq!(expected.path, actual.path);
    }
}<|MERGE_RESOLUTION|>--- conflicted
+++ resolved
@@ -5,14 +5,10 @@
     response::{marker::EmptyBody, ResponseFuture},
     routing::Route,
 };
-<<<<<<< HEAD
 use twilight_model::id::{
-    marker::{MessageMarker, WebhookMarker},
+    marker::{ChannelMarker, MessageMarker, WebhookMarker},
     Id,
 };
-=======
-use twilight_model::id::{ChannelId, MessageId, WebhookId};
->>>>>>> 957aed46
 
 /// Delete a message created by a webhook.
 ///
@@ -38,7 +34,7 @@
     http: &'a Client,
     message_id: Id<MessageMarker>,
     reason: Option<&'a str>,
-    thread_id: Option<ChannelId>,
+    thread_id: Option<Id<ChannelMarker>>,
     token: &'a str,
     webhook_id: Id<WebhookMarker>,
 }
@@ -65,7 +61,7 @@
     fn request(&self) -> Result<Request, Error> {
         let mut request = Request::builder(&Route::DeleteWebhookMessage {
             message_id: self.message_id.get(),
-            thread_id: self.thread_id.map(ChannelId::get),
+            thread_id: self.thread_id.map(Id::get),
             token: self.token,
             webhook_id: self.webhook_id.get(),
         })
@@ -80,7 +76,7 @@
 
     /// Delete in a thread belonging to the channel instead of the channel
     /// itself.
-    pub fn thread_id(mut self, thread_id: ChannelId) -> Self {
+    pub fn thread_id(mut self, thread_id: Id<ChannelMarker>) -> Self {
         self.thread_id.replace(thread_id);
 
         self
