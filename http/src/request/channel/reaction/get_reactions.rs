use super::RequestReactionType;
use crate::{
    client::Client,
<<<<<<< HEAD
    error::Error as HttpError,
    request::{validate_inner, Pending, Request},
=======
    request::{validate, Request},
    response::{marker::ListBody, ResponseFuture},
>>>>>>> 58166283
    routing::Route,
};
use std::{
    error::Error,
    fmt::{Display, Formatter, Result as FmtResult},
};
use twilight_model::{
    id::{ChannelId, MessageId, UserId},
    user::User,
};

/// The error created if the reactions can not be retrieved as configured.
#[derive(Debug)]
pub struct GetReactionsError {
    kind: GetReactionsErrorType,
}

impl GetReactionsError {
    /// Immutable reference to the type of error that occurred.
    #[must_use = "retrieving the type has no effect if left unused"]
    pub const fn kind(&self) -> &GetReactionsErrorType {
        &self.kind
    }

    /// Consume the error, returning the source error if there is any.
    #[allow(clippy::unused_self)]
    #[must_use = "consuming the error and retrieving the source has no effect if left unused"]
    pub fn into_source(self) -> Option<Box<dyn Error + Send + Sync>> {
        None
    }

    /// Consume the error, returning the owned error type and the source error.
    #[must_use = "consuming the error into its parts has no effect if left unused"]
    pub fn into_parts(self) -> (GetReactionsErrorType, Option<Box<dyn Error + Send + Sync>>) {
        (self.kind, None)
    }
}

impl Display for GetReactionsError {
    fn fmt(&self, f: &mut Formatter<'_>) -> FmtResult {
        match &self.kind {
            GetReactionsErrorType::LimitInvalid { .. } => f.write_str("the limit is invalid"),
        }
    }
}

impl Error for GetReactionsError {}

/// Type of [`GetReactionsError`] that occurred.
#[derive(Debug)]
#[non_exhaustive]
pub enum GetReactionsErrorType {
    /// The number of reactions to retrieve must be between 1 and 100, inclusive.
    LimitInvalid {
        /// The provided maximum number of reactions to get.
        limit: u64,
    },
}

struct GetReactionsFields {
    after: Option<UserId>,
    limit: Option<u64>,
}

/// Get a list of users that reacted to a message with an `emoji`.
///
/// This endpoint is limited to 100 users maximum, so if a message has more than 100 reactions,
/// requests must be chained until all reactions are retireved.
pub struct GetReactions<'a> {
    channel_id: ChannelId,
    emoji: &'a RequestReactionType<'a>,
    fields: GetReactionsFields,
    http: &'a Client,
    message_id: MessageId,
}

impl<'a> GetReactions<'a> {
    pub(crate) const fn new(
        http: &'a Client,
        channel_id: ChannelId,
        message_id: MessageId,
        emoji: &'a RequestReactionType<'a>,
    ) -> Self {
        Self {
            channel_id,
            emoji,
            fields: GetReactionsFields {
                after: None,
                limit: None,
            },
            http,
            message_id,
        }
    }

    /// Get users after this id.
    pub const fn after(mut self, after: UserId) -> Self {
        self.fields.after = Some(after);

        self
    }

    /// Set the maximum number of users to retrieve.
    ///
    /// The minimum is 1 and the maximum is 100. If no limit is specified, Discord sets the default
    /// to 25.
    ///
    /// # Errors
    ///
    /// Returns a [`GetReactionsErrorType::LimitInvalid`] error type if the
    /// amount is greater than 100.
<<<<<<< HEAD
    pub fn limit(mut self, limit: u64) -> Result<Self, GetReactionsError> {
        if !validate_inner::get_reactions_limit(limit) {
=======
    pub const fn limit(mut self, limit: u64) -> Result<Self, GetReactionsError> {
        if !validate::get_reactions_limit(limit) {
>>>>>>> 58166283
            return Err(GetReactionsError {
                kind: GetReactionsErrorType::LimitInvalid { limit },
            });
        }

        self.fields.limit = Some(limit);

        Ok(self)
    }

    /// Execute the request, returning a future resolving to a [`Response`].
    ///
    /// [`Response`]: crate::response::Response
    pub fn exec(self) -> ResponseFuture<ListBody<User>> {
        let request = Request::from_route(&Route::GetReactionUsers {
            after: self.fields.after.map(|x| x.0),
            channel_id: self.channel_id.0,
            emoji: self.emoji,
            limit: self.fields.limit,
            message_id: self.message_id.0,
        });

        self.http.request(request)
    }
}<|MERGE_RESOLUTION|>--- conflicted
+++ resolved
@@ -1,13 +1,8 @@
 use super::RequestReactionType;
 use crate::{
     client::Client,
-<<<<<<< HEAD
-    error::Error as HttpError,
-    request::{validate_inner, Pending, Request},
-=======
-    request::{validate, Request},
+    request::{validate_inner, Request},
     response::{marker::ListBody, ResponseFuture},
->>>>>>> 58166283
     routing::Route,
 };
 use std::{
@@ -75,7 +70,7 @@
 /// Get a list of users that reacted to a message with an `emoji`.
 ///
 /// This endpoint is limited to 100 users maximum, so if a message has more than 100 reactions,
-/// requests must be chained until all reactions are retireved.
+/// requests must be chained until all reactions are retrieved.
 pub struct GetReactions<'a> {
     channel_id: ChannelId,
     emoji: &'a RequestReactionType<'a>,
@@ -119,13 +114,8 @@
     ///
     /// Returns a [`GetReactionsErrorType::LimitInvalid`] error type if the
     /// amount is greater than 100.
-<<<<<<< HEAD
-    pub fn limit(mut self, limit: u64) -> Result<Self, GetReactionsError> {
+    pub const fn limit(mut self, limit: u64) -> Result<Self, GetReactionsError> {
         if !validate_inner::get_reactions_limit(limit) {
-=======
-    pub const fn limit(mut self, limit: u64) -> Result<Self, GetReactionsError> {
-        if !validate::get_reactions_limit(limit) {
->>>>>>> 58166283
             return Err(GetReactionsError {
                 kind: GetReactionsErrorType::LimitInvalid { limit },
             });
