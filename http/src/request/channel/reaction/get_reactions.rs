use super::RequestReactionType;
use crate::{
    client::Client,
<<<<<<< HEAD
    request::Request,
=======
    error::Error as HttpError,
    request::{validate_inner, Request, TryIntoRequest},
>>>>>>> 6916bd96
    response::{marker::ListBody, ResponseFuture},
    routing::Route,
};
use twilight_model::{
    id::{
        marker::{ChannelMarker, MessageMarker, UserMarker},
        Id,
    },
    user::User,
};
use twilight_validate::misc::{
    get_reactions_limit as validate_get_reactions_limit, ValidationError,
};

struct GetReactionsFields {
    after: Option<Id<UserMarker>>,
    limit: Option<u64>,
}

/// Get a list of users that reacted to a message with an `emoji`.
///
/// This endpoint is limited to 100 users maximum, so if a message has more than 100 reactions,
/// requests must be chained until all reactions are retrieved.
#[must_use = "requests must be configured and executed"]
pub struct GetReactions<'a> {
    channel_id: Id<ChannelMarker>,
    emoji: &'a RequestReactionType<'a>,
    fields: GetReactionsFields,
    http: &'a Client,
    message_id: Id<MessageMarker>,
}

impl<'a> GetReactions<'a> {
    pub(crate) const fn new(
        http: &'a Client,
        channel_id: Id<ChannelMarker>,
        message_id: Id<MessageMarker>,
        emoji: &'a RequestReactionType<'a>,
    ) -> Self {
        Self {
            channel_id,
            emoji,
            fields: GetReactionsFields {
                after: None,
                limit: None,
            },
            http,
            message_id,
        }
    }

    /// Get users after this id.
    pub const fn after(mut self, after: Id<UserMarker>) -> Self {
        self.fields.after = Some(after);

        self
    }

    /// Set the maximum number of users to retrieve.
    ///
    /// The minimum is 1 and the maximum is 100. If no limit is specified, Discord sets the default
    /// to 25.
    ///
    /// # Errors
    ///
    /// Returns an error of type [`GetReactions`] if the amount is greater than
    /// 100.
    ///
    /// [`GetReactions`]: twilight_validate::misc::ValidationErrorType::GetReactions
    pub const fn limit(mut self, limit: u64) -> Result<Self, ValidationError> {
        if let Err(source) = validate_get_reactions_limit(limit) {
            return Err(source);
        }

        self.fields.limit = Some(limit);

        Ok(self)
    }

    /// Execute the request, returning a future resolving to a [`Response`].
    ///
    /// [`Response`]: crate::response::Response
    pub fn exec(self) -> ResponseFuture<ListBody<User>> {
        let http = self.http;

        match self.try_into_request() {
            Ok(request) => http.request(request),
            Err(source) => ResponseFuture::error(source),
        }
    }
}

impl TryIntoRequest for GetReactions<'_> {
    fn try_into_request(self) -> Result<Request, HttpError> {
        Ok(Request::from_route(&Route::GetReactionUsers {
            after: self.fields.after.map(Id::get),
            channel_id: self.channel_id.get(),
            emoji: self.emoji,
            limit: self.fields.limit,
            message_id: self.message_id.get(),
        }))
    }
}<|MERGE_RESOLUTION|>--- conflicted
+++ resolved
@@ -1,12 +1,8 @@
 use super::RequestReactionType;
 use crate::{
     client::Client,
-<<<<<<< HEAD
-    request::Request,
-=======
     error::Error as HttpError,
-    request::{validate_inner, Request, TryIntoRequest},
->>>>>>> 6916bd96
+    request::{Request, TryIntoRequest},
     response::{marker::ListBody, ResponseFuture},
     routing::Route,
 };
