--- conflicted
+++ resolved
@@ -7,16 +7,11 @@
 };
 use serde::Serialize;
 use twilight_model::{
-<<<<<<< HEAD
     guild::GuildWidgetSettings,
-    id::{ChannelId, GuildId},
-=======
-    guild::GuildWidget,
     id::{
         marker::{ChannelMarker, GuildMarker},
         Id,
     },
->>>>>>> c6a40abe
 };
 
 #[derive(Serialize)]
@@ -64,11 +59,7 @@
     /// Execute the request, returning a future resolving to a [`Response`].
     ///
     /// [`Response`]: crate::response::Response
-<<<<<<< HEAD
     pub fn exec(self) -> ResponseFuture<GuildWidgetSettings> {
-        let mut request = Request::builder(&Route::UpdateGuildWidgetSettings {
-=======
-    pub fn exec(self) -> ResponseFuture<GuildWidget> {
         let http = self.http;
 
         match self.try_into_request() {
@@ -80,8 +71,7 @@
 
 impl TryIntoRequest for UpdateGuildWidget<'_> {
     fn try_into_request(self) -> Result<Request, Error> {
-        let mut request = Request::builder(&Route::UpdateGuildWidget {
->>>>>>> c6a40abe
+        let mut request = Request::builder(&Route::UpdateGuildWidgetSettings {
             guild_id: self.guild_id.get(),
         });
 
