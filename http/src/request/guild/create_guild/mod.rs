use crate::{
    client::Client,
<<<<<<< HEAD
    error::Error as HttpError,
    request::{validate_inner, Pending, Request},
=======
    request::{validate, Request},
    response::ResponseFuture,
>>>>>>> 58166283
    routing::Route,
};
use serde::Serialize;
use std::{
    error::Error,
    fmt::{Display, Formatter, Result as FmtResult},
};
use twilight_model::{
    channel::{permission_overwrite::PermissionOverwrite, ChannelType},
    guild::{
        DefaultMessageNotificationLevel, ExplicitContentFilter, PartialGuild, Permissions,
        SystemChannelFlags, VerificationLevel,
    },
    id::{ChannelId, RoleId},
};

mod builder;

pub use self::builder::*;

/// The error returned when the guild can not be created as configured.
#[derive(Debug)]
pub struct CreateGuildError {
    kind: CreateGuildErrorType,
}

impl CreateGuildError {
    /// Immutable reference to the type of error that occurred.
    #[must_use = "retrieving the type has no effect if left unused"]
    pub const fn kind(&self) -> &CreateGuildErrorType {
        &self.kind
    }

    /// Consume the error, returning the source error if there is any.
    #[allow(clippy::unused_self)]
    #[must_use = "consuming the error and retrieving the source has no effect if left unused"]
    pub fn into_source(self) -> Option<Box<dyn Error + Send + Sync>> {
        None
    }

    /// Consume the error, returning the owned error type and the source error.
    #[must_use = "consuming the error into its parts has no effect if left unused"]
    pub fn into_parts(self) -> (CreateGuildErrorType, Option<Box<dyn Error + Send + Sync>>) {
        (self.kind, None)
    }
}

impl Display for CreateGuildError {
    fn fmt(&self, f: &mut Formatter<'_>) -> FmtResult {
        match &self.kind {
            CreateGuildErrorType::NameInvalid { .. } => f.write_str("the guild name is invalid"),
            CreateGuildErrorType::TooManyChannels { .. } => {
                f.write_str("too many channels were provided")
            }
            CreateGuildErrorType::TooManyRoles { .. } => {
                f.write_str("too many roles were provided")
            }
        }
    }
}

impl Error for CreateGuildError {}

/// Type of [`CreateGuildError`] that occurred.
#[derive(Debug)]
#[non_exhaustive]
pub enum CreateGuildErrorType {
    /// The name of the guild is either fewer than 2 UTF-16 characters or more than 100 UTF-16
    /// characters.
    NameInvalid {
        /// Provided name.
        name: String,
    },
    /// The number of channels provided is too many.
    ///
    /// The maximum amount is 500.
    TooManyChannels {
        /// Provided channels.
        channels: Vec<GuildChannelFields>,
    },
    /// The number of roles provided is too many.
    ///
    /// The maximum amount is 250.
    TooManyRoles {
        /// Provided roles.
        roles: Vec<RoleFields>,
    },
}

#[derive(Serialize)]
struct CreateGuildFields {
    #[serde(skip_serializing_if = "Option::is_none")]
    afk_channel_id: Option<ChannelId>,
    #[serde(skip_serializing_if = "Option::is_none")]
    afk_timeout: Option<u64>,
    #[serde(skip_serializing_if = "Option::is_none")]
    channels: Option<Vec<GuildChannelFields>>,
    #[serde(skip_serializing_if = "Option::is_none")]
    default_message_notifications: Option<DefaultMessageNotificationLevel>,
    #[serde(skip_serializing_if = "Option::is_none")]
    explicit_content_filter: Option<ExplicitContentFilter>,
    #[serde(skip_serializing_if = "Option::is_none")]
    icon: Option<String>,
    name: String,
    #[serde(skip_serializing_if = "Option::is_none")]
    roles: Option<Vec<RoleFields>>,
    #[serde(skip_serializing_if = "Option::is_none")]
    system_channel_id: Option<ChannelId>,
    #[serde(skip_serializing_if = "Option::is_none")]
    system_channel_flags: Option<SystemChannelFlags>,
    #[serde(skip_serializing_if = "Option::is_none")]
    verification_level: Option<VerificationLevel>,
}

/// Role fields sent to Discord.
///
/// Use [`RoleFieldsBuilder`] to build one.
#[derive(Clone, Debug, Eq, PartialEq, Serialize)]
pub struct RoleFields {
    #[serde(skip_serializing_if = "Option::is_none")]
    pub color: Option<u32>,
    #[serde(skip_serializing_if = "Option::is_none")]
    pub hoist: Option<bool>,
    pub id: RoleId,
    #[serde(skip_serializing_if = "Option::is_none")]
    pub mentionable: Option<bool>,
    pub name: String,
    #[serde(skip_serializing_if = "Option::is_none")]
    pub permissions: Option<Permissions>,
    #[serde(skip_serializing_if = "Option::is_none")]
    pub position: Option<i64>,
}

/// Variants of channel fields sent to Discord.
///
/// Use [`GuildChannelFieldsBuilder`] to build one.
#[derive(Clone, Debug, Eq, PartialEq, Serialize)]
#[non_exhaustive]
#[serde(untagged)]
pub enum GuildChannelFields {
    Category(CategoryFields),
    Text(TextFields),
    Voice(VoiceFields),
}

impl GuildChannelFields {
    pub const fn id(&self) -> ChannelId {
        match self {
            Self::Category(c) => c.id,
            Self::Text(t) => t.id,
            Self::Voice(v) => v.id,
        }
    }
}

/// Category channel fields sent to Discord.
///
/// Use [`CategoryFieldsBuilder`] to build one.
#[derive(Clone, Debug, Eq, PartialEq, Serialize)]
pub struct CategoryFields {
    pub id: ChannelId,
    #[serde(rename = "type")]
    pub kind: ChannelType,
    pub name: String,
    #[serde(skip_serializing_if = "Option::is_none")]
    pub permission_overwrites: Option<Vec<PermissionOverwrite>>,
}

/// Text channel fields sent to Discord.
///
/// Use [`TextFieldsBuilder`] to build one.
#[derive(Clone, Debug, Eq, PartialEq, Serialize)]
pub struct TextFields {
    pub id: ChannelId,
    #[serde(rename = "type")]
    pub kind: ChannelType,
    pub name: String,
    #[serde(skip_serializing_if = "Option::is_none")]
    pub nsfw: Option<bool>,
    #[serde(skip_serializing_if = "Option::is_none")]
    pub permission_overwrites: Option<Vec<PermissionOverwrite>>,
    #[serde(skip_serializing_if = "Option::is_none")]
    pub parent_id: Option<ChannelId>,
    #[serde(skip_serializing_if = "Option::is_none")]
    pub rate_limit_per_user: Option<u64>,
    #[serde(skip_serializing_if = "Option::is_none")]
    pub topic: Option<String>,
}

/// Voice channel fields sent to Discord.
///
/// Use [`VoiceFieldsBuilder`] to build one.
#[derive(Clone, Debug, Eq, PartialEq, Serialize)]
pub struct VoiceFields {
    #[serde(skip_serializing_if = "Option::is_none")]
    pub bitrate: Option<u64>,
    pub id: ChannelId,
    #[serde(rename = "type")]
    pub kind: ChannelType,
    pub name: String,
    #[serde(skip_serializing_if = "Option::is_none")]
    pub permission_overwrites: Option<Vec<PermissionOverwrite>>,
    #[serde(skip_serializing_if = "Option::is_none")]
    pub parent_id: Option<ChannelId>,
    #[serde(skip_serializing_if = "Option::is_none")]
    pub user_limit: Option<u64>,
}

/// Create a new request to create a guild.
///
/// The minimum length of the name is 2 UTF-16 characters and the maximum is 100 UTF-16 characters.
/// This endpoint can only be used by bots in less than 10 guilds.
pub struct CreateGuild<'a> {
    fields: CreateGuildFields,
    http: &'a Client,
}

impl<'a> CreateGuild<'a> {
<<<<<<< HEAD
    pub(crate) fn new(http: &'a Client, name: impl Into<String>) -> Result<Self, CreateGuildError> {
        Self::_new(http, name.into())
    }

    fn _new(http: &'a Client, name: String) -> Result<Self, CreateGuildError> {
        if !validate_inner::guild_name(&name) {
=======
    pub(crate) fn new(http: &'a Client, name: String) -> Result<Self, CreateGuildError> {
        if !validate::guild_name(&name) {
>>>>>>> 58166283
            return Err(CreateGuildError {
                kind: CreateGuildErrorType::NameInvalid { name },
            });
        }

        Ok(Self {
            fields: CreateGuildFields {
                afk_channel_id: None,
                afk_timeout: None,
                channels: None,
                default_message_notifications: None,
                explicit_content_filter: None,
                icon: None,
                name,
                roles: None,
                system_channel_id: None,
                system_channel_flags: None,
                verification_level: None,
            },
            http,
        })
    }

    /// Add a role to the list of roles.
    pub fn add_role(mut self, role: RoleFields) -> Self {
        if self.fields.roles.is_none() {
            let builder = RoleFieldsBuilder::new("@everyone".to_owned());
            self.fields.roles.replace(vec![builder.build()]);
        }

        if let Some(roles) = self.fields.roles.as_mut() {
            roles.push(role);
        }

        self
    }

    /// Set the ID of the AFK voice channel.
    ///
    /// This must be an ID specified in [`channels`].
    ///
    /// [`channels`]: Self::channels
    pub const fn afk_channel_id(mut self, afk_channel_id: ChannelId) -> Self {
        self.fields.afk_channel_id = Some(afk_channel_id);

        self
    }

    /// Set the AFK timeout, in seconds.
    pub const fn afk_timeout(mut self, afk_timeout: u64) -> Self {
        self.fields.afk_timeout = Some(afk_timeout);

        self
    }

    /// Set the channels to create with the guild.
    ///
    /// The maximum number of channels that can be provided is 500.
    ///
    /// # Examples
    ///
    /// ```rust,no_run
    /// use twilight_http::{
    ///     Client,
    ///     request::guild::create_guild::{
    ///         GuildChannelFieldsBuilder, CategoryFieldsBuilder, TextFieldsBuilder,
    ///         VoiceFieldsBuilder,
    ///     },
    /// };
    /// # #[tokio::main] async fn main() -> Result<(), Box<dyn std::error::Error>> {
    /// # let client = Client::new("my token".to_owned());
    ///
    /// let text = TextFieldsBuilder::new("text channel".to_owned())?.build();
    /// let voice = VoiceFieldsBuilder::new("voice channel".to_owned())?.build();
    /// let text2 = TextFieldsBuilder::new("other text channel".to_owned())?
    ///     .topic("posting".to_owned())?
    ///     .build();
    ///
    /// let category = CategoryFieldsBuilder::new("category channel".to_owned())?
    ///     .add_text(text2)
    ///     .add_voice(voice);
    ///
    /// let channels = GuildChannelFieldsBuilder::new()
    ///     .add_text(text)
    ///     .add_category_builder(category)
    ///     .build();
    ///
    /// let guild = client.create_guild("guild name".to_owned())?
    ///     .channels(channels)?
    ///     .exec()
    ///     .await?;
    /// # Ok(()) }
    /// ```
    ///
    /// # Errors
    ///
    /// Returns a [`CreateGuildErrorType::TooManyChannels`] error type if the
    /// number of channels is over 500.
    pub fn channels(mut self, channels: Vec<GuildChannelFields>) -> Result<Self, CreateGuildError> {
        // Error 30013
        // <https://discordapp.com/developers/docs/topics/opcodes-and-status-codes#json>
        if channels.len() > 500 {
            return Err(CreateGuildError {
                kind: CreateGuildErrorType::TooManyChannels { channels },
            });
        }

        self.fields.channels.replace(channels);

        Ok(self)
    }

    /// Set the default message notification level. Refer to [the discord docs] for more
    /// information.
    ///
    /// [the discord docs]: https://discord.com/developers/docs/resources/guild#create-guild
    pub const fn default_message_notifications(
        mut self,
        default_message_notifications: DefaultMessageNotificationLevel,
    ) -> Self {
        self.fields.default_message_notifications = Some(default_message_notifications);

        self
    }

    /// Set the explicit content filter level.
    pub const fn explicit_content_filter(
        mut self,
        explicit_content_filter: ExplicitContentFilter,
    ) -> Self {
        self.fields.explicit_content_filter = Some(explicit_content_filter);

        self
    }

    /// Set the icon.
    ///
    /// This must be a Data URI, in the form of `data:image/{type};base64,{data}` where `{type}` is
    /// the image MIME type and `{data}` is the base64-encoded image. Refer to [the discord docs]
    /// for more information.
    ///
    /// [the discord docs]: https://discord.com/developers/docs/reference#image-data
    pub fn icon(mut self, icon: String) -> Self {
        self.fields.icon.replace(icon);

        self
    }

    /// Override the everyone role of the guild.
    ///
    /// If there are not yet roles set with [`roles`], this will create a role override in the
    /// first position. Discord understands the first role in the list to override @everyone.
    /// If there are roles, this replaces the first role in the position.
    ///
    /// [`roles`]: Self::roles
    pub fn override_everyone(mut self, everyone: RoleFields) -> Self {
        if let Some(roles) = self.fields.roles.as_mut() {
            roles.remove(0);
            roles.insert(0, everyone);
        } else {
            self.fields.roles.replace(vec![everyone]);
        }

        self
    }

    /// Set the channel where system messages will be posted.
    ///
    /// This must be an ID specified in [`channels`].
    ///
    /// [`channels`]: Self::channels
    pub const fn system_channel_id(mut self, system_channel_id: ChannelId) -> Self {
        self.fields.system_channel_id = Some(system_channel_id);

        self
    }

    /// Set the guild's [`SystemChannelFlags`].
    pub const fn system_channel_flags(mut self, system_channel_flags: SystemChannelFlags) -> Self {
        self.fields.system_channel_flags = Some(system_channel_flags);

        self
    }

    /// Set the roles to create with the guild.
    ///
    /// The maximum number of roles that can be provided is 250.
    ///
    /// # Examples
    ///
    /// ```rust,no_run
    /// use twilight_http::{Client, request::guild::create_guild::RoleFieldsBuilder};
    /// # #[tokio::main] async fn main() -> Result<(), Box<dyn std::error::Error>> {
    /// # let client = Client::new("my token".to_owned());
    ///
    /// let roles = vec![RoleFieldsBuilder::new("role 1".to_owned()).color(0x543923)?.build()];
    /// client.create_guild("guild name".to_owned())?.roles(roles)?.exec().await?;
    /// # Ok(()) }
    /// ```
    ///
    /// # Errors
    ///
    /// Returns a [`CreateGuildErrorType::TooManyRoles`] error type if the
    /// number of roles is over 250.
    pub fn roles(mut self, mut roles: Vec<RoleFields>) -> Result<Self, CreateGuildError> {
        if roles.len() > 250 {
            return Err(CreateGuildError {
                kind: CreateGuildErrorType::TooManyRoles { roles },
            });
        }

        if let Some(prev_roles) = self.fields.roles.as_mut() {
            roles.insert(0, prev_roles.remove(0));
        } else {
            let builder = RoleFieldsBuilder::new("@everyone".to_owned());
            roles.insert(0, builder.build());
        }

        self.fields.roles.replace(roles);

        Ok(self)
    }

    /// Execute the request, returning a future resolving to a [`Response`].
    ///
    /// [`Response`]: crate::response::Response
    pub fn exec(self) -> ResponseFuture<PartialGuild> {
        let mut request = Request::builder(&Route::CreateGuild);

        request = match request.json(&self.fields) {
            Ok(request) => request,
            Err(source) => return ResponseFuture::error(source),
        };

        self.http.request(request.build())
    }
}<|MERGE_RESOLUTION|>--- conflicted
+++ resolved
@@ -1,12 +1,7 @@
 use crate::{
     client::Client,
-<<<<<<< HEAD
-    error::Error as HttpError,
-    request::{validate_inner, Pending, Request},
-=======
-    request::{validate, Request},
+    request::{validate_inner, Request},
     response::ResponseFuture,
->>>>>>> 58166283
     routing::Route,
 };
 use serde::Serialize;
@@ -225,17 +220,8 @@
 }
 
 impl<'a> CreateGuild<'a> {
-<<<<<<< HEAD
-    pub(crate) fn new(http: &'a Client, name: impl Into<String>) -> Result<Self, CreateGuildError> {
-        Self::_new(http, name.into())
-    }
-
-    fn _new(http: &'a Client, name: String) -> Result<Self, CreateGuildError> {
+    pub(crate) fn new(http: &'a Client, name: String) -> Result<Self, CreateGuildError> {
         if !validate_inner::guild_name(&name) {
-=======
-    pub(crate) fn new(http: &'a Client, name: String) -> Result<Self, CreateGuildError> {
-        if !validate::guild_name(&name) {
->>>>>>> 58166283
             return Err(CreateGuildError {
                 kind: CreateGuildErrorType::NameInvalid { name },
             });
