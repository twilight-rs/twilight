<<<<<<< HEAD
use crate::{client::Client, request::Request, response::ResponseFuture, routing::Route};
use twilight_model::{
    guild::Guild,
    id::{marker::GuildMarker, Id},
};
=======
use crate::{
    client::Client,
    error::Error,
    request::{Request, TryIntoRequest},
    response::ResponseFuture,
    routing::Route,
};
use twilight_model::{guild::Guild, id::GuildId};
>>>>>>> 380aca34

struct GetGuildFields {
    with_counts: bool,
}

/// Get information about a guild.
#[must_use = "requests must be configured and executed"]
pub struct GetGuild<'a> {
    fields: GetGuildFields,
    guild_id: Id<GuildMarker>,
    http: &'a Client,
}

impl<'a> GetGuild<'a> {
    pub(crate) const fn new(http: &'a Client, guild_id: Id<GuildMarker>) -> Self {
        Self {
            fields: GetGuildFields { with_counts: false },
            guild_id,
            http,
        }
    }

    /// Sets if you want to receive `approximate_member_count` and `approximate_presence_count` in
    /// the guild structure.
    pub const fn with_counts(mut self, with: bool) -> Self {
        self.fields.with_counts = with;

        self
    }

    /// Execute the request, returning a future resolving to a [`Response`].
    ///
    /// [`Response`]: crate::response::Response
    pub fn exec(self) -> ResponseFuture<Guild> {
        let http = self.http;

        match self.try_into_request() {
            Ok(request) => http.request(request),
            Err(source) => ResponseFuture::error(source),
        }
    }
}

impl TryIntoRequest for GetGuild<'_> {
    fn try_into_request(self) -> Result<Request, Error> {
        Ok(Request::from_route(&Route::GetGuild {
            guild_id: self.guild_id.get(),
            with_counts: self.fields.with_counts,
        }))
    }
}<|MERGE_RESOLUTION|>--- conflicted
+++ resolved
@@ -1,10 +1,3 @@
-<<<<<<< HEAD
-use crate::{client::Client, request::Request, response::ResponseFuture, routing::Route};
-use twilight_model::{
-    guild::Guild,
-    id::{marker::GuildMarker, Id},
-};
-=======
 use crate::{
     client::Client,
     error::Error,
@@ -12,8 +5,10 @@
     response::ResponseFuture,
     routing::Route,
 };
-use twilight_model::{guild::Guild, id::GuildId};
->>>>>>> 380aca34
+use twilight_model::{
+    guild::Guild,
+    id::{marker::GuildMarker, Id},
+};
 
 struct GetGuildFields {
     with_counts: bool,
