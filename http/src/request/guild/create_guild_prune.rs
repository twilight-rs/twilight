use crate::{
    client::Client,
<<<<<<< HEAD
    error::Error as HttpError,
    request::{self, validate_inner, AuditLogReason, AuditLogReasonError, Pending, Request},
=======
    request::{self, validate, AuditLogReason, AuditLogReasonError, Request},
    response::ResponseFuture,
>>>>>>> 58166283
    routing::Route,
};
use std::{
    error::Error,
    fmt::{Display, Formatter, Result as FmtResult},
};
use twilight_model::{
    guild::GuildPrune,
    id::{GuildId, RoleId},
};

/// The error created when the guild prune can not be created as configured.
#[derive(Debug)]
pub struct CreateGuildPruneError {
    kind: CreateGuildPruneErrorType,
}

impl CreateGuildPruneError {
    /// Immutable reference to the type of error that occurred.
    #[must_use = "retrieving the type has no effect if left unused"]
    pub const fn kind(&self) -> &CreateGuildPruneErrorType {
        &self.kind
    }

    /// Consume the error, returning the source error if there is any.
    #[allow(clippy::unused_self)]
    #[must_use = "consuming the error and retrieving the source has no effect if left unused"]
    pub fn into_source(self) -> Option<Box<dyn Error + Send + Sync>> {
        None
    }

    /// Consume the error, returning the owned error type and the source error.
    #[must_use = "consuming the error into its parts has no effect if left unused"]
    pub fn into_parts(
        self,
    ) -> (
        CreateGuildPruneErrorType,
        Option<Box<dyn Error + Send + Sync>>,
    ) {
        (self.kind, None)
    }
}

impl Display for CreateGuildPruneError {
    fn fmt(&self, f: &mut Formatter<'_>) -> FmtResult {
        match &self.kind {
            CreateGuildPruneErrorType::DaysInvalid { .. } => {
                f.write_str("the number of days is invalid")
            }
        }
    }
}

impl Error for CreateGuildPruneError {}

/// Type of [`CreateGuildPruneError`] that occurred.
#[derive(Debug)]
#[non_exhaustive]
pub enum CreateGuildPruneErrorType {
    /// The number of days is 0.
    DaysInvalid,
}

struct CreateGuildPruneFields<'a> {
    compute_prune_count: Option<bool>,
    days: Option<u64>,
    include_roles: &'a [RoleId],
}

/// Begin a guild prune.
///
/// Refer to [the discord docs] for more information.
///
/// [the discord docs]: https://discord.com/developers/docs/resources/guild#begin-guild-prune
pub struct CreateGuildPrune<'a> {
    fields: CreateGuildPruneFields<'a>,
    guild_id: GuildId,
    http: &'a Client,
    reason: Option<&'a str>,
}

impl<'a> CreateGuildPrune<'a> {
    pub(crate) const fn new(http: &'a Client, guild_id: GuildId) -> Self {
        Self {
            fields: CreateGuildPruneFields {
                compute_prune_count: None,
                days: None,
                include_roles: &[],
            },
            guild_id,
            http,
            reason: None,
        }
    }

    /// List of roles to include when pruning.
    pub const fn include_roles(mut self, roles: &'a [RoleId]) -> Self {
        self.fields.include_roles = roles;

        self
    }

    /// Return the amount of pruned members. Discouraged for large guilds.
    pub const fn compute_prune_count(mut self, compute_prune_count: bool) -> Self {
        self.fields.compute_prune_count = Some(compute_prune_count);

        self
    }

    /// Set the number of days that a user must be inactive before being pruned.
    ///
    /// The number of days must be greater than 0.
    ///
    /// # Errors
    ///
    /// Returns a [`CreateGuildPruneErrorType::DaysInvalid`] error type if the
    /// number of days is 0.
<<<<<<< HEAD
    pub fn days(mut self, days: u64) -> Result<Self, CreateGuildPruneError> {
        if !validate_inner::guild_prune_days(days) {
=======
    pub const fn days(mut self, days: u64) -> Result<Self, CreateGuildPruneError> {
        if !validate::guild_prune_days(days) {
>>>>>>> 58166283
            return Err(CreateGuildPruneError {
                kind: CreateGuildPruneErrorType::DaysInvalid,
            });
        }

        self.fields.days = Some(days);

        Ok(self)
    }

    /// Execute the request, returning a future resolving to a [`Response`].
    ///
    /// [`Response`]: crate::response::Response
    pub fn exec(self) -> ResponseFuture<GuildPrune> {
        let mut request = Request::builder(&Route::CreateGuildPrune {
            compute_prune_count: self.fields.compute_prune_count,
            days: self.fields.days,
            guild_id: self.guild_id.0,
            include_roles: self.fields.include_roles,
        });

        if let Some(reason) = self.reason.as_ref() {
            let header = match request::audit_header(reason) {
                Ok(header) => header,
                Err(source) => return ResponseFuture::error(source),
            };

            request = request.headers(header);
        }

        self.http.request(request.build())
    }
}

impl<'a> AuditLogReason<'a> for CreateGuildPrune<'a> {
    fn reason(mut self, reason: &'a str) -> Result<Self, AuditLogReasonError> {
        self.reason.replace(AuditLogReasonError::validate(reason)?);

        Ok(self)
    }
}<|MERGE_RESOLUTION|>--- conflicted
+++ resolved
@@ -1,12 +1,7 @@
 use crate::{
     client::Client,
-<<<<<<< HEAD
-    error::Error as HttpError,
-    request::{self, validate_inner, AuditLogReason, AuditLogReasonError, Pending, Request},
-=======
-    request::{self, validate, AuditLogReason, AuditLogReasonError, Request},
+    request::{self, validate_inner, AuditLogReason, AuditLogReasonError, Request},
     response::ResponseFuture,
->>>>>>> 58166283
     routing::Route,
 };
 use std::{
@@ -124,13 +119,8 @@
     ///
     /// Returns a [`CreateGuildPruneErrorType::DaysInvalid`] error type if the
     /// number of days is 0.
-<<<<<<< HEAD
-    pub fn days(mut self, days: u64) -> Result<Self, CreateGuildPruneError> {
+    pub const fn days(mut self, days: u64) -> Result<Self, CreateGuildPruneError> {
         if !validate_inner::guild_prune_days(days) {
-=======
-    pub const fn days(mut self, days: u64) -> Result<Self, CreateGuildPruneError> {
-        if !validate::guild_prune_days(days) {
->>>>>>> 58166283
             return Err(CreateGuildPruneError {
                 kind: CreateGuildPruneErrorType::DaysInvalid,
             });
