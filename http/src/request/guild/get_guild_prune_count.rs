--- conflicted
+++ resolved
@@ -1,12 +1,7 @@
 use crate::{
     client::Client,
-<<<<<<< HEAD
-    error::Error as HttpError,
-    request::{validate_inner, Pending, Request},
-=======
-    request::{validate, Request},
+    request::{validate_inner, Request},
     response::ResponseFuture,
->>>>>>> 58166283
     routing::Route,
 };
 use std::{
@@ -103,13 +98,8 @@
     ///
     /// Returns a [`GetGuildPruneCountErrorType::DaysInvalid`] error type if the
     /// number of days is 0.
-<<<<<<< HEAD
-    pub fn days(mut self, days: u64) -> Result<Self, GetGuildPruneCountError> {
+    pub const fn days(mut self, days: u64) -> Result<Self, GetGuildPruneCountError> {
         if !validate_inner::guild_prune_days(days) {
-=======
-    pub const fn days(mut self, days: u64) -> Result<Self, GetGuildPruneCountError> {
-        if !validate::guild_prune_days(days) {
->>>>>>> 58166283
             return Err(GetGuildPruneCountError {
                 kind: GetGuildPruneCountErrorType::DaysInvalid,
             });
