--- conflicted
+++ resolved
@@ -1,10 +1,3 @@
-<<<<<<< HEAD
-use crate::{client::Client, request::Request, response::ResponseFuture, routing::Route};
-use twilight_model::{
-    id::{marker::GuildMarker, Id},
-    invite::WelcomeScreen,
-};
-=======
 use crate::{
     client::Client,
     error::Error,
@@ -12,8 +5,10 @@
     response::ResponseFuture,
     routing::Route,
 };
-use twilight_model::{id::GuildId, invite::WelcomeScreen};
->>>>>>> 380aca34
+use twilight_model::{
+    id::{marker::GuildMarker, Id},
+    invite::WelcomeScreen,
+};
 
 /// Get the guild's welcome screen.
 #[must_use = "requests must be configured and executed"]
