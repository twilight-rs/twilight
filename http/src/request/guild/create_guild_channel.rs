--- conflicted
+++ resolved
@@ -140,12 +140,8 @@
     /// Returns an error of type [`RateLimitPerUserInvalid`] if the name is
     /// invalid.
     ///
-<<<<<<< HEAD
+    /// [`RateLimitPerUserInvalid`]: twilight_validate::channel::ChannelValidationErrorType::RateLimitPerUserInvalid
     /// [the Discord Docs/Channel Object]: https://discordapp.com/developers/docs/resources/channel#channel-object-channel-structure
-=======
-    /// [`RateLimitPerUserInvalid`]: twilight_validate::channel::ChannelValidationErrorType::RateLimitPerUserInvalid
-    /// [the discord docs]: https://discordapp.com/developers/docs/resources/channel#channel-object-channel-structure
->>>>>>> 128bd33f
     pub const fn rate_limit_per_user(
         mut self,
         rate_limit_per_user: u64,
@@ -168,20 +164,10 @@
     /// Returns an error of type [`TopicInvalid`] if the name is
     /// invalid.
     ///
-<<<<<<< HEAD
     /// [the Discord Docs/Channel Object]: https://discordapp.com/developers/docs/resources/channel#channel-object-channel-structure
-    pub fn topic(mut self, topic: &'a str) -> Result<Self, CreateGuildChannelError> {
-        if topic.chars().count() > 1024 {
-            return Err(CreateGuildChannelError {
-                kind: CreateGuildChannelErrorType::TopicInvalid,
-            });
-        }
-=======
-    /// [`TopicInvalid`]: twilight_validate::channel::ChannelValidationErrorType::TopicInvalid
     /// [the discord docs]: https://discordapp.com/developers/docs/resources/channel#channel-object-channel-structure
     pub fn topic(mut self, topic: &'a str) -> Result<Self, ChannelValidationError> {
         validate_topic(topic)?;
->>>>>>> 128bd33f
 
         self.fields.topic.replace(topic);
 
