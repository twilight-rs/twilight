use crate::{
    client::Client,
    error::Error as HttpError,
    request::{Request, TryIntoRequest},
    response::{marker::ListBody, ResponseFuture},
    routing::Route,
};
use twilight_model::{
    id::{marker::GuildMarker, Id},
    user::CurrentUserGuild,
};
use twilight_validate::request::{
    get_current_user_guilds_limit as validate_get_current_user_guilds_limit, ValidationError,
};

struct GetCurrentUserGuildsFields {
    after: Option<Id<GuildMarker>>,
    before: Option<Id<GuildMarker>>,
    limit: Option<u64>,
}

/// Returns a list of guilds for the current user.
///
/// # Examples
///
/// Get the first 25 guilds with an ID after `300` and before
/// `400`:
///
/// ```no_run
/// use twilight_http::Client;
/// use twilight_model::id::Id;
///
/// # #[tokio::main]
/// # async fn main() -> Result<(), Box<dyn std::error::Error>> {
/// let client = Client::new("my token".to_owned());
///
/// let after = Id::new(300);
/// let before = Id::new(400);
/// let guilds = client.current_user_guilds()
///     .after(after)
///     .before(before)
///     .limit(25)?
///     .exec()
///     .await?;
/// # Ok(()) }
/// ```
#[must_use = "requests must be configured and executed"]
pub struct GetCurrentUserGuilds<'a> {
    fields: GetCurrentUserGuildsFields,
    http: &'a Client,
}

impl<'a> GetCurrentUserGuilds<'a> {
    pub(crate) const fn new(http: &'a Client) -> Self {
        Self {
            fields: GetCurrentUserGuildsFields {
                after: None,
                before: None,
                limit: None,
            },
            http,
        }
    }

    /// Get guilds after this guild id.
    pub const fn after(mut self, guild_id: Id<GuildMarker>) -> Self {
        self.fields.after = Some(guild_id);

        self
    }

    /// Get guilds before this guild id.
    pub const fn before(mut self, guild_id: Id<GuildMarker>) -> Self {
        self.fields.before = Some(guild_id);

        self
    }

    /// Set the maximum number of guilds to retrieve.
    ///
    /// The minimum is 1 and the maximum is 200. See [the Discord Docs/Get Current User Guilds].
    ///
    /// # Errors
    ///
    /// Returns an error of type [`GetCurrentUserGuilds`] if the name length is
    /// too short or too long.
    ///
<<<<<<< HEAD
    /// [the Discord Docs/Get Current User Guilds]: https://discordapp.com/developers/docs/resources/user#get-current-user-guilds-query-string-params
    pub const fn limit(mut self, limit: u64) -> Result<Self, GetCurrentUserGuildsError> {
        if !validate_inner::get_current_user_guilds_limit(limit) {
            return Err(GetCurrentUserGuildsError {
                kind: GetCurrentUserGuildsErrorType::LimitInvalid,
            });
=======
    /// [`GetCurrentUserGuilds`]: twilight_validate::request::ValidationErrorType::GetCurrentUserGuilds
    /// [the discord docs]: https://discordapp.com/developers/docs/resources/user#get-current-user-guilds-query-string-params
    pub const fn limit(mut self, limit: u64) -> Result<Self, ValidationError> {
        if let Err(source) = validate_get_current_user_guilds_limit(limit) {
            return Err(source);
>>>>>>> 128bd33f
        }

        self.fields.limit = Some(limit);

        Ok(self)
    }

    /// Execute the request, returning a future resolving to a [`Response`].
    ///
    /// [`Response`]: crate::response::Response
    pub fn exec(self) -> ResponseFuture<ListBody<CurrentUserGuild>> {
        let http = self.http;

        match self.try_into_request() {
            Ok(request) => http.request(request),
            Err(source) => ResponseFuture::error(source),
        }
    }
}

impl TryIntoRequest for GetCurrentUserGuilds<'_> {
    fn try_into_request(self) -> Result<Request, HttpError> {
        Ok(Request::from_route(&Route::GetGuilds {
            after: self.fields.after.map(Id::get),
            before: self.fields.before.map(Id::get),
            limit: self.fields.limit,
        }))
    }
}<|MERGE_RESOLUTION|>--- conflicted
+++ resolved
@@ -85,20 +85,11 @@
     /// Returns an error of type [`GetCurrentUserGuilds`] if the name length is
     /// too short or too long.
     ///
-<<<<<<< HEAD
+    /// [`GetCurrentUserGuilds`]: twilight_validate::request::ValidationErrorType::GetCurrentUserGuilds
     /// [the Discord Docs/Get Current User Guilds]: https://discordapp.com/developers/docs/resources/user#get-current-user-guilds-query-string-params
-    pub const fn limit(mut self, limit: u64) -> Result<Self, GetCurrentUserGuildsError> {
-        if !validate_inner::get_current_user_guilds_limit(limit) {
-            return Err(GetCurrentUserGuildsError {
-                kind: GetCurrentUserGuildsErrorType::LimitInvalid,
-            });
-=======
-    /// [`GetCurrentUserGuilds`]: twilight_validate::request::ValidationErrorType::GetCurrentUserGuilds
-    /// [the discord docs]: https://discordapp.com/developers/docs/resources/user#get-current-user-guilds-query-string-params
     pub const fn limit(mut self, limit: u64) -> Result<Self, ValidationError> {
         if let Err(source) = validate_get_current_user_guilds_limit(limit) {
             return Err(source);
->>>>>>> 128bd33f
         }
 
         self.fields.limit = Some(limit);
