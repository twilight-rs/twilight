--- conflicted
+++ resolved
@@ -153,11 +153,6 @@
     ///
     /// [`Response`]: crate::response::Response
     pub fn exec(self) -> ResponseFuture<ListBody<CurrentUserGuild>> {
-<<<<<<< HEAD
-        let request = Request::from_route(&Route::GetGuilds {
-            after: self.fields.after.map(Id::get),
-            before: self.fields.before.map(Id::get),
-=======
         let http = self.http;
 
         match self.try_into_request() {
@@ -170,9 +165,8 @@
 impl TryIntoRequest for GetCurrentUserGuilds<'_> {
     fn try_into_request(self) -> Result<Request, HttpError> {
         Ok(Request::from_route(&Route::GetGuilds {
-            after: self.fields.after.map(GuildId::get),
-            before: self.fields.before.map(GuildId::get),
->>>>>>> 380aca34
+            after: self.fields.after.map(Id::get),
+            before: self.fields.before.map(Id::get),
             limit: self.fields.limit,
         }))
     }
