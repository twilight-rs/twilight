--- conflicted
+++ resolved
@@ -1,79 +1,17 @@
 use crate::{
     client::Client,
-<<<<<<< HEAD
-    request::Request,
+    error::Error as HttpError,
+    request::{Request, TryIntoRequest},
     response::{marker::ListBody, ResponseFuture},
     routing::Route,
-};
-use twilight_model::{id::GuildId, user::CurrentUserGuild};
-use twilight_validate::misc::{
-    get_current_user_guilds_limit as validate_get_current_user_guilds_limit, ValidationError,
-};
-=======
-    error::Error as HttpError,
-    request::{validate_inner, Request, TryIntoRequest},
-    response::{marker::ListBody, ResponseFuture},
-    routing::Route,
-};
-use std::{
-    error::Error,
-    fmt::{Display, Formatter, Result as FmtResult},
 };
 use twilight_model::{
     id::{marker::GuildMarker, Id},
     user::CurrentUserGuild,
 };
-
-/// The error created when the current guilds can not be retrieved as configured.
-#[derive(Debug)]
-pub struct GetCurrentUserGuildsError {
-    kind: GetCurrentUserGuildsErrorType,
-}
-
-impl GetCurrentUserGuildsError {
-    /// Immutable reference to the type of error that occurred.
-    #[must_use = "retrieving the type has no effect if left unused"]
-    pub const fn kind(&self) -> &GetCurrentUserGuildsErrorType {
-        &self.kind
-    }
-
-    /// Consume the error, returning the source error if there is any.
-    #[allow(clippy::unused_self)]
-    #[must_use = "consuming the error and retrieving the source has no effect if left unused"]
-    pub fn into_source(self) -> Option<Box<dyn Error + Send + Sync>> {
-        None
-    }
-
-    /// Consume the error, returning the owned error type and the source error.
-    #[must_use = "consuming the error into its parts has no effect if left unused"]
-    pub fn into_parts(
-        self,
-    ) -> (
-        GetCurrentUserGuildsErrorType,
-        Option<Box<dyn Error + Send + Sync>>,
-    ) {
-        (self.kind, None)
-    }
-}
-
-impl Display for GetCurrentUserGuildsError {
-    fn fmt(&self, f: &mut Formatter<'_>) -> FmtResult {
-        match &self.kind {
-            GetCurrentUserGuildsErrorType::LimitInvalid => f.write_str("the limit is invalid"),
-        }
-    }
-}
-
-impl Error for GetCurrentUserGuildsError {}
-
-/// Type of [`GetCurrentUserGuildsError`] that occurred.
-#[derive(Debug)]
-#[non_exhaustive]
-pub enum GetCurrentUserGuildsErrorType {
-    /// The maximum number of guilds to retrieve is 0 or more than 200.
-    LimitInvalid,
-}
->>>>>>> 6916bd96
+use twilight_validate::misc::{
+    get_current_user_guilds_limit as validate_get_current_user_guilds_limit, ValidationError,
+};
 
 struct GetCurrentUserGuildsFields {
     after: Option<Id<GuildMarker>>,
