--- conflicted
+++ resolved
@@ -91,16 +91,11 @@
 
         let client = Client::new("token".to_owned());
 
-<<<<<<< HEAD
         let actual = client
             .interaction(application_id())
             .followup_message(TOKEN, message_id())
             .request();
-        let expected = Request::from_route(&Route::GetFollowupMessage {
-=======
-        let actual = client.followup_message(TOKEN, message_id())?.request();
         let expected = Request::builder(&Route::GetFollowupMessage {
->>>>>>> ea711045
             application_id: application_id().get(),
             interaction_token: TOKEN,
             thread_id: None,
@@ -112,14 +107,9 @@
         assert!(expected.body().is_none());
         assert_eq!(expected.path(), actual.path());
         assert_eq!(expected.ratelimit_path(), actual.ratelimit_path());
-<<<<<<< HEAD
-=======
         assert_eq!(
             expected.use_authorization_token(),
             actual.use_authorization_token()
         );
-
-        Ok(())
->>>>>>> ea711045
     }
 }