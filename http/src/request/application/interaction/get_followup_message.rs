use crate::{
    client::Client,
    error::Error,
    request::{Request, TryIntoRequest},
    response::ResponseFuture,
    routing::Route,
};
use twilight_model::{
    channel::Message,
    id::{ApplicationId, MessageId},
};

/// Get a followup message of an interaction.
///
/// # Examples
///
/// ```no_run
/// # #[tokio::main]
/// # async fn main() -> Result<(), Box<dyn std::error::Error>> {
/// use std::env;
/// use twilight_http::Client;
/// use twilight_http::request::AuditLogReason;
/// use twilight_model::id::{ApplicationId, MessageId};
///
/// let client = Client::new(env::var("DISCORD_TOKEN")?);
/// client.set_application_id(ApplicationId::new(1).expect("non zero"));
///
/// let response = client
///     .followup_message("token here", MessageId::new(2).expect("non zero"))?
///     .exec()
///     .await?;
/// # Ok(()) }
/// ```
#[must_use = "requests must be configured and executed"]
pub struct GetFollowupMessage<'a> {
    application_id: ApplicationId,
    http: &'a Client,
    message_id: MessageId,
    interaction_token: &'a str,
}

impl<'a> GetFollowupMessage<'a> {
    pub(crate) const fn new(
        http: &'a Client,
        application_id: ApplicationId,
        interaction_token: &'a str,
        message_id: MessageId,
    ) -> Self {
        Self {
            application_id,
            http,
            message_id,
            interaction_token,
        }
    }

<<<<<<< HEAD
=======
    fn request(&self) -> Request {
        Request::builder(&Route::GetFollowupMessage {
            application_id: self.application_id.get(),
            interaction_token: self.interaction_token,
            thread_id: None,
            message_id: self.message_id.get(),
        })
        .use_authorization_token(false)
        .build()
    }

>>>>>>> ea711045
    /// Execute the request, returning a future resolving to a [`Response`].
    ///
    /// [`Response`]: crate::response::Response
    pub fn exec(self) -> ResponseFuture<Message> {
        let http = self.http;

        match self.try_into_request() {
            Ok(request) => http.request(request),
            Err(source) => ResponseFuture::error(source),
        }
    }
}

impl TryIntoRequest for GetFollowupMessage<'_> {
    fn try_into_request(self) -> Result<Request, Error> {
        Ok(Request::from_route(&Route::GetFollowupMessage {
            application_id: self.application_id.get(),
            interaction_token: self.interaction_token,
            thread_id: None,
            message_id: self.message_id.get(),
        }))
    }
}

#[cfg(test)]
mod tests {
    use super::GetFollowupMessage;
    use crate::{
        client::Client,
        request::{Request, TryIntoRequest},
        routing::Route,
    };
    use static_assertions::assert_impl_all;
    use std::error::Error;
    use twilight_model::id::{ApplicationId, MessageId};

    assert_impl_all!(GetFollowupMessage<'_>: Send, Sync);

    #[test]
    fn test_request() -> Result<(), Box<dyn Error>> {
        const TOKEN: &str = "token";

        fn application_id() -> ApplicationId {
            ApplicationId::new(1).expect("non zero")
        }

        fn message_id() -> MessageId {
            MessageId::new(2).expect("non zero")
        }

        let client = Client::new("token".to_owned());
        client.set_application_id(application_id());

<<<<<<< HEAD
        let actual = client
            .followup_message(TOKEN, message_id())?
            .try_into_request()?;

        let expected = Request::from_route(&Route::GetFollowupMessage {
=======
        let actual = client.followup_message(TOKEN, message_id())?.request();
        let expected = Request::builder(&Route::GetFollowupMessage {
>>>>>>> ea711045
            application_id: application_id().get(),
            interaction_token: TOKEN,
            thread_id: None,
            message_id: message_id().get(),
        })
        .use_authorization_token(false)
        .build();

        assert!(expected.body().is_none());
        assert_eq!(expected.path(), actual.path());
        assert_eq!(expected.ratelimit_path(), actual.ratelimit_path());
        assert_eq!(
            expected.use_authorization_token(),
            actual.use_authorization_token()
        );

        Ok(())
    }
}<|MERGE_RESOLUTION|>--- conflicted
+++ resolved
@@ -54,20 +54,6 @@
         }
     }
 
-<<<<<<< HEAD
-=======
-    fn request(&self) -> Request {
-        Request::builder(&Route::GetFollowupMessage {
-            application_id: self.application_id.get(),
-            interaction_token: self.interaction_token,
-            thread_id: None,
-            message_id: self.message_id.get(),
-        })
-        .use_authorization_token(false)
-        .build()
-    }
-
->>>>>>> ea711045
     /// Execute the request, returning a future resolving to a [`Response`].
     ///
     /// [`Response`]: crate::response::Response
@@ -83,12 +69,14 @@
 
 impl TryIntoRequest for GetFollowupMessage<'_> {
     fn try_into_request(self) -> Result<Request, Error> {
-        Ok(Request::from_route(&Route::GetFollowupMessage {
+        Ok(Request::builder(&Route::GetFollowupMessage {
             application_id: self.application_id.get(),
             interaction_token: self.interaction_token,
             thread_id: None,
             message_id: self.message_id.get(),
-        }))
+        })
+        .use_authorization_token(false)
+        .build())
     }
 }
 
@@ -121,16 +109,11 @@
         let client = Client::new("token".to_owned());
         client.set_application_id(application_id());
 
-<<<<<<< HEAD
         let actual = client
             .followup_message(TOKEN, message_id())?
             .try_into_request()?;
 
-        let expected = Request::from_route(&Route::GetFollowupMessage {
-=======
-        let actual = client.followup_message(TOKEN, message_id())?.request();
         let expected = Request::builder(&Route::GetFollowupMessage {
->>>>>>> ea711045
             application_id: application_id().get(),
             interaction_token: TOKEN,
             thread_id: None,
