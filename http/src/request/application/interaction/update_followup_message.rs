//! Update a followup message created from a interaction.

use crate::{
    client::Client,
    error::Error as HttpError,
    request::{
        self,
        validate_inner::{self, ComponentValidationError, ComponentValidationErrorType},
        AttachmentFile, Form, NullableField, Request, TryIntoRequest,
    },
    response::{marker::EmptyBody, ResponseFuture},
    routing::Route,
};
use serde::Serialize;
use std::{
    borrow::Cow,
    error::Error,
    fmt::{Display, Formatter, Result as FmtResult},
};
use twilight_model::{
    application::component::Component,
    channel::{embed::Embed, message::AllowedMentions, Attachment},
    id::{ApplicationId, MessageId},
};

/// A followup message can not be updated as configured.
#[derive(Debug)]
pub struct UpdateFollowupMessageError {
    kind: UpdateFollowupMessageErrorType,
    source: Option<Box<dyn Error + Send + Sync>>,
}

impl UpdateFollowupMessageError {
    /// Immutable reference to the type of error that occurred.
    #[must_use = "retrieving the type has no effect if left unused"]
    pub const fn kind(&self) -> &UpdateFollowupMessageErrorType {
        &self.kind
    }

    /// Consume the error, returning the source error if there is any.
    #[must_use = "consuming the error and retrieving the source has no effect if left unused"]
    pub fn into_source(self) -> Option<Box<dyn Error + Send + Sync>> {
        self.source
    }

    /// Consume the error, returning the owned error type and the source error.
    #[must_use = "consuming the error into its parts has no effect if left unused"]
    pub fn into_parts(
        self,
    ) -> (
        UpdateFollowupMessageErrorType,
        Option<Box<dyn Error + Send + Sync>>,
    ) {
        (self.kind, self.source)
    }
}

impl Display for UpdateFollowupMessageError {
    fn fmt(&self, f: &mut Formatter<'_>) -> FmtResult {
        match &self.kind {
            UpdateFollowupMessageErrorType::ComponentCount { count } => {
                Display::fmt(count, f)?;
                f.write_str(" components were provided, but only ")?;
                Display::fmt(&ComponentValidationError::COMPONENT_COUNT, f)?;

                f.write_str(" root components are allowed")
            }
            UpdateFollowupMessageErrorType::ComponentInvalid { .. } => {
                f.write_str("a provided component is invalid")
            }
            UpdateFollowupMessageErrorType::ContentInvalid => {
                f.write_str("message content is invalid")
            }
            UpdateFollowupMessageErrorType::EmbedTooLarge { .. } => {
                f.write_str("length of one of the embeds is too large")
            }
            UpdateFollowupMessageErrorType::TooManyEmbeds => {
                f.write_str("only 10 embeds may be provided")
            }
        }
    }
}

impl Error for UpdateFollowupMessageError {
    fn source(&self) -> Option<&(dyn Error + 'static)> {
        self.source
            .as_ref()
            .map(|source| &**source as &(dyn Error + 'static))
    }
}

/// Type of [`UpdateFollowupMessageError`] that occurred.
#[derive(Debug)]
#[non_exhaustive]
pub enum UpdateFollowupMessageErrorType {
    /// An invalid message component was provided.
    ComponentInvalid {
        /// Additional details about the validation failure type.
        kind: ComponentValidationErrorType,
    },
    /// Too many message components were provided.
    ComponentCount {
        /// Number of components that were provided.
        count: usize,
    },
    /// Content is over 2000 UTF-16 characters.
    ContentInvalid,
    /// Length of one of the embeds is over 6000 characters.
    EmbedTooLarge {
        /// Index of the embed that was too large.
        ///
        /// This can be used to index into the provided embeds to retrieve the
        /// invalid embed.
        index: usize,
    },
    /// Too many embeds were provided.
    ///
    /// A followup message can have up to 10 embeds.
    TooManyEmbeds,
}

#[derive(Serialize)]
struct UpdateFollowupMessageFields<'a> {
    #[serde(skip_serializing_if = "Option::is_none")]
    allowed_mentions: Option<AllowedMentions>,
    #[serde(skip_serializing_if = "request::slice_is_empty")]
    attachments: &'a [Attachment],
    #[serde(skip_serializing_if = "Option::is_none")]
    components: Option<NullableField<&'a [Component]>>,
    #[serde(skip_serializing_if = "Option::is_none")]
    content: Option<NullableField<&'a str>>,
    #[serde(skip_serializing_if = "Option::is_none")]
    embeds: Option<NullableField<&'a [Embed]>>,
    #[serde(skip_serializing_if = "Option::is_none")]
    payload_json: Option<&'a [u8]>,
}

/// Update a followup message.
///
/// A followup message must always have at least one embed or some amount of
/// content. If you wish to delete a followup message refer to
/// [`DeleteFollowupMessage`].
///
/// # Examples
///
/// Update a followup message by setting the content to `test <@3>` -
/// attempting to mention user ID 3 - and specifying that only that the user may
/// not be mentioned.
///
/// ```no_run
/// # #[tokio::main]
/// # async fn main() -> Result<(), Box<dyn std::error::Error>> {
/// use std::env;
/// use twilight_http::Client;
/// use twilight_model::{
///     channel::message::AllowedMentions,
///     id::{MessageId, ApplicationId}
/// };
///
/// let client = Client::new(env::var("DISCORD_TOKEN")?);
/// client.set_application_id(ApplicationId::new(1).expect("non zero"));
///
/// client.update_followup_message("token here", MessageId::new(2).expect("non zero"))?
///     // By creating a default set of allowed mentions, no entity can be
///     // mentioned.
///     .allowed_mentions(AllowedMentions::default())
///     .content(Some("test <@3>"))?
///     .exec()
///     .await?;
/// # Ok(()) }
/// ```
///
/// [`DeleteFollowupMessage`]: super::DeleteFollowupMessage
#[must_use = "requests must be configured and executed"]
pub struct UpdateFollowupMessage<'a> {
    application_id: ApplicationId,
    attachments: Cow<'a, [AttachmentFile<'a>]>,
    fields: UpdateFollowupMessageFields<'a>,
    http: &'a Client,
    message_id: MessageId,
    token: &'a str,
}

impl<'a> UpdateFollowupMessage<'a> {
    /// Maximum number of embeds that a followup message may have.
    pub const EMBED_COUNT_LIMIT: usize = 10;

    pub(crate) const fn new(
        http: &'a Client,
        application_id: ApplicationId,
        token: &'a str,
        message_id: MessageId,
    ) -> Self {
        Self {
            fields: UpdateFollowupMessageFields {
                allowed_mentions: None,
                attachments: &[],
                components: None,
                content: None,
                embeds: None,
                payload_json: None,
            },
            attachments: Cow::Borrowed(&[]),
            http,
            message_id,
            token,
            application_id,
        }
    }

    /// Set the allowed mentions in the message.
    pub fn allowed_mentions(mut self, allowed: AllowedMentions) -> Self {
        self.fields.allowed_mentions.replace(allowed);

        self
    }

    /// Specify multiple attachments already present in the target message to keep.
    ///
    /// If called, all unspecified attachments will be removed from the message.
    /// If not called, all attachments will be kept.
    pub const fn attachments(mut self, attachments: &'a [Attachment]) -> Self {
        self.fields.attachments = attachments;

        self
    }

    /// Add multiple [`Component`]s to a message.
    ///
    /// Calling this method multiple times will clear previous calls.
    ///
    /// Pass `None` to clear existing components.
    ///
    /// # Errors
    ///
    /// Returns an [`UpdateFollowupMessageErrorType::ComponentCount`] error type
    /// if too many components are provided.
    ///
    /// Returns an [`UpdateFollowupMessageErrorType::ComponentInvalid`] error
    /// type if one of the provided components is invalid.
    pub fn components(
        mut self,
        components: Option<&'a [Component]>,
    ) -> Result<Self, UpdateFollowupMessageError> {
        if let Some(components) = components.as_ref() {
            validate_inner::components(components).map_err(|source| {
                let (kind, inner_source) = source.into_parts();

                match kind {
                    ComponentValidationErrorType::ComponentCount { count } => {
                        UpdateFollowupMessageError {
                            kind: UpdateFollowupMessageErrorType::ComponentCount { count },
                            source: inner_source,
                        }
                    }
                    other => UpdateFollowupMessageError {
                        kind: UpdateFollowupMessageErrorType::ComponentInvalid { kind: other },
                        source: inner_source,
                    },
                }
            })?;
        }

        self.fields.components = Some(NullableField(components));

        Ok(self)
    }

    /// Set the content of the message.
    ///
    /// Pass `None` if you want to remove the message content.
    ///
    /// Note that if there is are no embeds then you will not be able to remove
    /// the content of the message.
    ///
    /// The maximum length is 2000 UTF-16 characters.
    ///
    /// # Errors
    ///
    /// Returns an [`UpdateFollowupMessageErrorType::ContentInvalid`] error type if
    /// the content length is too long.
    pub fn content(mut self, content: Option<&'a str>) -> Result<Self, UpdateFollowupMessageError> {
        if let Some(content_ref) = content.as_ref() {
            if !validate_inner::content_limit(content_ref) {
                return Err(UpdateFollowupMessageError {
                    kind: UpdateFollowupMessageErrorType::ContentInvalid,
                    source: None,
                });
            }
        }

        self.fields.content = Some(NullableField(content));

        Ok(self)
    }

    /// Set the list of embeds of the followup message.
    ///
    /// Pass `None` to remove all of the embeds.
    ///
    /// The maximum number of allowed embeds is defined by
    /// [`EMBED_COUNT_LIMIT`].
    ///
    /// The total character length of each embed must not exceed 6000
    /// characters. Additionally, the internal fields also have character
    /// limits. Refer to [the discord docs] for more information.
    ///
    /// # Examples
    ///
    /// Create an embed and update the message with the new embed. The content
    /// of the original message is unaffected and only the embed(s) are
    /// modified.
    ///
    /// ```no_run
    /// # #[tokio::main] async fn main() -> Result<(), Box<dyn std::error::Error>> {
    /// use std::env;
    /// use twilight_http::Client;
    /// use twilight_embed_builder::EmbedBuilder;
    /// use twilight_model::id::{ApplicationId, MessageId};
    ///
    /// let client = Client::new(env::var("DISCORD_TOKEN")?);
    /// client.set_application_id(ApplicationId::new(1).expect("non zero"));
    ///
    /// let embed = EmbedBuilder::new()
    ///     .description("Powerful, flexible, and scalable ecosystem of Rust libraries for the Discord API.")
    ///     .title("Twilight")
    ///     .url("https://twilight.rs")
    ///     .build()?;
    ///
    /// client.update_followup_message("token", MessageId::new(2).expect("non zero"))?
    ///     .embeds(Some(&[embed]))?
    ///     .exec()
    ///     .await?;
    /// # Ok(()) }
    /// ```
    ///
    /// # Errors
    ///
    /// Returns an [`UpdateFollowupMessageErrorType::EmbedTooLarge`] error type
    /// if one of the embeds are too large.
    ///
    /// Returns an [`UpdateFollowupMessageErrorType::TooManyEmbeds`] error type
    /// if more than 10 embeds are provided.
    ///
    /// [the discord docs]: https://discord.com/developers/docs/resources/channel#embed-limits
    /// [`EMBED_COUNT_LIMIT`]: Self::EMBED_COUNT_LIMIT
    pub fn embeds(
        mut self,
        embeds: Option<&'a [Embed]>,
    ) -> Result<Self, UpdateFollowupMessageError> {
        if let Some(embeds_present) = embeds {
            if embeds_present.len() > Self::EMBED_COUNT_LIMIT {
                return Err(UpdateFollowupMessageError {
                    kind: UpdateFollowupMessageErrorType::TooManyEmbeds,
                    source: None,
                });
            }

            for (idx, embed) in embeds_present.iter().enumerate() {
                if let Err(source) = validate_inner::embed(embed) {
                    return Err(UpdateFollowupMessageError {
                        kind: UpdateFollowupMessageErrorType::EmbedTooLarge { index: idx },
                        source: Some(Box::new(source)),
                    });
                }
            }
        }

        self.fields.embeds = Some(NullableField(embeds));

        Ok(self)
    }

    /// Attach multiple files to the message.
    ///
    /// Calling this method will clear any previous calls.
    #[allow(clippy::missing_const_for_fn)] // False positive
    pub fn attach(mut self, attachments: &'a [AttachmentFile<'a>]) -> Self {
        self.attachments = Cow::Borrowed(attachments);

        self
    }

    /// Attach multiple files to the message.
    ///
    /// Calling this method will clear any previous calls.
    #[deprecated(since = "0.7.2", note = "Use attach instead")]
    pub fn files(mut self, files: &'a [(&'a str, &'a [u8])]) -> Self {
        self.attachments = Cow::Owned(AttachmentFile::from_pairs(files));

        self
    }

    /// JSON encoded body of any additional request fields.
    ///
    /// If this method is called, all other fields are ignored, except for
    /// [`attachments`]. See [Discord Docs/Create Message] and
    /// [`CreateFollowupMessage::payload_json`].
    ///
    /// [`attachments`]: Self::attachments
    /// [`CreateFollowupMessage::payload_json`]: super::CreateFollowupMessage::payload_json
    /// [Discord Docs/Create Message]: https://discord.com/developers/docs/resources/channel#create-message-params
    pub const fn payload_json(mut self, payload_json: &'a [u8]) -> Self {
        self.fields.payload_json = Some(payload_json);

        self
    }

    pub fn exec(self) -> ResponseFuture<EmptyBody> {
        let http = self.http;

        match self.try_into_request() {
            Ok(request) => http.request(request),
            Err(source) => ResponseFuture::error(source),
        }
    }
}

impl TryIntoRequest for UpdateFollowupMessage<'_> {
    fn try_into_request(mut self) -> Result<Request, HttpError> {
        let mut request = Request::builder(&Route::UpdateWebhookMessage {
            message_id: self.message_id.get(),
            thread_id: None,
            token: self.token,
            webhook_id: self.application_id.get(),
        });

        if !self.attachments.is_empty() || self.fields.payload_json.is_some() {
            let mut form = Form::new();

            if !self.attachments.is_empty() {
                for (index, attachment) in self.attachments.iter().enumerate() {
                    form.attach(
                        index as u64,
                        attachment.filename.as_bytes(),
                        attachment.file,
                    );
                }
            }

            if let Some(payload_json) = self.fields.payload_json {
                form.payload_json(payload_json);
            } else {
                if self.fields.allowed_mentions.is_none() {
                    self.fields.allowed_mentions = self.http.default_allowed_mentions();
                }

                let body = crate::json::to_vec(&self.fields).map_err(HttpError::json)?;
                form.payload_json(&body);
            }

            request = request.form(form);
        } else {
            if self.fields.allowed_mentions.is_none() {
                self.fields.allowed_mentions = self.http.default_allowed_mentions();
            }

            request = request.json(&self.fields)?;
        }

        Ok(request.use_authorization_token(false).build())
    }
<<<<<<< HEAD
=======

    pub fn exec(mut self) -> ResponseFuture<EmptyBody> {
        match self.request() {
            Ok(request) => self.http.request(request),
            Err(source) => ResponseFuture::error(source),
        }
    }
}

#[cfg(test)]
mod tests {
    use crate::client::Client;
    use std::error::Error;
    use twilight_http_ratelimiting::Path;
    use twilight_model::id::{ApplicationId, MessageId};

    #[test]
    fn test_update_followup_message() -> Result<(), Box<dyn Error>> {
        let application_id = ApplicationId::new(1).expect("non zero id");
        let message_id = MessageId::new(2).expect("non zero id");
        let token = "foo".to_owned().into_boxed_str();

        let client = Client::new(String::new());
        client.set_application_id(application_id);
        let req = client
            .update_followup_message(&token, message_id)?
            .content(Some("test"))?
            .request()?;

        assert!(!req.use_authorization_token());
        assert_eq!(
            &Path::WebhooksIdTokenMessagesId(application_id.get(), token),
            req.ratelimit_path()
        );

        Ok(())
    }
>>>>>>> ea711045
}<|MERGE_RESOLUTION|>--- conflicted
+++ resolved
@@ -460,20 +460,11 @@
 
         Ok(request.use_authorization_token(false).build())
     }
-<<<<<<< HEAD
-=======
-
-    pub fn exec(mut self) -> ResponseFuture<EmptyBody> {
-        match self.request() {
-            Ok(request) => self.http.request(request),
-            Err(source) => ResponseFuture::error(source),
-        }
-    }
 }
 
 #[cfg(test)]
 mod tests {
-    use crate::client::Client;
+    use crate::{client::Client, request::TryIntoRequest};
     use std::error::Error;
     use twilight_http_ratelimiting::Path;
     use twilight_model::id::{ApplicationId, MessageId};
@@ -489,7 +480,7 @@
         let req = client
             .update_followup_message(&token, message_id)?
             .content(Some("test"))?
-            .request()?;
+            .try_into_request()?;
 
         assert!(!req.use_authorization_token());
         assert_eq!(
@@ -499,5 +490,4 @@
 
         Ok(())
     }
->>>>>>> ea711045
 }