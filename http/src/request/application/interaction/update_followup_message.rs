//! Update a followup message created from a interaction.

use crate::{
    client::Client,
    error::Error as HttpError,
    request::{
        AttachmentFile, FormBuilder, NullableField, PartialAttachment, Request, TryIntoRequest,
    },
    response::{marker::EmptyBody, ResponseFuture},
    routing::Route,
};
use serde::Serialize;
use std::borrow::Cow;
use twilight_model::{
    application::component::Component,
    channel::{embed::Embed, message::AllowedMentions},
    id::{
        marker::{ApplicationMarker, AttachmentMarker, MessageMarker},
        Id,
    },
};
use twilight_validate::message::{
    components as validate_components, content as validate_content, embeds as validate_embeds,
    MessageValidationError,
};

#[derive(Serialize)]
struct UpdateFollowupMessageFields<'a> {
    #[serde(skip_serializing_if = "Option::is_none")]
    allowed_mentions: Option<NullableField<&'a AllowedMentions>>,
    /// List of attachments to keep, and new attachments to add.
    #[serde(skip_serializing_if = "Option::is_none")]
    attachments: Option<Vec<PartialAttachment<'a>>>,
    #[serde(skip_serializing_if = "Option::is_none")]
    components: Option<NullableField<&'a [Component]>>,
    #[serde(skip_serializing_if = "Option::is_none")]
    content: Option<NullableField<&'a str>>,
    #[serde(skip_serializing_if = "Option::is_none")]
    embeds: Option<NullableField<&'a [Embed]>>,
    #[serde(skip_serializing_if = "Option::is_none")]
    payload_json: Option<&'a [u8]>,
}

/// Update a followup message.
///
/// A followup message must always have at least one embed or some amount of
/// content. If you wish to delete a followup message refer to
/// [`DeleteFollowupMessage`].
///
/// # Examples
///
/// Update a followup message by setting the content to `test <@3>` -
/// attempting to mention user ID 3 - and specifying that only that the user may
/// not be mentioned.
///
/// ```no_run
/// # #[tokio::main]
/// # async fn main() -> Result<(), Box<dyn std::error::Error>> {
/// use std::env;
/// use twilight_http::Client;
/// use twilight_model::{
///     channel::message::AllowedMentions,
///     id::Id,
/// };
///
/// let client = Client::new(env::var("DISCORD_TOKEN")?);
/// let application_id = Id::new(1);
///
/// client
///     .interaction(application_id)
///     .update_followup_message("token here", Id::new(2))
///     // By creating a default set of allowed mentions, no entity can be
///     // mentioned.
///     .allowed_mentions(Some(&AllowedMentions::default()))
///     .content(Some("test <@3>"))?
///     .exec()
///     .await?;
/// # Ok(()) }
/// ```
///
/// [`DeleteFollowupMessage`]: super::DeleteFollowupMessage
#[must_use = "requests must be configured and executed"]
pub struct UpdateFollowupMessage<'a> {
    application_id: Id<ApplicationMarker>,
    /// List of new attachments to add to the message.
    attachment_files: Option<&'a [AttachmentFile<'a>]>,
    /// List of existing attachment IDs to keep.
    attachment_ids: Option<&'a [Id<AttachmentMarker>]>,
    fields: UpdateFollowupMessageFields<'a>,
    http: &'a Client,
    message_id: Id<MessageMarker>,
    token: &'a str,
}

impl<'a> UpdateFollowupMessage<'a> {
    pub(crate) const fn new(
        http: &'a Client,
        application_id: Id<ApplicationMarker>,
        token: &'a str,
        message_id: Id<MessageMarker>,
    ) -> Self {
        Self {
            application_id,
            attachment_files: None,
            attachment_ids: None,
            fields: UpdateFollowupMessageFields {
                allowed_mentions: None,
                attachments: None,
                components: None,
                content: None,
                embeds: None,
                payload_json: None,
            },
            http,
            message_id,
            token,
        }
    }

    /// Specify the [`AllowedMentions`] for the message.
    ///
    /// Unless otherwise called, the request will use the client's default
    /// allowed mentions. Set to `None` to ignore this default.
    pub const fn allowed_mentions(mut self, allowed_mentions: Option<&'a AllowedMentions>) -> Self {
        self.fields.allowed_mentions = Some(NullableField(allowed_mentions));

        self
    }

    /// Attach multiple new files to the message.
    ///
    /// This method clears previous calls.
    pub const fn attachments(mut self, attachments: &'a [AttachmentFile<'a>]) -> Self {
        self.attachment_files = Some(attachments);

        self
    }

    /// Set the message's list of [`Component`]s.
    ///
    /// Calling this method will clear previous calls.
    ///
    /// # Editing
    ///
    /// Pass [`None`] to clear existing components.
    ///
    /// # Errors
    ///
    /// Refer to the errors section of
    /// [`twilight_validate::component::component`] for a list of errors that
    /// may be returned as a result of validating each provided component.
    pub fn components(
        mut self,
        components: Option<&'a [Component]>,
    ) -> Result<Self, MessageValidationError> {
        if let Some(components) = components {
            validate_components(components)?;
        }

        self.fields.components = Some(NullableField(components));

        Ok(self)
    }

    /// Set the message's content.
    ///
    /// The maximum length is 2000 UTF-16 characters.
    ///
    /// # Editing
    ///
    /// Pass [`None`] to remove the message content. This is impossible if it
    /// would leave the message empty of attachments, content, or embeds.
    ///
    /// # Errors
    ///
    /// Returns an error of type [`ContentInvalid`] if the content length is too
    /// long.
    ///
    /// [`ContentInvalid`]: twilight_validate::message::MessageValidationErrorType::ContentInvalid
    pub fn content(mut self, content: Option<&'a str>) -> Result<Self, MessageValidationError> {
        if let Some(content_ref) = content.as_ref() {
            validate_content(content_ref)?;
        }

        self.fields.content = Some(NullableField(content));

        Ok(self)
    }

    /// Set the message's list of embeds.
    ///
    /// Calling this method will clear previous calls.
    ///
    /// The amount of embeds must not exceed [`EMBED_COUNT_LIMIT`]. The total
    /// character length of each embed must not exceed 6000 characters.
    /// Additionally, the internal fields also have character limits. Refer to
    /// [Discord Docs/Embed Limits] for more information.
    ///
    /// # Editing
    ///
    /// To keep all embeds, do not call this method. To modify one or more
    /// embeds in the message, acquire them from the previous message, mutate
    /// them in place, then pass that list to this method. To remove all embeds,
    /// pass [`None`]. This is impossible if it would leave the message empty of
    /// attachments, content, or embeds.
    ///
    /// # Examples
    ///
    /// Create an embed and update the message with the new embed. The content
    /// of the original message is unaffected and only the embed(s) are
    /// modified.
    ///
    /// ```no_run
    /// # use twilight_http::Client;
    /// use twilight_embed_builder::EmbedBuilder;
    /// use twilight_model::id::Id;
    ///
<<<<<<< HEAD
    /// # #[tokio::main] async fn main() -> Result<(), Box<dyn std::error::Error>> {
    /// # let client = Client::new("token".to_owned());
    /// let application_id = Id::new(1).expect("non zero");
    /// let message_id = Id::new(2).expect("non zero");
=======
    /// let client = Client::new(env::var("DISCORD_TOKEN")?);
    /// let application_id = Id::new(1);
>>>>>>> 7d785a5a
    ///
    /// let embed = EmbedBuilder::new()
    ///     .description("Powerful, flexible, and scalable ecosystem of Rust \
    ///     libraries for the Discord API.")
    ///     .title("Twilight")
    ///     .url("https://twilight.rs")
    ///     .build()?;
    ///
    /// client
    ///     .interaction(application_id)
<<<<<<< HEAD
    ///     .update_followup_message("token", message_id)
=======
    ///     .update_followup_message("token", Id::new(2))
>>>>>>> 7d785a5a
    ///     .embeds(Some(&[embed]))?
    ///     .exec()
    ///     .await?;
    /// # Ok(()) }
    /// ```
    ///
    /// # Errors
    ///
    /// Returns an error of type [`TooManyEmbeds`] if there are too many embeds.
    ///
    /// Otherwise, refer to the errors section of
    /// [`twilight_validate::embed::embed`] for a list of errors that may occur.
    ///
    /// [Discord Docs/Embed Limits]: https://discord.com/developers/docs/resources/channel#embed-limits
    /// [`EMBED_COUNT_LIMIT`]: twilight_validate::message::EMBED_COUNT_LIMIT
    /// [`TooManyEmbeds`]: twilight_validate::message::MessageValidationErrorType::TooManyEmbeds
    pub fn embeds(mut self, embeds: Option<&'a [Embed]>) -> Result<Self, MessageValidationError> {
        if let Some(embeds) = embeds {
            validate_embeds(embeds)?;
        }

        self.fields.embeds = Some(NullableField(embeds));

        Ok(self)
    }

    /// Specify multiple [`Id<AttachmentMarker>`]s already present in the target
    /// message to keep.
    ///
    /// If called, all unspecified attachments (except ones added with
    /// [`attachments`]) will be removed from the message. If not called, all
    /// attachments will be kept.
    ///
    /// [`attachments`]: Self::attachments
    pub const fn keep_attachment_ids(mut self, attachment_ids: &'a [Id<AttachmentMarker>]) -> Self {
        self.attachment_ids = Some(attachment_ids);

        self
    }

    /// JSON encoded body of any additional request fields.
    ///
    /// If this method is called, all other fields are ignored, except for
    /// [`attachments`]. See [Discord Docs/Uploading Files].
    ///
    /// # Examples
    ///
    /// See [`ExecuteWebhook::payload_json`] for examples.
    ///
    /// [Discord Docs/Uploading Files]: https://discord.com/developers/docs/reference#uploading-files
    /// [`ExecuteWebhook::payload_json`]: crate::request::channel::webhook::ExecuteWebhook::payload_json
    /// [`attachments`]: Self::attachments
    pub const fn payload_json(mut self, payload_json: &'a [u8]) -> Self {
        self.fields.payload_json = Some(payload_json);

        self
    }

    pub fn exec(self) -> ResponseFuture<EmptyBody> {
        let http = self.http;

        match self.try_into_request() {
            Ok(request) => http.request(request),
            Err(source) => ResponseFuture::error(source),
        }
    }
}

impl TryIntoRequest for UpdateFollowupMessage<'_> {
    fn try_into_request(mut self) -> Result<Request, HttpError> {
        let mut request = Request::builder(&Route::UpdateWebhookMessage {
            message_id: self.message_id.get(),
            thread_id: None,
            token: self.token,
            webhook_id: self.application_id.get(),
        });

        // Interaction executions don't need the authorization token, only the
        // interaction token.
        request = request.use_authorization_token(false);

        // Set the default allowed mentions if required.
        if self.fields.allowed_mentions.is_none() {
            if let Some(allowed_mentions) = self.http.default_allowed_mentions() {
                self.fields.allowed_mentions = Some(NullableField(Some(allowed_mentions)));
            }
        }

        // Determine whether we need to use a multipart/form-data body or a JSON
        // body.
        if self.attachment_files.is_some()
            || self.attachment_ids.is_some()
            || self.fields.payload_json.is_some()
        {
            let mut attachments = Vec::new();

            if let Some(attachment_files) = &self.attachment_files {
                attachments.extend(attachment_files.iter().enumerate().map(|(index, file)| {
                    PartialAttachment {
                        description: file.description,
                        filename: Some(file.filename),
                        id: index as u64,
                    }
                }));
            }

            if let Some(attachment_ids) = self.attachment_ids {
                attachments.extend(
                    attachment_ids
                        .iter()
                        .copied()
                        .map(PartialAttachment::from_id),
                )
            }

            self.fields.attachments.replace(attachments);

            let mut form_builder = if let Some(payload_json) = self.fields.payload_json {
                FormBuilder::new(Cow::Borrowed(payload_json))
            } else {
                crate::json::to_vec(&self.fields)
                    .map(Cow::Owned)
                    .map(FormBuilder::new)
                    .map_err(HttpError::json)?
            };

            if let Some(attachment_files) = &self.attachment_files {
                form_builder = form_builder.attachments(attachment_files);
            }

            request = request.form(form_builder.build());
        } else {
            request = request.json(&self.fields)?;
        }

        Ok(request.build())
    }
}

#[cfg(test)]
mod tests {
    use crate::{client::Client, request::TryIntoRequest};
    use std::error::Error;
    use twilight_http_ratelimiting::Path;
    use twilight_model::id::Id;

    #[test]
    fn test_update_followup_message() -> Result<(), Box<dyn Error>> {
        let application_id = Id::new(1);
        let message_id = Id::new(2);
        let token = "foo".to_owned().into_boxed_str();

        let client = Client::new(String::new());
        let req = client
            .interaction(application_id)
            .update_followup_message(&token, message_id)
            .content(Some("test"))?
            .try_into_request()?;

        assert!(!req.use_authorization_token());
        assert_eq!(
            &Path::WebhooksIdTokenMessagesId(application_id.get(), token),
            req.ratelimit_path()
        );

        Ok(())
    }
}<|MERGE_RESOLUTION|>--- conflicted
+++ resolved
@@ -215,15 +215,10 @@
     /// use twilight_embed_builder::EmbedBuilder;
     /// use twilight_model::id::Id;
     ///
-<<<<<<< HEAD
     /// # #[tokio::main] async fn main() -> Result<(), Box<dyn std::error::Error>> {
     /// # let client = Client::new("token".to_owned());
-    /// let application_id = Id::new(1).expect("non zero");
-    /// let message_id = Id::new(2).expect("non zero");
-=======
-    /// let client = Client::new(env::var("DISCORD_TOKEN")?);
     /// let application_id = Id::new(1);
->>>>>>> 7d785a5a
+    /// let message_id = Id::new(2);
     ///
     /// let embed = EmbedBuilder::new()
     ///     .description("Powerful, flexible, and scalable ecosystem of Rust \
@@ -234,11 +229,7 @@
     ///
     /// client
     ///     .interaction(application_id)
-<<<<<<< HEAD
     ///     .update_followup_message("token", message_id)
-=======
-    ///     .update_followup_message("token", Id::new(2))
->>>>>>> 7d785a5a
     ///     .embeds(Some(&[embed]))?
     ///     .exec()
     ///     .await?;
