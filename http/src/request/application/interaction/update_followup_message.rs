//! Update a followup message created from a interaction.

use crate::{
    client::Client,
    error::Error as HttpError,
<<<<<<< HEAD
    request::{
        validate_inner::{self, ComponentValidationError, ComponentValidationErrorType},
        AttachmentFile, FormBuilder, NullableField, PartialAttachment, Request, TryIntoRequest,
    },
=======
    request::{self, AttachmentFile, Form, NullableField, Request, TryIntoRequest},
>>>>>>> 04edac0f
    response::{marker::EmptyBody, ResponseFuture},
    routing::Route,
};
use serde::Serialize;
use std::borrow::Cow;
use twilight_model::{
    application::component::Component,
    channel::{embed::Embed, message::AllowedMentions},
    id::{
        marker::{ApplicationMarker, AttachmentMarker, MessageMarker},
        Id,
    },
};
use twilight_validate::message::{
    components as validate_components, content as validate_content, embeds as validate_embeds,
    MessageValidationError,
};

#[derive(Serialize)]
struct UpdateFollowupMessageFields<'a> {
    #[serde(skip_serializing_if = "Option::is_none")]
    allowed_mentions: Option<AllowedMentions>,
    /// List of attachments to keep, and new attachments to add.
    #[serde(skip_serializing_if = "Vec::is_empty")]
    attachments: Vec<PartialAttachment<'a>>,
    #[serde(skip_serializing_if = "Option::is_none")]
    components: Option<NullableField<&'a [Component]>>,
    #[serde(skip_serializing_if = "Option::is_none")]
    content: Option<NullableField<&'a str>>,
    #[serde(skip_serializing_if = "Option::is_none")]
    embeds: Option<NullableField<&'a [Embed]>>,
    #[serde(skip_serializing_if = "Option::is_none")]
    payload_json: Option<&'a [u8]>,
}

/// Update a followup message.
///
/// A followup message must always have at least one embed or some amount of
/// content. If you wish to delete a followup message refer to
/// [`DeleteFollowupMessage`].
///
/// # Examples
///
/// Update a followup message by setting the content to `test <@3>` -
/// attempting to mention user ID 3 - and specifying that only that the user may
/// not be mentioned.
///
/// ```no_run
/// # #[tokio::main]
/// # async fn main() -> Result<(), Box<dyn std::error::Error>> {
/// use std::env;
/// use twilight_http::Client;
/// use twilight_model::{
///     channel::message::AllowedMentions,
///     id::Id,
/// };
///
/// let client = Client::new(env::var("DISCORD_TOKEN")?);
/// let application_id = Id::new(1).expect("non zero");
///
/// client
///     .interaction(application_id)
///     .update_followup_message("token here", Id::new(2).expect("non zero"))
///     // By creating a default set of allowed mentions, no entity can be
///     // mentioned.
///     .allowed_mentions(AllowedMentions::default())
///     .content(Some("test <@3>"))?
///     .exec()
///     .await?;
/// # Ok(()) }
/// ```
///
/// [`DeleteFollowupMessage`]: super::DeleteFollowupMessage
#[must_use = "requests must be configured and executed"]
pub struct UpdateFollowupMessage<'a> {
    application_id: Id<ApplicationMarker>,
    /// List of new attachments to add to the message.
    attachments: Option<&'a [AttachmentFile<'a>]>,
    fields: UpdateFollowupMessageFields<'a>,
    http: &'a Client,
    message_id: Id<MessageMarker>,
    token: &'a str,
}

impl<'a> UpdateFollowupMessage<'a> {
    pub(crate) const fn new(
        http: &'a Client,
        application_id: Id<ApplicationMarker>,
        token: &'a str,
        message_id: Id<MessageMarker>,
    ) -> Self {
        Self {
            application_id,
            attachments: None,
            fields: UpdateFollowupMessageFields {
                allowed_mentions: None,
                attachments: Vec::new(),
                components: None,
                content: None,
                embeds: None,
                payload_json: None,
            },
            http,
            message_id,
            token,
        }
    }

    /// Set the allowed mentions in the message.
    pub fn allowed_mentions(mut self, allowed: AllowedMentions) -> Self {
        self.fields.allowed_mentions.replace(allowed);

        self
    }

    /// Attach multiple files to the message.
    ///
    /// This no longer clears previous calls.
    pub fn attach(mut self, attachments: &'a [AttachmentFile<'a>]) -> Self {
        for (index, attachment) in attachments.iter().enumerate() {
            self.fields.attachments.push(PartialAttachment {
                description: attachment.description,
                filename: Some(attachment.filename),
                id: index as u64,
            })
        }

        // Sort and deduplicate the list of partial attachments.
        self.fields.attachments.sort_by(|a, b| a.id.cmp(&b.id));
        self.fields.attachments.dedup();

        self.attachments = Some(attachments);

        self
    }

    /// Specify multiple [`Id<AttachmentMarker>`]s already present in the target
    /// message to keep.
    ///
    /// If called, all unspecified attachments (except ones added with
    /// [`attach`]) will be removed from the message. If not called, all
    /// attachments will be kept.
    ///
    /// [`attach`]: Self::attach
    pub fn attachment_ids(mut self, attachment_ids: &[Id<AttachmentMarker>]) -> Self {
        self.fields
            .attachments
            .extend(attachment_ids.iter().map(|id| PartialAttachment {
                description: None,
                filename: None,
                id: id.get(),
            }));

        // Sort and deduplicate the list of partial attachments.
        self.fields.attachments.sort_by(|a, b| a.id.cmp(&b.id));
        self.fields.attachments.dedup();

        self
    }

    /// Add multiple [`Component`]s to a message.
    ///
    /// Calling this method multiple times will clear previous calls.
    ///
    /// Pass `None` to clear existing components.
    ///
    /// # Errors
    ///
    /// Refer to the errors section of
    /// [`twilight_validate::component::component`] for a list of errors that
    /// may be returned as a result of validating each provided component.
    pub fn components(
        mut self,
        components: Option<&'a [Component]>,
    ) -> Result<Self, MessageValidationError> {
        if let Some(components) = components {
            validate_components(components)?;
        }

        self.fields.components = Some(NullableField(components));

        Ok(self)
    }

    /// Set the content of the message.
    ///
    /// Pass `None` if you want to remove the message content.
    ///
    /// Note that if there is are no embeds then you will not be able to remove
    /// the content of the message.
    ///
    /// The maximum length is 2000 UTF-16 characters.
    ///
    /// # Errors
    ///
    /// Returns an error of type [`ContentInvalid`] if the content length is too
    /// long.
    ///
    /// [`ContentInvalid`]: twilight_validate::message::MessageValidationErrorType::ContentInvalid
    pub fn content(mut self, content: Option<&'a str>) -> Result<Self, MessageValidationError> {
        if let Some(content_ref) = content.as_ref() {
            validate_content(content_ref)?;
        }

        self.fields.content = Some(NullableField(content));

        Ok(self)
    }

    /// Set the list of embeds of the followup message.
    ///
    /// Pass `None` to remove all of the embeds.
    ///
    /// The maximum number of allowed embeds is defined by
    /// [`EMBED_COUNT_LIMIT`].
    ///
    /// The total character length of each embed must not exceed 6000
    /// characters. Additionally, the internal fields also have character
    /// limits. Refer to [the discord docs] for more information.
    ///
    /// # Examples
    ///
    /// Create an embed and update the message with the new embed. The content
    /// of the original message is unaffected and only the embed(s) are
    /// modified.
    ///
    /// ```no_run
    /// # #[tokio::main] async fn main() -> Result<(), Box<dyn std::error::Error>> {
    /// use std::env;
    /// use twilight_http::Client;
    /// use twilight_embed_builder::EmbedBuilder;
    /// use twilight_model::id::Id;
    ///
    /// let client = Client::new(env::var("DISCORD_TOKEN")?);
    /// let application_id = Id::new(1).expect("non zero");
    ///
    /// let embed = EmbedBuilder::new()
    ///     .description("Powerful, flexible, and scalable ecosystem of Rust libraries for the Discord API.")
    ///     .title("Twilight")
    ///     .url("https://twilight.rs")
    ///     .build()?;
    ///
    /// client
    ///     .interaction(application_id)
    ///     .update_followup_message("token", Id::new(2).expect("non zero"))
    ///     .embeds(Some(&[embed]))?
    ///     .exec()
    ///     .await?;
    /// # Ok(()) }
    /// ```
    ///
    /// # Errors
    ///
    /// Returns an error of type [`TooManyEmbeds`] if there are too many embeds.
    ///
    /// Otherwise, refer to the errors section of [`embed`] for a list of errors
    /// that may occur.
    ///
    /// [`EMBED_COUNT_LIMIT`]: twilight_validate::message::EMBED_COUNT_LIMIT
    /// [`TooManyEmbeds`]: twilight_validate::message::MessageValidationErrorType::TooManyEmbeds
    /// [`embed`]: twilight_validate::embed::embed
    /// [the discord docs]: https://discord.com/developers/docs/resources/channel#embed-limits
    pub fn embeds(mut self, embeds: Option<&'a [Embed]>) -> Result<Self, MessageValidationError> {
        if let Some(embeds) = embeds {
            validate_embeds(embeds)?;
        }

        self.fields.embeds = Some(NullableField(embeds));

        Ok(self)
    }

    /// JSON encoded body of any additional request fields.
    ///
    /// If this method is called, all other fields are ignored, except for
    /// [`attachment_ids`]. See [Discord Docs/Create Message] and
    /// [`CreateFollowupMessage::payload_json`].
    ///
    /// [`attachment_ids`]: Self::attachment_ids
    /// [`CreateFollowupMessage::payload_json`]: super::CreateFollowupMessage::payload_json
    /// [Discord Docs/Create Message]: https://discord.com/developers/docs/resources/channel#create-message-params
    pub const fn payload_json(mut self, payload_json: &'a [u8]) -> Self {
        self.fields.payload_json = Some(payload_json);

        self
    }

    pub fn exec(self) -> ResponseFuture<EmptyBody> {
        let http = self.http;

        match self.try_into_request() {
            Ok(request) => http.request(request),
            Err(source) => ResponseFuture::error(source),
        }
    }
}

impl TryIntoRequest for UpdateFollowupMessage<'_> {
    fn try_into_request(mut self) -> Result<Request, HttpError> {
        let mut request = Request::builder(&Route::UpdateWebhookMessage {
            message_id: self.message_id.get(),
            thread_id: None,
            token: self.token,
            webhook_id: self.application_id.get(),
        });

        // Determine whether we need to use a multipart/form-data body or a JSON
        // body.
        if self.attachments.is_some() || self.fields.payload_json.is_some() {
            let mut form_builder = if let Some(payload_json) = self.fields.payload_json {
                FormBuilder::new(Cow::Borrowed(payload_json))
            } else {
                crate::json::to_vec(&self.fields)
                    .map(Cow::Owned)
                    .map(FormBuilder::new)
                    .map_err(HttpError::json)?
            };

            if let Some(attachments) = self.attachments {
                form_builder = form_builder.attachments(attachments);
            }

            request = request.form(form_builder.build());
        } else {
            if self.fields.allowed_mentions.is_none() {
                self.fields.allowed_mentions = self.http.default_allowed_mentions();
            }

            request = request.json(&self.fields)?;
        }

        Ok(request.use_authorization_token(false).build())
    }
}

#[cfg(test)]
mod tests {
    use crate::{client::Client, request::TryIntoRequest};
    use std::error::Error;
    use twilight_http_ratelimiting::Path;
    use twilight_model::id::Id;

    #[test]
    fn test_update_followup_message() -> Result<(), Box<dyn Error>> {
        let application_id = Id::new(1).expect("non zero id");
        let message_id = Id::new(2).expect("non zero id");
        let token = "foo".to_owned().into_boxed_str();

        let client = Client::new(String::new());
        let req = client
            .interaction(application_id)
            .update_followup_message(&token, message_id)
            .content(Some("test"))?
            .try_into_request()?;

        assert!(!req.use_authorization_token());
        assert_eq!(
            &Path::WebhooksIdTokenMessagesId(application_id.get(), token),
            req.ratelimit_path()
        );

        Ok(())
    }
}<|MERGE_RESOLUTION|>--- conflicted
+++ resolved
@@ -3,14 +3,9 @@
 use crate::{
     client::Client,
     error::Error as HttpError,
-<<<<<<< HEAD
     request::{
-        validate_inner::{self, ComponentValidationError, ComponentValidationErrorType},
         AttachmentFile, FormBuilder, NullableField, PartialAttachment, Request, TryIntoRequest,
     },
-=======
-    request::{self, AttachmentFile, Form, NullableField, Request, TryIntoRequest},
->>>>>>> 04edac0f
     response::{marker::EmptyBody, ResponseFuture},
     routing::Route,
 };
