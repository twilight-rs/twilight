//! Update a original response create for a interaction.

use crate::{
    client::Client,
    error::Error as HttpError,
    request::{
        self,
        validate_inner::{self, ComponentValidationError, ComponentValidationErrorType},
        AttachmentFile, Form, NullableField, Request, TryIntoRequest,
    },
    response::ResponseFuture,
    routing::Route,
};
use serde::Serialize;
use std::{
    borrow::Cow,
    error::Error,
    fmt::{Display, Formatter, Result as FmtResult},
};
use twilight_model::{
    application::component::Component,
    channel::{embed::Embed, message::AllowedMentions, Attachment, Message},
    id::ApplicationId,
};

/// A original response can not be updated as configured.
#[derive(Debug)]
pub struct UpdateOriginalResponseError {
    kind: UpdateOriginalResponseErrorType,
    source: Option<Box<dyn Error + Send + Sync>>,
}

impl UpdateOriginalResponseError {
    /// Immutable reference to the type of error that occurred.
    #[must_use = "retrieving the type has no effect if left unused"]
    pub const fn kind(&self) -> &UpdateOriginalResponseErrorType {
        &self.kind
    }

    /// Consume the error, returning the source error if there is any.
    #[must_use = "consuming the error and retrieving the source has no effect if left unused"]
    pub fn into_source(self) -> Option<Box<dyn Error + Send + Sync>> {
        self.source
    }

    /// Consume the error, returning the owned error type and the source error.
    #[must_use = "consuming the error into its parts has no effect if left unused"]
    pub fn into_parts(
        self,
    ) -> (
        UpdateOriginalResponseErrorType,
        Option<Box<dyn Error + Send + Sync>>,
    ) {
        (self.kind, self.source)
    }
}

impl Display for UpdateOriginalResponseError {
    fn fmt(&self, f: &mut Formatter<'_>) -> FmtResult {
        match &self.kind {
            UpdateOriginalResponseErrorType::ComponentCount { count } => {
                Display::fmt(count, f)?;
                f.write_str(" components were provided, but only ")?;
                Display::fmt(&ComponentValidationError::COMPONENT_COUNT, f)?;

                f.write_str(" root components are allowed")
            }
            UpdateOriginalResponseErrorType::ComponentInvalid { .. } => {
                f.write_str("a provided component is invalid")
            }
            UpdateOriginalResponseErrorType::ContentInvalid => {
                f.write_str("message content is invalid")
            }
            UpdateOriginalResponseErrorType::EmbedTooLarge { .. } => {
                f.write_str("length of one of the embeds is too large")
            }
            UpdateOriginalResponseErrorType::TooManyEmbeds => {
                f.write_str("more than 10 embeds were provided")
            }
        }
    }
}

impl Error for UpdateOriginalResponseError {
    fn source(&self) -> Option<&(dyn Error + 'static)> {
        self.source
            .as_ref()
            .map(|source| &**source as &(dyn Error + 'static))
    }
}

/// Type of [`UpdateOriginalResponseError`] that occurred.
#[derive(Debug)]
#[non_exhaustive]
pub enum UpdateOriginalResponseErrorType {
    /// An invalid message component was provided.
    ComponentInvalid {
        /// Additional details about the validation failure type.
        kind: ComponentValidationErrorType,
    },
    /// Too many message components were provided.
    ComponentCount {
        /// Number of components that were provided.
        count: usize,
    },
    /// Content is over 2000 UTF-16 characters.
    ContentInvalid,
    /// Length of one of the embeds is over 6000 characters.
    EmbedTooLarge {
        /// Index of the embed that was too large.
        ///
        /// This can be used to index into the provided embeds to retrieve the
        /// invalid embed.
        index: usize,
    },
    /// Too many embeds were provided.
    ///
    /// A original response can have up to 10 embeds.
    TooManyEmbeds,
}

#[derive(Serialize)]
struct UpdateOriginalResponseFields<'a> {
    #[serde(skip_serializing_if = "Option::is_none")]
    allowed_mentions: Option<AllowedMentions>,
    #[serde(skip_serializing_if = "request::slice_is_empty")]
    attachments: &'a [Attachment],
    #[serde(skip_serializing_if = "Option::is_none")]
    components: Option<NullableField<&'a [Component]>>,
    #[serde(skip_serializing_if = "Option::is_none")]
    content: Option<NullableField<&'a str>>,
    #[serde(skip_serializing_if = "Option::is_none")]
    embeds: Option<NullableField<&'a [Embed]>>,
    #[serde(skip_serializing_if = "Option::is_none")]
    payload_json: Option<&'a [u8]>,
}

/// Update the original response created by a interaction.
///
/// A response must always have at least one embed or some amount of
/// content. If you wish to delete a original response refer to
/// [`DeleteOriginalResponse`].
///
/// # Examples
///
/// Update the original response by setting the content to `test <@3>` -
/// attempting to mention user ID 3 - and specifying that only that the user may
/// not be mentioned.
///
/// ```no_run
/// # #[tokio::main]
/// # async fn main() -> Result<(), Box<dyn std::error::Error>> {
/// use std::env;
/// use twilight_http::Client;
/// use twilight_model::{
///     channel::message::AllowedMentions,
///     id::ApplicationId,
/// };
///
/// let client = Client::new(env::var("DISCORD_TOKEN")?);
/// client.set_application_id(ApplicationId::new(1).expect("non zero"));
///
/// client.update_interaction_original("token here")?
///     // By creating a default set of allowed mentions, no entity can be
///     // mentioned.
///     .allowed_mentions(AllowedMentions::default())
///     .content(Some("test <@3>"))?
///     .exec()
///     .await?;
/// # Ok(()) }
/// ```
///
/// [`DeleteOriginalResponse`]: super::DeleteOriginalResponse
#[must_use = "requests must be configured and executed"]
pub struct UpdateOriginalResponse<'a> {
    application_id: ApplicationId,
    attachments: Cow<'a, [AttachmentFile<'a>]>,
    fields: UpdateOriginalResponseFields<'a>,
    http: &'a Client,
    token: &'a str,
}

impl<'a> UpdateOriginalResponse<'a> {
    /// Maximum number of embeds that a original response may have.
    pub const EMBED_COUNT_LIMIT: usize = 10;

    pub(crate) const fn new(
        http: &'a Client,
        application_id: ApplicationId,
        interaction_token: &'a str,
    ) -> Self {
        Self {
            application_id,
            fields: UpdateOriginalResponseFields {
                allowed_mentions: None,
                attachments: &[],
                components: None,
                content: None,
                embeds: None,
                payload_json: None,
            },
            attachments: Cow::Borrowed(&[]),
            http,
            token: interaction_token,
        }
    }

    /// Set the allowed mentions in the message.
    pub fn allowed_mentions(mut self, allowed: AllowedMentions) -> Self {
        self.fields.allowed_mentions.replace(allowed);

        self
    }

    /// Specify multiple attachments already present in the target message to keep.
    ///
    /// If called, all unspecified attachments will be removed from the message.
    /// If not called, all attachments will be kept.
    pub const fn attachments(mut self, attachments: &'a [Attachment]) -> Self {
        self.fields.attachments = attachments;

        self
    }

    /// Add multiple [`Component`]s to a message.
    ///
    /// Calling this method multiple times will clear previous calls.
    ///
    /// Pass `None` to clear existing components.
    ///
    /// # Errors
    ///
    /// Returns an [`UpdateOriginalResponseErrorType::ComponentInvalid`] error
    /// type if one of the provided components is invalid.
    ///
    /// Returns an [`UpdateOriginalResponseErrorType::ComponentCount`] error
    /// type if too many components are provided.
    pub fn components(
        mut self,
        components: Option<&'a [Component]>,
    ) -> Result<Self, UpdateOriginalResponseError> {
        if let Some(components) = components.as_ref() {
            validate_inner::components(components).map_err(|source| {
                let (kind, inner_source) = source.into_parts();

                match kind {
                    ComponentValidationErrorType::ComponentCount { count } => {
                        UpdateOriginalResponseError {
                            kind: UpdateOriginalResponseErrorType::ComponentCount { count },
                            source: inner_source,
                        }
                    }
                    other => UpdateOriginalResponseError {
                        kind: UpdateOriginalResponseErrorType::ComponentInvalid { kind: other },
                        source: inner_source,
                    },
                }
            })?;
        }

        self.fields.components = Some(NullableField(components));

        Ok(self)
    }

    /// Set the content of the message.
    ///
    /// Pass `None` if you want to remove the message content.
    ///
    /// Note that if there is are no embeds then you will not be able to remove
    /// the content of the message.
    ///
    /// The maximum length is 2000 UTF-16 characters.
    ///
    /// # Errors
    ///
    /// Returns an [`UpdateOriginalResponseErrorType::ContentInvalid`] error type if
    /// the content length is too long.
    pub fn content(
        mut self,
        content: Option<&'a str>,
    ) -> Result<Self, UpdateOriginalResponseError> {
        if let Some(content_ref) = content {
            if !validate_inner::content_limit(content_ref) {
                return Err(UpdateOriginalResponseError {
                    kind: UpdateOriginalResponseErrorType::ContentInvalid,
                    source: None,
                });
            }
        }

        self.fields.content = Some(NullableField(content));

        Ok(self)
    }

    /// Set the list of embeds of the original response.
    ///
    /// Pass `None` to remove all of the embeds.
    ///
    /// The maximum number of allowed embeds is defined by
    /// [`EMBED_COUNT_LIMIT`].
    ///
    /// The total character length of each embed must not exceed 6000
    /// characters. Additionally, the internal fields also have character
    /// limits. Refer to [the discord docs] for more information.
    ///
    /// # Examples
    ///
    /// Create an embed and update the message with the new embed. The content
    /// of the original message is unaffected and only the embed(s) are
    /// modified.
    ///
    /// ```no_run
    /// # #[tokio::main]
    /// # async fn main() -> Result<(), Box<dyn std::error::Error>> {
    /// use std::env;
    /// use twilight_http::Client;
    /// use twilight_embed_builder::EmbedBuilder;
    /// use twilight_model::id::ApplicationId;
    ///
    /// let client = Client::new(env::var("DISCORD_TOKEN")?);
    /// client.set_application_id(ApplicationId::new(1).expect("non zero"));
    ///
    /// let embed = EmbedBuilder::new()
    ///     .description("Powerful, flexible, and scalable ecosystem of Rust libraries for the Discord API.")
    ///     .title("Twilight")
    ///     .url("https://twilight.rs")
    ///     .build()?;
    ///
    /// client.update_interaction_original("token")?
    ///     .embeds(Some(&[embed]))?
    ///     .exec()
    ///     .await?;
    /// # Ok(()) }
    /// ```
    ///
    /// # Errors
    ///
    /// Returns an [`UpdateOriginalResponseErrorType::EmbedTooLarge`] error type
    /// if one of the embeds are too large.
    ///
    /// Returns an [`UpdateOriginalResponseErrorType::TooManyEmbeds`] error type
    /// if more than 10 embeds are provided.
    ///
    /// [the discord docs]: https://discord.com/developers/docs/resources/channel#embed-limits
    /// [`EMBED_COUNT_LIMIT`]: Self::EMBED_COUNT_LIMIT
    pub fn embeds(
        mut self,
        embeds: Option<&'a [Embed]>,
    ) -> Result<Self, UpdateOriginalResponseError> {
        if let Some(embeds_present) = embeds {
            if embeds_present.len() > Self::EMBED_COUNT_LIMIT {
                return Err(UpdateOriginalResponseError {
                    kind: UpdateOriginalResponseErrorType::TooManyEmbeds,
                    source: None,
                });
            }

            for (idx, embed) in embeds_present.iter().enumerate() {
                if let Err(source) = validate_inner::embed(embed) {
                    return Err(UpdateOriginalResponseError {
                        kind: UpdateOriginalResponseErrorType::EmbedTooLarge { index: idx },
                        source: Some(Box::new(source)),
                    });
                }
            }
        }

        self.fields.embeds = Some(NullableField(embeds));

        Ok(self)
    }

    /// Attach multiple files to the message.
    ///
    /// Calling this method will clear any previous calls.
    #[allow(clippy::missing_const_for_fn)] // False positive
    pub fn attach(mut self, attachments: &'a [AttachmentFile<'a>]) -> Self {
        self.attachments = Cow::Borrowed(attachments);

        self
    }

    /// Attach multiple files to the message.
    ///
    /// Calling this method will clear any previous calls.
    #[deprecated(since = "0.7.2", note = "Use attach instead")]
    pub fn files(mut self, files: &'a [(&'a str, &'a [u8])]) -> Self {
        self.attachments = Cow::Owned(AttachmentFile::from_pairs(files));

        self
    }

    /// JSON encoded body of any additional request fields.
    ///
    /// If this method is called, all other fields are ignored, except for
    /// [`attach`]. See [Discord Docs/Create Message] and
    /// [`CreateFollowupMessage::payload_json`].
    ///
    /// [`attach`]: Self::attach
    /// [`CreateFollowupMessage::payload_json`]: super::CreateFollowupMessage::payload_json
    /// [Discord Docs/Create Message]: https://discord.com/developers/docs/resources/channel#create-message-params
    pub const fn payload_json(mut self, payload_json: &'a [u8]) -> Self {
        self.fields.payload_json = Some(payload_json);

        self
    }

    pub fn exec(self) -> ResponseFuture<Message> {
        let http = self.http;

        match self.try_into_request() {
            Ok(request) => http.request(request),
            Err(source) => ResponseFuture::error(source),
        }
    }
}

impl TryIntoRequest for UpdateOriginalResponse<'_> {
    fn try_into_request(mut self) -> Result<Request, HttpError> {
        let mut request = Request::builder(&Route::UpdateInteractionOriginal {
            application_id: self.application_id.get(),
            interaction_token: self.token,
        });

        if !self.attachments.is_empty() || self.fields.payload_json.is_some() {
            let mut form = Form::new();

            if !self.attachments.is_empty() {
                for (index, attachment) in self.attachments.iter().enumerate() {
                    form.attach(
                        index as u64,
                        attachment.filename.as_bytes(),
                        attachment.file,
                    );
                }
            }

            if let Some(payload_json) = &self.fields.payload_json {
                form.payload_json(payload_json);
            } else {
                if self.fields.allowed_mentions.is_none() {
                    self.fields.allowed_mentions = self.http.default_allowed_mentions();
                }

                let body = crate::json::to_vec(&self.fields).map_err(HttpError::json)?;
                form.payload_json(&body);
            }

            request = request.form(form);
        } else {
            if self.fields.allowed_mentions.is_none() {
                self.fields.allowed_mentions = self.http.default_allowed_mentions();
            }

            request = request.json(&self.fields)?;
        }

        Ok(request.use_authorization_token(false).build())
    }
<<<<<<< HEAD
=======

    pub fn exec(mut self) -> ResponseFuture<Message> {
        match self.request() {
            Ok(request) => self.http.request(request),
            Err(source) => ResponseFuture::error(source),
        }
    }
}

#[cfg(test)]
mod tests {
    use crate::client::Client;
    use std::error::Error;
    use twilight_http_ratelimiting::Path;
    use twilight_model::id::ApplicationId;

    #[test]
    fn test_delete_followup_message() -> Result<(), Box<dyn Error>> {
        let application_id = ApplicationId::new(1).expect("non zero id");
        let token = "foo".to_owned().into_boxed_str();

        let client = Client::new(String::new());
        client.set_application_id(application_id);
        let req = client
            .update_interaction_original(&token)?
            .content(Some("test"))?
            .request()?;

        assert!(!req.use_authorization_token());
        assert_eq!(
            &Path::WebhooksIdTokenMessagesId(application_id.get(), token),
            req.ratelimit_path()
        );

        Ok(())
    }
>>>>>>> ea711045
}<|MERGE_RESOLUTION|>--- conflicted
+++ resolved
@@ -459,20 +459,11 @@
 
         Ok(request.use_authorization_token(false).build())
     }
-<<<<<<< HEAD
-=======
-
-    pub fn exec(mut self) -> ResponseFuture<Message> {
-        match self.request() {
-            Ok(request) => self.http.request(request),
-            Err(source) => ResponseFuture::error(source),
-        }
-    }
 }
 
 #[cfg(test)]
 mod tests {
-    use crate::client::Client;
+    use crate::{client::Client, request::TryIntoRequest};
     use std::error::Error;
     use twilight_http_ratelimiting::Path;
     use twilight_model::id::ApplicationId;
@@ -487,7 +478,7 @@
         let req = client
             .update_interaction_original(&token)?
             .content(Some("test"))?
-            .request()?;
+            .try_into_request()?;
 
         assert!(!req.use_authorization_token());
         assert_eq!(
@@ -497,5 +488,4 @@
 
         Ok(())
     }
->>>>>>> ea711045
 }