use crate::{
    client::Client,
    error::Error as HttpError,
    request::{
        validate_inner::{self, ComponentValidationError, ComponentValidationErrorType},
        AttachmentFile, Form, PartialAttachment, Request, TryIntoRequest,
    },
    response::ResponseFuture,
    routing::Route,
};
use serde::Serialize;
use std::{
    borrow::Cow,
    error::Error,
    fmt::{Display, Formatter, Result as FmtResult},
};
use twilight_model::{
    application::component::Component,
    channel::{
        embed::Embed,
        message::{AllowedMentions, MessageFlags},
        Message,
    },
    id::ApplicationId,
};

/// A followup message can not be created as configured.
#[derive(Debug)]
pub struct CreateFollowupMessageError {
    kind: CreateFollowupMessageErrorType,
    source: Option<Box<dyn Error + Send + Sync>>,
}

impl CreateFollowupMessageError {
    /// Immutable reference to the type of error that occurred.
    #[must_use = "retrieving the type has no effect if left unused"]
    pub const fn kind(&self) -> &CreateFollowupMessageErrorType {
        &self.kind
    }

    /// Consume the error, returning the source error if there is any.
    #[must_use = "consuming the error and retrieving the source has no effect if left unused"]
    pub fn into_source(self) -> Option<Box<dyn Error + Send + Sync>> {
        self.source
    }

    /// Consume the error, returning the owned error type and the source error.
    #[must_use = "consuming the error into its parts has no effect if left unused"]
    pub fn into_parts(
        self,
    ) -> (
        CreateFollowupMessageErrorType,
        Option<Box<dyn Error + Send + Sync>>,
    ) {
        (self.kind, self.source)
    }
}

impl Display for CreateFollowupMessageError {
    fn fmt(&self, f: &mut Formatter<'_>) -> FmtResult {
        match &self.kind {
            CreateFollowupMessageErrorType::ComponentCount { count } => {
                Display::fmt(count, f)?;
                f.write_str(" components were provided, but only ")?;
                Display::fmt(&ComponentValidationError::COMPONENT_COUNT, f)?;

                f.write_str(" root components are allowed")
            }
            CreateFollowupMessageErrorType::ComponentInvalid { .. } => {
                f.write_str("a provided component is invalid")
            }
        }
    }
}

impl Error for CreateFollowupMessageError {
    fn source(&self) -> Option<&(dyn Error + 'static)> {
        self.source
            .as_ref()
            .map(|source| &**source as &(dyn Error + 'static))
    }
}

/// Type of [`CreateFollowupMessageError`] that occurred.
#[derive(Debug)]
#[non_exhaustive]
pub enum CreateFollowupMessageErrorType {
    /// An invalid message component was provided.
    ComponentInvalid {
        /// Additional details about the validation failure type.
        kind: ComponentValidationErrorType,
    },
    /// Too many message components were provided.
    ComponentCount {
        /// Number of components that were provided.
        count: usize,
    },
}

#[derive(Serialize)]
pub(crate) struct CreateFollowupMessageFields<'a> {
    #[serde(skip_serializing_if = "Vec::is_empty")]
    attachments: Vec<PartialAttachment<'a>>,
    #[serde(skip_serializing_if = "Option::is_none")]
    components: Option<&'a [Component]>,
    #[serde(skip_serializing_if = "Option::is_none")]
    content: Option<&'a str>,
    #[serde(skip_serializing_if = "Option::is_none")]
    embeds: Option<&'a [Embed]>,
    #[serde(skip_serializing_if = "Option::is_none")]
    payload_json: Option<&'a [u8]>,
    #[serde(skip_serializing_if = "Option::is_none")]
    tts: Option<bool>,
    #[serde(skip_serializing_if = "Option::is_none")]
    flags: Option<MessageFlags>,
    allowed_mentions: Option<&'a AllowedMentions>,
}

/// Create a followup message to an interaction.
///
/// You must specify at least one of [`content`], [`embeds`], or [`files`].
///
/// # Examples
///
/// ```rust,no_run
/// # #[tokio::main] async fn main() -> Result<(), Box<dyn std::error::Error>> {
/// use std::env;
/// use twilight_http::Client;
/// use twilight_model::id::ApplicationId;
///
/// let client = Client::new(env::var("DISCORD_TOKEN")?);
/// client.set_application_id(ApplicationId::new(1).expect("non zero"));
///
/// client
///     .create_followup_message("webhook token")?
///     .content("Pinkie...")
///     .exec()
///     .await?;
/// # Ok(()) }
/// ```
///
/// [`content`]: Self::content
/// [`embeds`]: Self::embeds
/// [`files`]: Self::files
#[must_use = "requests must be configured and executed"]
pub struct CreateFollowupMessage<'a> {
    application_id: ApplicationId,
    attachments: Cow<'a, [AttachmentFile<'a>]>,
    pub(crate) fields: CreateFollowupMessageFields<'a>,
    http: &'a Client,
    token: &'a str,
}

impl<'a> CreateFollowupMessage<'a> {
    pub(crate) const fn new(
        http: &'a Client,
        application_id: ApplicationId,
        token: &'a str,
    ) -> Self {
        Self {
            fields: CreateFollowupMessageFields {
                attachments: Vec::new(),
                components: None,
                content: None,
                embeds: None,
                payload_json: None,
                tts: None,
                flags: None,
                allowed_mentions: None,
            },
            attachments: Cow::Borrowed(&[]),
            http,
            token,
            application_id,
        }
    }

    /// Specify the [`AllowedMentions`] for the webhook message.
    pub const fn allowed_mentions(mut self, allowed_mentions: &'a AllowedMentions) -> Self {
        self.fields.allowed_mentions = Some(allowed_mentions);

        self
    }

    /// Add multiple [`Component`]s to a message.
    ///
    /// Calling this method multiple times will clear previous calls.
    ///
    /// # Errors
    ///
    /// Returns an [`CreateFollowupMessageErrorType::ComponentCount`] error type
    /// if too many components are provided.
    ///
    /// Returns an [`CreateFollowupMessageErrorType::ComponentInvalid`] error
    /// type if one of the provided components is invalid.
    pub fn components(
        mut self,
        components: &'a [Component],
    ) -> Result<Self, CreateFollowupMessageError> {
        validate_inner::components(components).map_err(|source| {
            let (kind, inner_source) = source.into_parts();

            match kind {
                ComponentValidationErrorType::ComponentCount { count } => {
                    CreateFollowupMessageError {
                        kind: CreateFollowupMessageErrorType::ComponentCount { count },
                        source: inner_source,
                    }
                }
                other => CreateFollowupMessageError {
                    kind: CreateFollowupMessageErrorType::ComponentInvalid { kind: other },
                    source: inner_source,
                },
            }
        })?;

        self.fields.components = Some(components);

        Ok(self)
    }

    /// The content of the webhook's message.
    ///
    /// Up to 2000 UTF-16 codepoints.
    pub const fn content(mut self, content: &'a str) -> Self {
        self.fields.content = Some(content);

        self
    }

    /// Set the list of embeds of the webhook's message.
    pub const fn embeds(mut self, embeds: &'a [Embed]) -> Self {
        self.fields.embeds = Some(embeds);

        self
    }

    /// Set if the followup should be ephemeral.
    pub const fn ephemeral(mut self, ephemeral: bool) -> Self {
        if ephemeral {
            self.fields.flags = Some(MessageFlags::EPHEMERAL);
        } else {
            self.fields.flags = None;
        }

        self
    }

    /// Attach multiple files to the message.
    ///
    /// Calling this method will clear any previous calls.
    #[allow(clippy::missing_const_for_fn)] // False positive
    pub fn attach(mut self, attachments: &'a [AttachmentFile<'a>]) -> Self {
        self.attachments = Cow::Borrowed(attachments);

        self
    }

    /// Attach multiple files to the message.
    ///
    /// Calling this method will clear any previous calls.
    #[deprecated(since = "0.7.2", note = "Use attach instead")]
    pub fn files(mut self, files: &'a [(&'a str, &'a [u8])]) -> Self {
        self.attachments = Cow::Owned(AttachmentFile::from_pairs(files));

        self
    }

    /// JSON encoded body of any additional request fields.
    ///
    /// If this method is called, all other fields are ignored, except for
    /// [`attach`]. See [Discord Docs/Create Message].
    ///
    /// # Examples
    ///
    /// Without [`payload_json`]:
    ///
    /// ```rust,no_run
    /// # #[tokio::main]
    /// # async fn main() -> Result<(), Box<dyn std::error::Error>> {
    /// use std::env;
    /// use twilight_embed_builder::EmbedBuilder;
    /// use twilight_http::Client;
    /// use twilight_model::id::{MessageId, ApplicationId};
    ///
    /// let client = Client::new(env::var("DISCORD_TOKEN")?);
    /// client.set_application_id(ApplicationId::new(1).expect("non zero"));
    ///
    /// let message = client.create_followup_message("token here")?
    ///     .content("some content")
    ///     .embeds(&[EmbedBuilder::new().title("title").build()?])
    ///     .exec()
    ///     .await?
    ///     .model()
    ///     .await?;
    ///
    /// assert_eq!(message.content, "some content");
    /// # Ok(()) }
    /// ```
    ///
    /// With [`payload_json`]:
    ///
    /// ```rust,no_run
    /// # #[tokio::main]
    /// # async fn main() -> Result<(), Box<dyn std::error::Error>> {
    /// use std::env;
    /// use twilight_http::Client;
    /// use twilight_model::id::{MessageId, ApplicationId};
    ///
    /// let client = Client::new(env::var("DISCORD_TOKEN")?);
    /// client.set_application_id(ApplicationId::new(1).expect("non zero"));
    ///
    /// let message = client.create_followup_message("token here")?
    ///     .content("some content")
    ///     .payload_json(br#"{ "content": "other content", "embeds": [ { "title": "title" } ] }"#)
    ///     .exec()
    ///     .await?
    ///     .model()
    ///     .await?;
    ///
    /// assert_eq!(message.content, "other content");
    /// # Ok(()) }
    /// ```
    ///
    /// [`attach`]: Self::attach
    /// [`payload_json`]: Self::payload_json
    /// [Discord Docs/Create Message]: https://discord.com/developers/docs/resources/channel#create-message-params
    pub const fn payload_json(mut self, payload_json: &'a [u8]) -> Self {
        self.fields.payload_json = Some(payload_json);

        self
    }

    /// Specify true if the message is TTS.
    pub const fn tts(mut self, tts: bool) -> Self {
        self.fields.tts = Some(tts);

        self
    }

    /// Execute the request, returning a future resolving to a [`Response`].
    ///
    /// [`Response`]: crate::response::Response
    pub fn exec(self) -> ResponseFuture<Message> {
        let http = self.http;

        match self.try_into_request() {
            Ok(request) => http.request(request),
            Err(source) => ResponseFuture::error(source),
        }
    }
}

impl TryIntoRequest for CreateFollowupMessage<'_> {
    fn try_into_request(mut self) -> Result<Request, HttpError> {
        let mut request = Request::builder(&Route::ExecuteWebhook {
            thread_id: None,
            token: self.token,
            wait: None,
            webhook_id: self.application_id.get(),
        });

        if !self.attachments.is_empty() || self.fields.payload_json.is_some() {
            let mut form = Form::new();

            if !self.attachments.is_empty() {
                for (index, attachment) in self.attachments.iter().enumerate() {
                    form.attach(
                        index as u64,
                        attachment.filename.as_bytes(),
                        attachment.file,
                    );
                    self.fields.attachments.push(PartialAttachment {
                        id: index as u64,
                        filename: attachment.filename,
                        description: attachment.description,
                    })
                }
            }

            if let Some(payload_json) = &self.fields.payload_json {
                form.payload_json(payload_json);
            } else {
                let body = crate::json::to_vec(&self.fields).map_err(HttpError::json)?;
                form.payload_json(&body);
            }

            request = request.form(form);
        } else {
            request = request.json(&self.fields)?;
        }

        Ok(request.use_authorization_token(false).build())
    }
<<<<<<< HEAD
=======

    /// Execute the request, returning a future resolving to a [`Response`].
    ///
    /// [`Response`]: crate::response::Response
    pub fn exec(mut self) -> ResponseFuture<Message> {
        match self.request() {
            Ok(request) => self.http.request(request),
            Err(source) => ResponseFuture::error(source),
        }
    }
}

#[cfg(test)]
mod tests {
    use crate::client::Client;
    use std::error::Error;
    use twilight_http_ratelimiting::Path;
    use twilight_model::id::ApplicationId;

    #[test]
    fn test_create_followup_message() -> Result<(), Box<dyn Error>> {
        let application_id = ApplicationId::new(1).expect("non zero id");
        let token = "foo".to_owned().into_boxed_str();

        let client = Client::new(String::new());
        client.set_application_id(application_id);
        let req = client
            .create_followup_message(&token)?
            .content("test")
            .request()?;

        assert!(!req.use_authorization_token());
        assert_eq!(
            &Path::WebhooksIdToken(application_id.get(), token),
            req.ratelimit_path()
        );

        Ok(())
    }
>>>>>>> ea711045
}<|MERGE_RESOLUTION|>--- conflicted
+++ resolved
@@ -392,23 +392,11 @@
 
         Ok(request.use_authorization_token(false).build())
     }
-<<<<<<< HEAD
-=======
-
-    /// Execute the request, returning a future resolving to a [`Response`].
-    ///
-    /// [`Response`]: crate::response::Response
-    pub fn exec(mut self) -> ResponseFuture<Message> {
-        match self.request() {
-            Ok(request) => self.http.request(request),
-            Err(source) => ResponseFuture::error(source),
-        }
-    }
 }
 
 #[cfg(test)]
 mod tests {
-    use crate::client::Client;
+    use crate::{client::Client, request::TryIntoRequest};
     use std::error::Error;
     use twilight_http_ratelimiting::Path;
     use twilight_model::id::ApplicationId;
@@ -423,7 +411,7 @@
         let req = client
             .create_followup_message(&token)?
             .content("test")
-            .request()?;
+            .try_into_request()?;
 
         assert!(!req.use_authorization_token());
         assert_eq!(
@@ -433,5 +421,4 @@
 
         Ok(())
     }
->>>>>>> ea711045
 }