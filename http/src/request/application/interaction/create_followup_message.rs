--- conflicted
+++ resolved
@@ -204,58 +204,9 @@
     ///
     /// See [`ExecuteWebhook::payload_json`] for examples.
     ///
-<<<<<<< HEAD
     /// [Discord Docs/Uploading Files]: https://discord.com/developers/docs/reference#uploading-files
     /// [`ExecuteWebhook::payload_json`]: crate::request::channel::webhook::ExecuteWebhook::payload_json
     /// [`attachments`]: Self::attachments
-=======
-    /// let client = Client::new(env::var("DISCORD_TOKEN")?);
-    /// let application_id = Id::new(1);
-    ///
-    /// let message = client
-    ///     .interaction(application_id)
-    ///     .create_followup_message("token here")
-    ///     .content("some content")?
-    ///     .embeds(&[EmbedBuilder::new().title("title").build()?])?
-    ///     .exec()
-    ///     .await?
-    ///     .model()
-    ///     .await?;
-    ///
-    /// assert_eq!(message.content, "some content");
-    /// # Ok(()) }
-    /// ```
-    ///
-    /// With [`payload_json`]:
-    ///
-    /// ```no_run
-    /// # #[tokio::main]
-    /// # async fn main() -> Result<(), Box<dyn std::error::Error>> {
-    /// use std::env;
-    /// use twilight_http::Client;
-    /// use twilight_model::id::Id;
-    ///
-    /// let client = Client::new(env::var("DISCORD_TOKEN")?);
-    /// let application_id = Id::new(1);
-    ///
-    /// let message = client
-    ///     .interaction(application_id)
-    ///     .create_followup_message("token here")
-    ///     .content("some content")?
-    ///     .payload_json(br#"{ "content": "other content", "embeds": [ { "title": "title" } ] }"#)
-    ///     .exec()
-    ///     .await?
-    ///     .model()
-    ///     .await?;
-    ///
-    /// assert_eq!(message.content, "other content");
-    /// # Ok(()) }
-    /// ```
-    ///
-    /// [`attach`]: Self::attach
-    /// [`payload_json`]: Self::payload_json
-    /// [Discord Docs/Create Message]: https://discord.com/developers/docs/resources/channel#create-message-params
->>>>>>> 7d785a5a
     pub const fn payload_json(mut self, payload_json: &'a [u8]) -> Self {
         self.fields.payload_json = Some(payload_json);
 
