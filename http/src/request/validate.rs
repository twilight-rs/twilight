/// Contains all of the input validation functions for requests.
///
/// This is in a centralised place so that the validation parameters can be kept
/// up-to-date more easily and because some of the checks are re-used across
/// different modules.
use super::application::InteractionError;
use std::{
    error::Error,
    fmt::{Display, Formatter, Result as FmtResult},
};
<<<<<<< HEAD
use twilight_model::channel::{embed::Embed, ChannelType};
=======
use twilight_model::{
    application::component::{select_menu::SelectMenuOption, Component, ComponentType},
    channel::embed::Embed,
};

/// A provided [`Component`] is invalid.
///
/// While multiple components may be invalid, validation will short-circuit on
/// the first invalid component.
#[derive(Debug)]
pub struct ComponentValidationError {
    kind: ComponentValidationErrorType,
}

impl ComponentValidationError {
    /// Maximum number of [`Component`]s allowed inside an [`ActionRow`].
    ///
    /// This is defined in Discord's documentation, per
    /// [Discord Docs/Action Rows][1].
    ///
    /// [`ActionRow`]: twilight_model::application::component::ActionRow
    /// [1]: https://discord.com/developers/docs/interactions/message-components#action-rows
    pub const ACTION_ROW_COMPONENT_COUNT: usize = 5;

    /// Maximum number of root [`Component`]s in a message.
    ///
    /// This is defined in Discord's documentation, per
    /// [Discord Docs/Action Row][1].
    ///
    /// [1]: https://discord.com/developers/docs/interactions/message-components#action-rows
    pub const COMPONENT_COUNT: usize = 5;

    /// Maximum length of a [`Component`] custom ID in codepoints.
    ///
    /// An example of a component with a custom ID is the
    /// [`Button`][`Button::custom_id`].
    ///
    /// This is defined in Discord's documentation, per
    /// [Discord Docs/Components][1].
    ///
    /// [`Button::custom_id`]: twilight_model::application::component::button::Button::custom_id
    /// [1]: https://discord.com/developers/docs/interactions/message-components#component-object-component-structure
    pub const COMPONENT_CUSTOM_ID_LENGTH: usize = 100;

    /// Maximum [`Component`] label length in codepoints.
    ///
    /// An example of a component with a label is the [`Button`][`Button::label`].
    ///
    /// This is defined in Discord's documentation, per
    /// [Discord Docs/Components][1].
    ///
    /// [`Button::label`]: twilight_model::application::component::button::Button::label
    /// [1]: https://discord.com/developers/docs/interactions/message-components#component-object-component-structure
    pub const COMPONENT_LABEL_LENGTH: usize = 80;

    /// Maximum number of [`SelectMenuOption`]s that can be chosen in a
    /// [`SelectMenu`].
    ///
    /// This is defined in Dicsord's documentation, per
    /// [Discord Docs/Select Menu][1].
    ///
    /// [`SelectMenuOption`]: twilight_model::application::component::select_menu::SelectMenuOption
    /// [`SelectMenu`]: twilight_model::application::component::select_menu::SelectMenu
    /// [1]: https://discord.com/developers/docs/interactions/message-components#select-menu-object-select-menu-structure
    pub const SELECT_MAXIMUM_VALUES_LIMIT: usize = 25;

    /// Minimum number of [`SelectMenuOption`]s that can be chosen in a
    /// [`SelectMenu`].
    ///
    /// This is defined in Dicsord's documentation, per
    /// [Discord Docs/Select Menu][1].
    ///
    /// [`SelectMenuOption`]: twilight_model::application::component::select_menu::SelectMenuOption
    /// [`SelectMenu`]: twilight_model::application::component::select_menu::SelectMenu
    /// [1]: https://discord.com/developers/docs/interactions/message-components#select-menu-object-select-menu-structure
    pub const SELECT_MAXIMUM_VALUES_REQUIREMENT: usize = 1;

    /// Maximum number of [`SelectMenuOption`]s that must be chosen in a
    /// [`SelectMenu`].
    ///
    /// This is defined in Dicsord's documentation, per
    /// [Discord Docs/Select Menu][1].
    ///
    /// [`SelectMenuOption`]: twilight_model::application::component::select_menu::SelectMenuOption
    /// [`SelectMenu`]: twilight_model::application::component::select_menu::SelectMenu
    /// [1]: https://discord.com/developers/docs/interactions/message-components#select-menu-object-select-menu-structure
    pub const SELECT_MINIMUM_VALUES_LIMIT: usize = 25;

    /// Maximum number of [`SelectMenuOption`]s in a [`SelectMenu`].
    ///
    /// This is defined in Discord's documentation, per
    /// [Discord Docs/Select Menu][1].
    ///
    /// [`SelectMenuOption`]: twilight_model::application::component::select_menu::SelectMenuOption
    /// [`SelectMenu`]: twilight_model::application::component::select_menu::SelectMenu
    /// [1]: https://discord.com/developers/docs/interactions/message-components#select-menu-object-select-menu-structure
    pub const SELECT_OPTION_COUNT: usize = 25;

    /// Maximum length of a [`SelectMenuOption::description`] in codepoints.
    ///
    /// This is defined in Discord's documentation, per
    /// [Discord Docs/Select Menu Option][1].
    ///
    /// [1]: https://discord.com/developers/docs/interactions/message-components#select-menu-object-select-option-structure
    pub const SELECT_OPTION_DESCRIPTION_LENGTH: usize = 100;

    /// Maximum length of a [`SelectMenuOption::label`] in codepoints.
    ///
    /// This is defined in Discord's documentation, per
    /// [Discord Docs/Select Menu Option][1].
    ///
    /// [`SelectMenuOption::label`]: twilight_model::application::component::select_menu::SelectMenuOption::label
    /// [1]: https://discord.com/developers/docs/interactions/message-components#select-menu-object-select-option-structure
    pub const SELECT_OPTION_LABEL_LENGTH: usize = 100;

    /// Maximum length of a [`SelectMenuOption::value`] in codepoints.
    ///
    /// This is defined in Discord's documentation, per
    /// [Discord Docs/Select Menu Option][1].
    ///
    /// [`SelectMenuOption::value`]: twilight_model::application::component::select_menu::SelectMenuOption::value
    /// [1]: https://discord.com/developers/docs/interactions/message-components#select-menu-object-select-option-structure
    pub const SELECT_OPTION_VALUE_LENGTH: usize = 100;

    /// Maximum length of a [`SelectMenu::placeholder`] in codepoints.
    ///
    /// This is defined in Discord's documentation, per
    /// [Discord Docs/Select Menu][1].
    ///
    /// [`SelectMenu::placeholder`]: twilight_model::application::component::select_menu::SelectMenu::placeholder
    /// [1]: https://discord.com/developers/docs/interactions/message-components#select-menu-object-select-menu-structure
    pub const SELECT_PLACEHOLDER_LENGTH: usize = 100;

    /// Consume the error, returning the owned error type and the source error.
    #[must_use = "consuming the error into its parts has no effect if left unused"]
    pub fn into_parts(
        self,
    ) -> (
        ComponentValidationErrorType,
        Option<Box<dyn Error + Send + Sync>>,
    ) {
        (self.kind, None)
    }
}

impl Display for ComponentValidationError {
    fn fmt(&self, f: &mut Formatter<'_>) -> FmtResult {
        match &self.kind {
            ComponentValidationErrorType::ActionRowComponentCount { count } => {
                f.write_str("an action row has ")?;
                Display::fmt(&count, f)?;
                f.write_str(" children, but the max is ")?;

                Display::fmt(&Self::ACTION_ROW_COMPONENT_COUNT, f)
            }
            ComponentValidationErrorType::ComponentCount { count } => {
                Display::fmt(count, f)?;
                f.write_str(" components were provided, but the max is ")?;

                Display::fmt(&Self::COMPONENT_COUNT, f)
            }
            ComponentValidationErrorType::ComponentCustomIdLength { chars } => {
                f.write_str("a component's custom id is ")?;
                Display::fmt(&chars, f)?;
                f.write_str(" characters long, but the max is ")?;

                Display::fmt(&Self::COMPONENT_CUSTOM_ID_LENGTH, f)
            }
            ComponentValidationErrorType::ComponentLabelLength { chars } => {
                f.write_str("a component's label is ")?;
                Display::fmt(&chars, f)?;
                f.write_str(" characters long, but the max is ")?;

                Display::fmt(&Self::COMPONENT_LABEL_LENGTH, f)
            }
            ComponentValidationErrorType::InvalidChildComponent { kind } => {
                f.write_str("a '")?;
                Display::fmt(&kind, f)?;

                f.write_str(" component was provided, but can not be a child component")
            }
            ComponentValidationErrorType::InvalidRootComponent { kind } => {
                f.write_str("a '")?;
                Display::fmt(kind, f)?;

                f.write_str("' component was provided, but can not be a root component")
            }
            ComponentValidationErrorType::SelectMaximumValuesCount { count } => {
                f.write_str("maximum number of values that can be chosen is ")?;
                Display::fmt(count, f)?;
                f.write_str(", but must be greater than or equal to ")?;
                Display::fmt(&Self::SELECT_MAXIMUM_VALUES_REQUIREMENT, f)?;
                f.write_str("and less than or equal to ")?;

                Display::fmt(&Self::SELECT_MAXIMUM_VALUES_LIMIT, f)
            }
            ComponentValidationErrorType::SelectMinimumValuesCount { count } => {
                f.write_str("maximum number of values that must be chosen is ")?;
                Display::fmt(count, f)?;
                f.write_str(", but must be less than or equal to ")?;

                Display::fmt(&Self::SELECT_MAXIMUM_VALUES_LIMIT, f)
            }
            ComponentValidationErrorType::SelectOptionDescriptionLength { chars } => {
                f.write_str("a select menu option's description is ")?;
                Display::fmt(&chars, f)?;
                f.write_str(" characters long, but the max is ")?;

                Display::fmt(&Self::SELECT_OPTION_DESCRIPTION_LENGTH, f)
            }
            ComponentValidationErrorType::SelectOptionLabelLength { chars } => {
                f.write_str("a select menu option's label is ")?;
                Display::fmt(&chars, f)?;
                f.write_str(" characters long, but the max is ")?;

                Display::fmt(&Self::SELECT_OPTION_LABEL_LENGTH, f)
            }
            ComponentValidationErrorType::SelectOptionValueLength { chars } => {
                f.write_str("a select menu option's value is ")?;
                Display::fmt(&chars, f)?;
                f.write_str(" characters long, but the max is ")?;

                Display::fmt(&Self::SELECT_OPTION_VALUE_LENGTH, f)
            }
            ComponentValidationErrorType::SelectPlaceholderLength { chars } => {
                f.write_str("a select menu's placeholder is ")?;
                Display::fmt(&chars, f)?;
                f.write_str(" characters long, but the max is ")?;

                Display::fmt(&Self::SELECT_PLACEHOLDER_LENGTH, f)
            }
            ComponentValidationErrorType::SelectOptionCount { count } => {
                f.write_str("a select menu has ")?;
                Display::fmt(&count, f)?;
                f.write_str(" options, but the max is ")?;

                Display::fmt(&Self::SELECT_OPTION_COUNT, f)
            }
        }
    }
}

impl Error for ComponentValidationError {}

/// Type of [`ComponentValidationError`] that occurred.
#[derive(Debug)]
#[non_exhaustive]
pub enum ComponentValidationErrorType {
    /// Number of components a provided [`ActionRow`] is larger than
    /// [the maximum][`ACTION_ROW_COMPONENT_COUNT`].
    ///
    /// [`ActionRow`]: twilight_model::application::component::ActionRow
    /// [`ACTION_ROW_COMPONENT_COUNT`]: ComponentValidationError::ACTION_ROW_COMPONENT_COUNT
    ActionRowComponentCount {
        /// Number of components within the action row.
        count: usize,
    },
    /// Number of components provided is larger than
    /// [the maximum][`COMPONENT_COUNT`].
    ///
    /// [`COMPONENT_COUNT`]: ComponentValidationError::COMPONENT_COUNT
    ComponentCount {
        /// Number of components that were provided.
        count: usize,
    },
    /// Component custom ID is larger than the
    /// [the maximum][`COMPONENT_CUSTOM_ID_LENGTH`].
    ///
    /// [`COMPONENT_CUSTOM_ID_LENGTH`]: ComponentValidationError::COMPONENT_CUSTOM_ID_LENGTH
    ComponentCustomIdLength {
        /// Number of codepoints that were provided.
        chars: usize,
    },
    /// Component label is larger than [the maximum][`COMPONENT_LABEL_LENGTH`].
    ///
    /// [`COMPONENT_LABEL_LENGTH`]: ComponentValidationError::COMPONENT_LABEL_LENGTH
    ComponentLabelLength {
        /// Number of codepoints that were provided.
        chars: usize,
    },
    /// Provided component cannot be a child component.
    InvalidChildComponent {
        /// Type of provided component.
        kind: ComponentType,
    },
    /// Provided component cannot be a root component.
    InvalidRootComponent {
        /// Type of provided component.
        kind: ComponentType,
    },
    /// Maximum number of items that can be chosen is smaller than
    /// [the minimum][`SELECT_MAXIMUM_VALUES_REQUIREMENT`] or larger than
    /// [the maximum][`SELECT_MAXIMUM_VALUES_LIMIT`].
    ///
    /// [`SELECT_MAXIMUM_VALUES_LIMIT`]: ComponentValidationError::SELECT_MAXIMUM_VALUES_LIMIT
    /// [`SELECT_MAXIMUM_VALUES_REQUIREMENT`]: ComponentValidationError::SELECT_MAXIMUM_VALUES_REQUIREMENT
    SelectMaximumValuesCount { count: usize },
    /// Minimum number of items that must be chosen is larger than
    /// [the maximum][`SELECT_MINIMUM_VALUES_LIMIT`].
    ///
    /// [`SELECT_MINIMUM_VALUES_LIMIT`]: ComponentValidationError::SELECT_MINIMUM_VALUES_LIMIT
    SelectMinimumValuesCount { count: usize },
    /// Number of select menu options provided is larger than
    /// [the maximum][`SELECT_OPTION_COUNT`].
    ///
    /// [`SELECT_OPTION_COUNT`]: ComponentValidationError::SELECT_OPTION_COUNT
    SelectOptionCount {
        /// Number of options that were provided.
        count: usize,
    },
    /// Description of a select menu option is larger than
    /// [the maximum][`SELECT_OPTION_DESCRIPTION_LENGTH`].
    ///
    /// [`SELECT_OPTION_DESCRIPTION_LENGTH`]: ComponentValidationError::SELECT_OPTION_DESCRIPTION_LENGTH
    SelectOptionDescriptionLength {
        /// Number of codepoints that were provided.
        chars: usize,
    },
    /// Label of a select menu option is larger than
    /// [the maximum][`SELECT_OPTION_LABEL_LENGTH`].
    ///
    /// [`SELECT_OPTION_LABEL_LENGTH`]: ComponentValidationError::SELECT_OPTION_LABEL_LENGTH
    SelectOptionLabelLength {
        /// Number of codepoints that were provided.
        chars: usize,
    },
    /// Value of a select menu option is larger than
    /// [the maximum][`SELECT_OPTION_VALUE_LENGTH`].
    ///
    /// [`SELECT_OPTION_VALUE_LENGTH`]: ComponentValidationError::SELECT_OPTION_VALUE_LENGTH
    SelectOptionValueLength {
        /// Number of codepoints that were provided.
        chars: usize,
    },
    /// Placeholder of a component is larger than the
    /// [maximum][`SELECT_PLACEHOLDER_LENGTH`].
    ///
    /// [`SELECT_PLACEHOLDER_LENGTH`]: ComponentValidationError::SELECT_PLACEHOLDER_LENGTH
    SelectPlaceholderLength {
        /// Number of codepoints that were provided.
        chars: usize,
    },
}
>>>>>>> 0b71517c

/// An embed is not valid.
///
/// Referenced values are used from [the Discord docs][docs].
///
/// [docs]: https://discord.com/developers/docs/resources/channel#embed-limits
#[derive(Debug)]
pub struct EmbedValidationError {
    kind: EmbedValidationErrorType,
}

impl EmbedValidationError {
    /// The maximum embed author name length in codepoints.
    pub const AUTHOR_NAME_LENGTH: usize = 256;

    /// The maximum embed description length in codepoints.
    pub const DESCRIPTION_LENGTH: usize = 4096;

    /// The maximum combined embed length in codepoints.
    pub const EMBED_TOTAL_LENGTH: usize = 6000;

    /// The maximum number of fields in an embed.
    pub const FIELD_COUNT: usize = 25;

    /// The maximum length of an embed field name in codepoints.
    pub const FIELD_NAME_LENGTH: usize = 256;

    /// The maximum length of an embed field value in codepoints.
    pub const FIELD_VALUE_LENGTH: usize = 1024;

    /// The maximum embed footer length in codepoints.
    pub const FOOTER_TEXT_LENGTH: usize = 2048;

    /// The maximum embed title length in codepoints.
    pub const TITLE_LENGTH: usize = 256;

    /// Immutable reference to the type of error that occurred.
    #[must_use = "retrieving the type has no effect if left unused"]
    pub const fn kind(&self) -> &EmbedValidationErrorType {
        &self.kind
    }

    /// Consume the error, returning the source error if there is any.
    #[allow(clippy::unused_self)]
    #[must_use = "consuming the error and retrieving the source has no effect if left unused"]
    pub fn into_source(self) -> Option<Box<dyn Error + Send + Sync>> {
        None
    }

    /// Consume the error, returning the owned error type and the source error.
    #[must_use = "consuming the error into its parts has no effect if left unused"]
    pub fn into_parts(
        self,
    ) -> (
        EmbedValidationErrorType,
        Option<Box<dyn Error + Send + Sync>>,
    ) {
        (self.kind, None)
    }
}

impl Display for EmbedValidationError {
    fn fmt(&self, f: &mut Formatter<'_>) -> FmtResult {
        match &self.kind {
            EmbedValidationErrorType::AuthorNameTooLarge { chars } => {
                f.write_str("the author name is ")?;
                Display::fmt(chars, f)?;
                f.write_str(" characters long, but the max is ")?;

                Display::fmt(&Self::AUTHOR_NAME_LENGTH, f)
            }
            EmbedValidationErrorType::DescriptionTooLarge { chars } => {
                f.write_str("the description is ")?;
                Display::fmt(chars, f)?;
                f.write_str(" characters long, but the max is ")?;

                Display::fmt(&Self::DESCRIPTION_LENGTH, f)
            }
            EmbedValidationErrorType::EmbedTooLarge { chars } => {
                f.write_str("the combined total length of the embed is ")?;
                Display::fmt(chars, f)?;
                f.write_str(" characters long, but the max is ")?;

                Display::fmt(&Self::EMBED_TOTAL_LENGTH, f)
            }
            EmbedValidationErrorType::FieldNameTooLarge { chars } => {
                f.write_str("a field name is ")?;
                Display::fmt(chars, f)?;
                f.write_str(" characters long, but the max is ")?;

                Display::fmt(&Self::FIELD_NAME_LENGTH, f)
            }
            EmbedValidationErrorType::FieldValueTooLarge { chars } => {
                f.write_str("a field value is ")?;
                Display::fmt(chars, f)?;
                f.write_str(" characters long, but the max is ")?;

                Display::fmt(&Self::FIELD_VALUE_LENGTH, f)
            }
            EmbedValidationErrorType::FooterTextTooLarge { chars } => {
                f.write_str("the footer's text is ")?;
                Display::fmt(chars, f)?;
                f.write_str(" characters long, but the max is ")?;

                Display::fmt(&Self::FOOTER_TEXT_LENGTH, f)
            }
            EmbedValidationErrorType::TitleTooLarge { chars } => {
                f.write_str("the title's length is ")?;
                Display::fmt(chars, f)?;
                f.write_str(" characters long, but the max is ")?;

                Display::fmt(&Self::TITLE_LENGTH, f)
            }
            EmbedValidationErrorType::TooManyFields { amount } => {
                f.write_str("there are ")?;
                Display::fmt(amount, f)?;
                f.write_str(" fields, but the maximum amount is ")?;

                Display::fmt(&Self::FIELD_COUNT, f)
            }
        }
    }
}

impl Error for EmbedValidationError {}

/// Type of [`EmbedValidationError`] that occurred.
#[derive(Debug)]
#[non_exhaustive]
pub enum EmbedValidationErrorType {
    /// The embed author's name is larger than
    /// [the maximum][`AUTHOR_NAME_LENGTH`].
    ///
    /// [`AUTHOR_NAME_LENGTH`]: EmbedValidationError::AUTHOR_NAME_LENGTH
    AuthorNameTooLarge {
        /// The number of codepoints that were provided.
        chars: usize,
    },
    /// The embed description is larger than
    /// [the maximum][`DESCRIPTION_LENGTH`].
    ///
    /// [`DESCRIPTION_LENGTH`]: EmbedValidationError::DESCRIPTION_LENGTH
    DescriptionTooLarge {
        /// The number of codepoints that were provided.
        chars: usize,
    },
    /// The combined content of all embed fields - author name, description,
    /// footer, field names and values, and title - is larger than
    /// [the maximum][`EMBED_TOTAL_LENGTH`].
    ///
    /// [`EMBED_TOTAL_LENGTH`]: EmbedValidationError::EMBED_TOTAL_LENGTH
    EmbedTooLarge {
        /// The number of codepoints that were provided.
        chars: usize,
    },
    /// A field's name is larger than [the maximum][`FIELD_NAME_LENGTH`].
    ///
    /// [`FIELD_NAME_LENGTH`]: EmbedValidationError::FIELD_NAME_LENGTH
    FieldNameTooLarge {
        /// The number of codepoints that were provided.
        chars: usize,
    },
    /// A field's value is larger than [the maximum][`FIELD_VALUE_LENGTH`].
    ///
    /// [`FIELD_VALUE_LENGTH`]: EmbedValidationError::FIELD_VALUE_LENGTH
    FieldValueTooLarge {
        /// The number of codepoints that were provided.
        chars: usize,
    },
    /// The footer text is larger than [the maximum][`FOOTER_TEXT_LENGTH`].
    ///
    /// [`FOOTER_TEXT_LENGTH`]: EmbedValidationError::FOOTER_TEXT_LENGTH
    FooterTextTooLarge {
        /// The number of codepoints that were provided.
        chars: usize,
    },
    /// The title is larger than [the maximum][`TITLE_LENGTH`].
    ///
    /// [`TITLE_LENGTH`]: EmbedValidationError::TITLE_LENGTH
    TitleTooLarge {
        /// The number of codepoints that were provided.
        chars: usize,
    },
    /// There are more than [the maximum][`FIELD_COUNT`] number of fields in the
    /// embed.
    ///
    /// [`FIELD_COUNT`]: EmbedValidationError::FIELD_COUNT
    TooManyFields {
        /// The number of fields that were provided.
        amount: usize,
    },
}

pub const fn ban_delete_message_days(value: u64) -> bool {
    // <https://discordapp.com/developers/docs/resources/guild#create-guild-ban-query-string-params>
    value <= 7
}

pub fn channel_name(value: impl AsRef<str>) -> bool {
    _channel_name(value.as_ref())
}

fn _channel_name(value: &str) -> bool {
    let len = value.chars().count();

    // <https://discordapp.com/developers/docs/resources/channel#channel-object-channel-structure>
    (1..=100).contains(&len)
}

/// Validate a list of components.
///
/// # Errors
///
/// Returns a [`ComponentValidationErrorType::ComponentCount`] if there are
/// too many components in the provided list.
///
/// Refer to the errors section of [`component`] for a list of errors that may
/// be returned as a result of validating each provided component.
pub fn components(components: &[Component]) -> Result<(), ComponentValidationError> {
    let count = components.len();

    if count > ComponentValidationError::COMPONENT_COUNT {
        return Err(ComponentValidationError {
            kind: ComponentValidationErrorType::ComponentCount { count },
        });
    }

    for component in components {
        self::component(component)?;
    }

    Ok(())
}

/// Validate the contents of a component.
///
/// # Errors
///
/// Returns a [`ComponentValidationErrorType::ActionRowComponentCount`] error
/// type if the provided list of components is too many for an [`ActionRow`].
///
/// Returns a [`ComponentValidationErrorType::InvalidChildComponent`] if the
/// provided nested component is an [`ActionRow`]. Action rows can not
/// contain another action row.
///
/// [`ActionRow`]: twilight_model::application::component::ActionRow
pub fn component(component: &Component) -> Result<(), ComponentValidationError> {
    match component {
        Component::ActionRow(action_row) => {
            component_action_row_components(&action_row.components)?;

            for inner in &action_row.components {
                self::component_inner(inner)?;
            }
        }
        other => {
            return Err(ComponentValidationError {
                kind: ComponentValidationErrorType::InvalidRootComponent { kind: other.kind() },
            });
        }
    }

    Ok(())
}

/// Validate the contents of a component that is within another component, i.e.
/// one that is not a root component.
///
/// # Errors
///
/// Returns a [`ComponentValidationErrorType::InvalidChildComponent`] if a
/// provided nested component is a [`Component::ActionRow`]. Action rows can not
/// contain another action row.
///
/// Returns a [`ComponentValidationErrorType::OptionDescriptionLength`] error
/// type if a provided select option description is too long.
///
/// Returns a [`ComponentValidationErrorType::OptionLabelLength`] error type if
/// a provided select option label is too long.
///
/// Returns a [`ComponentValidationErrorType::OptionValueLength`] error type if
/// a provided select option value is too long.
///
/// Returns a [`ComponentValidationErrorType::SelectMaximumValuesCount`] if the
/// provided number of select menu values that can be chosen is smaller than the minimum or
/// larger than the maximum.
///
/// Returns a [`ComponentValidationErrorType::SelectMinimumValuesCount`] if the
/// provided number of select menu values that must be chosen is larger than the
/// maximum.
///
/// Returns a [`ComponentValidationErrorType::SelectPlaceholderLength`] error type if
/// a provided select placeholder is too long.
fn component_inner(component: &Component) -> Result<(), ComponentValidationError> {
    match component {
        Component::ActionRow(_) => {
            return Err(ComponentValidationError {
                kind: ComponentValidationErrorType::InvalidChildComponent {
                    kind: ComponentType::ActionRow,
                },
            })
        }
        Component::Button(button) => {
            if let Some(custom_id) = button.custom_id.as_ref() {
                component_custom_id(custom_id)?;
            }

            if let Some(label) = button.label.as_ref() {
                component_label(label)?;
            }
        }
        Component::SelectMenu(select_menu) => {
            component_custom_id(&select_menu.custom_id)?;
            component_select_options(&select_menu.options)?;

            if let Some(placeholder) = select_menu.placeholder.as_ref() {
                component_select_placeholder(placeholder)?;
            }

            if let Some(max_values) = select_menu.max_values {
                component_select_max_values(usize::from(max_values))?;
            }

            if let Some(min_values) = select_menu.min_values {
                component_select_min_values(usize::from(min_values))?;
            }

            for option in &select_menu.options {
                component_select_option_label(&option.label)?;
                component_select_option_value(&option.value)?;

                if let Some(description) = option.description.as_ref() {
                    component_option_description(description)?;
                }
            }
        }
    }

    Ok(())
}

/// Validate that an [`ActionRow`] does not contain too many components.
///
/// [`ActionRow`]s may only have so many components within it, defined by
/// [`ComponentValidationError::ACTION_ROW_COMPONENT_COUNT`].
///
/// # Errors
///
/// Returns a [`ComponentValidationErrorType::ActionRowComponentCount`] error
/// type if the provided list of components is too many for an [`ActionRow`].
const fn component_action_row_components(
    components: &[Component],
) -> Result<(), ComponentValidationError> {
    let count = components.len();

    if count > ComponentValidationError::COMPONENT_COUNT {
        return Err(ComponentValidationError {
            kind: ComponentValidationErrorType::ActionRowComponentCount { count },
        });
    }

    Ok(())
}

/// Validate that a [`Component`]s label is not too long.
///
/// # Errors
///
/// Returns a [`ComponentValidationErrorType::ComponentLabelLength`] if the
/// provided component label is too long.
fn component_label(label: &str) -> Result<(), ComponentValidationError> {
    let chars = label.chars().count();

    if chars > ComponentValidationError::COMPONENT_LABEL_LENGTH {
        return Err(ComponentValidationError {
            kind: ComponentValidationErrorType::ComponentLabelLength { chars },
        });
    }

    Ok(())
}

/// Validate that a custom ID is not too long.
///
/// # Errors
///
/// Returns a [`ComponentValidationErrorType::ComponentCustomIdLength`] if the provided
/// custom ID is too long.
fn component_custom_id(custom_id: &str) -> Result<(), ComponentValidationError> {
    let chars = custom_id.chars().count();

    if chars > ComponentValidationError::COMPONENT_CUSTOM_ID_LENGTH {
        return Err(ComponentValidationError {
            kind: ComponentValidationErrorType::ComponentCustomIdLength { chars },
        });
    }

    Ok(())
}

/// Validate a [`SelectMenuOption::description`]'s length.
///
/// # Errors
///
/// Returns a [`ComponentValidationErrorType::SelectOptionDescriptionLength`] if the
/// provided select option description is too long.
///
/// [`SelectMenuOption::description`]: twilight_model::application::component::select_menu::SelectMenuOption::description
fn component_option_description(description: &str) -> Result<(), ComponentValidationError> {
    let chars = description.chars().count();

    if chars > ComponentValidationError::SELECT_OPTION_DESCRIPTION_LENGTH {
        return Err(ComponentValidationError {
            kind: ComponentValidationErrorType::SelectOptionDescriptionLength { chars },
        });
    }

    Ok(())
}

/// Validate a [`SelectMenu::max_values`] amount.
///
/// # Errors
///
/// Returns a [`ComponentValidationErrorType::SelectMaximumValuesCount`] if the
/// provided number of values that can be chosen is smaller than
/// [the minimum][`SELECT_MAXIMUM_VALUES_REQUIREMENT`] or larger than
/// [the maximum][`SELECT_MAXIMUM_VALUES_LIMIT`].
///
/// [`SELECT_MAXIMUM_VALUES_LIMIT`]: ComponentValidationError::SELECT_MAXIMUM_VALUES_LIMIT
/// [`SELECT_MAXIMUM_VALUES_REQUIREMENT`]: ComponentValidationError::SELECT_MAXIMUM_VALUES_REQUIREMENT
/// [`SelectMenu::max_values`]: twilight_model::application::component::select_menu::SelectMenu::max_values
const fn component_select_max_values(count: usize) -> Result<(), ComponentValidationError> {
    if count > ComponentValidationError::SELECT_MAXIMUM_VALUES_LIMIT {
        return Err(ComponentValidationError {
            kind: ComponentValidationErrorType::SelectMaximumValuesCount { count },
        });
    }

    if count < ComponentValidationError::SELECT_MAXIMUM_VALUES_REQUIREMENT {
        return Err(ComponentValidationError {
            kind: ComponentValidationErrorType::SelectMaximumValuesCount { count },
        });
    }

    Ok(())
}

/// Validate a [`SelectMenu::min_values`] amount.
///
/// # Errors
///
/// Returns a [`ComponentValidationErrorType::SelectMinimumValuesCount`] if the
/// provided number of values that must be chosen is larger than
/// [the maximum][`SELECT_MINIMUM_VALUES_LIMIT`].
///
/// [`SELECT_MINIMUM_VALUES_LIMIT`]: ComponentValidationError::SELECT_MINIMUM_VALUES_LIMIT
/// [`SelectMenu::min_values`]: twilight_model::application::component::select_menu::SelectMenu::min_values
const fn component_select_min_values(count: usize) -> Result<(), ComponentValidationError> {
    if count > ComponentValidationError::SELECT_MINIMUM_VALUES_LIMIT {
        return Err(ComponentValidationError {
            kind: ComponentValidationErrorType::SelectMinimumValuesCount { count },
        });
    }

    Ok(())
}

/// Validate a [`SelectMenuOption::label`]'s length.
///
/// # Errors
///
/// Returns a [`ComponentValidationErrorType::SelectOptionLabelLength`] if the
/// provided select option label is too long.
///
/// [`SelectMenuOption::label`]: twilight_model::application::component::select_menu::SelectMenuOption::label
fn component_select_option_label(label: &str) -> Result<(), ComponentValidationError> {
    let chars = label.chars().count();

    if chars > ComponentValidationError::SELECT_OPTION_LABEL_LENGTH {
        return Err(ComponentValidationError {
            kind: ComponentValidationErrorType::SelectOptionLabelLength { chars },
        });
    }

    Ok(())
}

/// Validate a [`SelectMenuOption::value`]'s length.
///
/// # Errors
///
/// Returns a [`ComponentValidationErrorType::SelectOptionValueLength`] if the
/// provided select option value is too long.
///
/// [`SelectMenuOption::value`]: twilight_model::application::component::select_menu::SelectMenuOption::value
fn component_select_option_value(value: &str) -> Result<(), ComponentValidationError> {
    let chars = value.chars().count();

    if chars > ComponentValidationError::SELECT_OPTION_VALUE_LENGTH {
        return Err(ComponentValidationError {
            kind: ComponentValidationErrorType::SelectOptionValueLength { chars },
        });
    }

    Ok(())
}

/// Validate a [`SelectMenu`]s number of [`options`].
///
/// [`Component::SelectMenu`]s may only have so many options within it, defined
/// by [`ComponentValidationError::SELECT_OPTION_COUNT`].
///
/// # Errors
///
/// Returns a [`ComponentValidationErrorType::SelectOptionCount`] error type if
/// the provided list of [`SelectMenuOption`]s is too many for a [`SelectMenu`].
///
/// [`SelectMenuOption`]: twilight_model::application::component::select_menu::SelectMenuOption
/// [`SelectMenu::options`]: twilight_model::application::component::select_menu::SelectMenu::options
/// [`SelectMenu`]: twilight_model::application::component::select_menu::SelectMenu
const fn component_select_options(
    options: &[SelectMenuOption],
) -> Result<(), ComponentValidationError> {
    let count = options.len();

    if count > ComponentValidationError::SELECT_OPTION_COUNT {
        return Err(ComponentValidationError {
            kind: ComponentValidationErrorType::SelectOptionCount { count },
        });
    }

    Ok(())
}

/// Validate a [`SelectMenu::placeholder`]'s length.
///
/// # Errors
///
/// Returns a [`ComponentValidationErrorType::SelectPlaceholderLength`] if the
/// provided select placeholder is too long.
///
/// [`SelectMenu::placeholder`]: twilight_model::application::component::select_menu::SelectMenu::placeholder
fn component_select_placeholder(placeholder: &str) -> Result<(), ComponentValidationError> {
    let chars = placeholder.chars().count();

    if chars > ComponentValidationError::SELECT_PLACEHOLDER_LENGTH {
        return Err(ComponentValidationError {
            kind: ComponentValidationErrorType::SelectPlaceholderLength { chars },
        });
    }

    Ok(())
}

pub fn content_limit(value: impl AsRef<str>) -> bool {
    _content_limit(value.as_ref())
}

fn _content_limit(value: &str) -> bool {
    // <https://discordapp.com/developers/docs/resources/channel#create-message-params>
    value.chars().count() <= 2000
}

pub fn embed(embed: &Embed) -> Result<(), EmbedValidationError> {
    let mut total = 0;

    if embed.fields.len() > EmbedValidationError::FIELD_COUNT {
        return Err(EmbedValidationError {
            kind: EmbedValidationErrorType::TooManyFields {
                amount: embed.fields.len(),
            },
        });
    }

    if let Some(name) = embed
        .author
        .as_ref()
        .and_then(|author| author.name.as_ref())
    {
        let chars = name.chars().count();

        if chars > EmbedValidationError::AUTHOR_NAME_LENGTH {
            return Err(EmbedValidationError {
                kind: EmbedValidationErrorType::AuthorNameTooLarge { chars },
            });
        }

        total += chars;
    }

    if let Some(description) = embed.description.as_ref() {
        let chars = description.chars().count();

        if chars > EmbedValidationError::DESCRIPTION_LENGTH {
            return Err(EmbedValidationError {
                kind: EmbedValidationErrorType::DescriptionTooLarge { chars },
            });
        }

        total += chars;
    }

    if let Some(footer) = embed.footer.as_ref() {
        let chars = footer.text.chars().count();

        if chars > EmbedValidationError::FOOTER_TEXT_LENGTH {
            return Err(EmbedValidationError {
                kind: EmbedValidationErrorType::FooterTextTooLarge { chars },
            });
        }

        total += chars;
    }

    for field in &embed.fields {
        let name_chars = field.name.chars().count();

        if name_chars > EmbedValidationError::FIELD_NAME_LENGTH {
            return Err(EmbedValidationError {
                kind: EmbedValidationErrorType::FieldNameTooLarge { chars: name_chars },
            });
        }

        let value_chars = field.value.chars().count();

        if value_chars > EmbedValidationError::FIELD_VALUE_LENGTH {
            return Err(EmbedValidationError {
                kind: EmbedValidationErrorType::FieldValueTooLarge { chars: value_chars },
            });
        }

        total += name_chars + value_chars;
    }

    if let Some(title) = embed.title.as_ref() {
        let chars = title.chars().count();

        if chars > EmbedValidationError::TITLE_LENGTH {
            return Err(EmbedValidationError {
                kind: EmbedValidationErrorType::TitleTooLarge { chars },
            });
        }

        total += chars;
    }

    if total > EmbedValidationError::EMBED_TOTAL_LENGTH {
        return Err(EmbedValidationError {
            kind: EmbedValidationErrorType::EmbedTooLarge { chars: total },
        });
    }

    Ok(())
}

pub const fn get_audit_log_limit(value: u64) -> bool {
    // <https://discordapp.com/developers/docs/resources/audit-log#get-guild-audit-log-query-string-parameters>
    value >= 1 && value <= 100
}

pub const fn get_channel_messages_limit(value: u64) -> bool {
    // <https://discordapp.com/developers/docs/resources/channel#get-channel-messages-query-string-params>
    value >= 1 && value <= 100
}

pub const fn get_current_user_guilds_limit(value: u64) -> bool {
    // <https://discordapp.com/developers/docs/resources/user#get-current-user-guilds-query-string-params>
    value >= 1 && value <= 200
}

pub const fn get_guild_members_limit(value: u64) -> bool {
    // <https://discordapp.com/developers/docs/resources/guild#list-guild-members-query-string-params>
    value >= 1 && value <= 1000
}

pub const fn search_guild_members_limit(value: u64) -> bool {
    value > 0 && value <= 1000
}

pub const fn get_reactions_limit(value: u64) -> bool {
    // <https://discordapp.com/developers/docs/resources/channel#get-reactions-query-string-params>
    value >= 1 && value <= 100
}

pub fn guild_name(value: impl AsRef<str>) -> bool {
    _guild_name(value.as_ref())
}

fn _guild_name(value: &str) -> bool {
    let len = value.chars().count();

    // <https://discordapp.com/developers/docs/resources/guild#guild-object-guild-structure>
    (2..=100).contains(&len)
}

pub const fn guild_prune_days(value: u64) -> bool {
    // <https://discordapp.com/developers/docs/resources/guild#get-guild-prune-count-query-string-params>
    value > 0 && value <= 30
}

pub const fn invite_max_age(value: u64) -> bool {
    // <https://discord.com/developers/docs/resources/channel#create-channel-invite-json-params>
    value <= 604_800
}

pub const fn invite_max_uses(value: u64) -> bool {
    // <https://discord.com/developers/docs/resources/channel#create-channel-invite-json-params>
    value <= 100
}

pub fn nickname(value: impl AsRef<str>) -> bool {
    _nickname(value.as_ref())
}

fn _nickname(value: &str) -> bool {
    let len = value.chars().count();

    // <https://discordapp.com/developers/docs/resources/user#usernames-and-nicknames>
    (1..=32).contains(&len)
}

pub fn username(value: impl AsRef<str>) -> bool {
    // <https://discordapp.com/developers/docs/resources/user#usernames-and-nicknames>
    _username(value.as_ref())
}

fn _username(value: &str) -> bool {
    let len = value.chars().count();

    // <https://discordapp.com/developers/docs/resources/user#usernames-and-nicknames>
    (2..=32).contains(&len)
}

pub fn template_name(value: impl AsRef<str>) -> bool {
    _template_name(value.as_ref())
}

fn _template_name(value: &str) -> bool {
    let len = value.chars().count();

    // <https://discord.com/developers/docs/resources/template#create-guild-template-json-params>
    (1..=100).contains(&len)
}

pub fn template_description(value: impl AsRef<str>) -> bool {
    _template_name(value.as_ref())
}

fn _template_description(value: &str) -> bool {
    let len = value.chars().count();

    // <https://discord.com/developers/docs/resources/template#create-guild-template-json-params>
    (0..=120).contains(&len)
}

pub fn stage_topic(value: impl AsRef<str>) -> bool {
    _stage_topic(value.as_ref())
}

fn _stage_topic(value: &str) -> bool {
    let len = value.chars().count();

    // <https://github.com/discord/discord-api-docs/commit/f019fc358047050513c623f3639b6e96809f9280>
    (0..=120).contains(&len)
}

pub fn command_name(value: impl AsRef<str>) -> bool {
    _command_name(value.as_ref())
}

fn _command_name(value: &str) -> bool {
    let len = value.chars().count();

    // https://discord.com/developers/docs/interactions/slash-commands#applicationcommandoption
    (3..=32).contains(&len)
}

pub fn command_description(value: impl AsRef<str>) -> bool {
    _command_description(value.as_ref())
}

fn _command_description(value: &str) -> bool {
    let len = value.chars().count();

    // https://discord.com/developers/docs/interactions/slash-commands#applicationcommandoption
    (1..=100).contains(&len)
}

pub const fn command_permissions(len: usize) -> bool {
    // https://discord.com/developers/docs/interactions/slash-commands#edit-application-command-permissions
    len <= 10
}

/// Validate the number of guild command permission overwrites.
///
/// The maximum number of commands allowed in a guild is defined by
/// [`InteractionError::GUILD_COMMAND_PERMISSION_LIMIT`].
pub const fn guild_command_permissions(count: usize) -> bool {
    // https://discord.com/developers/docs/interactions/slash-commands#a-quick-note-on-limits
    count <= InteractionError::GUILD_COMMAND_PERMISSION_LIMIT
}

pub const fn is_thread(channel_type: ChannelType) -> bool {
    matches!(
        channel_type,
        ChannelType::GuildNewsThread
            | ChannelType::GuildPublicThread
            | ChannelType::GuildPrivateThread
    )
}

#[cfg(test)]
mod tests {
    use super::*;
    use static_assertions::{assert_fields, assert_impl_all, const_assert_eq};
    use std::fmt::Debug;
    use twilight_model::channel::embed::{EmbedAuthor, EmbedField, EmbedFooter};

    assert_fields!(ComponentValidationErrorType::ActionRowComponentCount: count);
    assert_fields!(ComponentValidationErrorType::ComponentCount: count);
    assert_fields!(ComponentValidationErrorType::ComponentCustomIdLength: chars);
    assert_fields!(ComponentValidationErrorType::ComponentLabelLength: chars);
    assert_fields!(ComponentValidationErrorType::InvalidChildComponent: kind);
    assert_fields!(ComponentValidationErrorType::InvalidRootComponent: kind);
    assert_fields!(ComponentValidationErrorType::SelectMaximumValuesCount: count);
    assert_fields!(ComponentValidationErrorType::SelectMinimumValuesCount: count);
    assert_fields!(ComponentValidationErrorType::SelectOptionDescriptionLength: chars);
    assert_fields!(ComponentValidationErrorType::SelectOptionLabelLength: chars);
    assert_fields!(ComponentValidationErrorType::SelectOptionValueLength: chars);
    assert_fields!(ComponentValidationErrorType::SelectPlaceholderLength: chars);
    assert_impl_all!(ComponentValidationErrorType: Debug, Send, Sync);
    assert_impl_all!(ComponentValidationError: Debug, Send, Sync);
    assert_impl_all!(EmbedValidationErrorType: Debug, Send, Sync);
    assert_impl_all!(EmbedValidationError: Debug, Send, Sync);
    const_assert_eq!(5, ComponentValidationError::ACTION_ROW_COMPONENT_COUNT);
    const_assert_eq!(5, ComponentValidationError::COMPONENT_COUNT);
    const_assert_eq!(100, ComponentValidationError::COMPONENT_CUSTOM_ID_LENGTH);
    const_assert_eq!(80, ComponentValidationError::COMPONENT_LABEL_LENGTH);
    const_assert_eq!(25, ComponentValidationError::SELECT_MAXIMUM_VALUES_LIMIT);
    const_assert_eq!(
        1,
        ComponentValidationError::SELECT_MAXIMUM_VALUES_REQUIREMENT
    );
    const_assert_eq!(25, ComponentValidationError::SELECT_MINIMUM_VALUES_LIMIT);
    const_assert_eq!(25, ComponentValidationError::SELECT_OPTION_COUNT);
    const_assert_eq!(
        100,
        ComponentValidationError::SELECT_OPTION_DESCRIPTION_LENGTH
    );
    const_assert_eq!(100, ComponentValidationError::SELECT_OPTION_LABEL_LENGTH);
    const_assert_eq!(100, ComponentValidationError::SELECT_OPTION_VALUE_LENGTH);
    const_assert_eq!(100, ComponentValidationError::SELECT_PLACEHOLDER_LENGTH);
    const_assert_eq!(256, EmbedValidationError::AUTHOR_NAME_LENGTH);
    const_assert_eq!(4096, EmbedValidationError::DESCRIPTION_LENGTH);
    const_assert_eq!(6000, EmbedValidationError::EMBED_TOTAL_LENGTH);
    const_assert_eq!(25, EmbedValidationError::FIELD_COUNT);
    const_assert_eq!(256, EmbedValidationError::FIELD_NAME_LENGTH);
    const_assert_eq!(1024, EmbedValidationError::FIELD_VALUE_LENGTH);
    const_assert_eq!(2048, EmbedValidationError::FOOTER_TEXT_LENGTH);
    const_assert_eq!(256, EmbedValidationError::TITLE_LENGTH);

    fn base_embed() -> Embed {
        Embed {
            author: None,
            color: None,
            description: None,
            fields: Vec::new(),
            footer: None,
            image: None,
            kind: "rich".to_owned(),
            provider: None,
            thumbnail: None,
            timestamp: None,
            title: None,
            url: None,
            video: None,
        }
    }

    #[test]
    fn test_ban_delete_message_days() {
        assert!(ban_delete_message_days(0));
        assert!(ban_delete_message_days(1));
        assert!(ban_delete_message_days(7));

        assert!(!ban_delete_message_days(8));
    }

    #[test]
    fn test_channel_name() {
        assert!(channel_name("a"));
        assert!(channel_name("a".repeat(100)));

        assert!(!channel_name(""));
        assert!(!channel_name("a".repeat(101)));
    }

    #[test]
    fn test_content_limit() {
        assert!(content_limit(""));
        assert!(content_limit("a".repeat(2000)));

        assert!(!content_limit("a".repeat(2001)));
    }

    #[test]
    fn test_embed_base() {
        let embed = base_embed();

        assert!(super::embed(&embed).is_ok());
    }

    #[test]
    fn test_embed_normal() {
        let mut embed = base_embed();
        embed.author.replace(EmbedAuthor {
            icon_url: None,
            name: Some("twilight".to_owned()),
            proxy_icon_url: None,
            url: None,
        });
        embed.color.replace(0xff_00_00);
        embed.description.replace("a".repeat(100));
        embed.fields.push(EmbedField {
            inline: true,
            name: "b".repeat(25),
            value: "c".repeat(200),
        });
        embed.title.replace("this is a normal title".to_owned());

        assert!(super::embed(&embed).is_ok());
    }

    #[test]
    fn test_embed_author_name_limit() {
        let mut embed = base_embed();
        embed.author.replace(EmbedAuthor {
            icon_url: None,
            name: Some(str::repeat("a", 256)),
            proxy_icon_url: None,
            url: None,
        });
        assert!(super::embed(&embed).is_ok());

        embed.author.replace(EmbedAuthor {
            icon_url: None,
            name: Some(str::repeat("a", 257)),
            proxy_icon_url: None,
            url: None,
        });
        assert!(matches!(
            super::embed(&embed).unwrap_err().kind(),
            EmbedValidationErrorType::AuthorNameTooLarge { chars: 257 }
        ));
    }

    #[test]
    fn test_embed_description_limit() {
        let mut embed = base_embed();
        embed.description.replace(str::repeat("a", 2048));
        assert!(super::embed(&embed).is_ok());

        embed.description.replace(str::repeat("a", 4096));
        assert!(super::embed(&embed).is_ok());

        embed.description.replace(str::repeat("a", 4097));
        assert!(matches!(
            super::embed(&embed).unwrap_err().kind(),
            EmbedValidationErrorType::DescriptionTooLarge { chars: 4097 }
        ));
    }

    #[test]
    fn test_embed_field_count_limit() {
        let mut embed = base_embed();

        for _ in 0..26 {
            embed.fields.push(EmbedField {
                inline: true,
                name: "a".to_owned(),
                value: "a".to_owned(),
            });
        }

        assert!(matches!(
            super::embed(&embed).unwrap_err().kind(),
            EmbedValidationErrorType::TooManyFields { amount: 26 }
        ));
    }

    #[test]
    fn test_embed_field_name_limit() {
        let mut embed = base_embed();
        embed.fields.push(EmbedField {
            inline: true,
            name: str::repeat("a", 256),
            value: "a".to_owned(),
        });
        assert!(super::embed(&embed).is_ok());

        embed.fields.push(EmbedField {
            inline: true,
            name: str::repeat("a", 257),
            value: "a".to_owned(),
        });
        assert!(matches!(
            super::embed(&embed).unwrap_err().kind(),
            EmbedValidationErrorType::FieldNameTooLarge { chars: 257 }
        ));
    }

    #[test]
    fn test_embed_field_value_limit() {
        let mut embed = base_embed();
        embed.fields.push(EmbedField {
            inline: true,
            name: "a".to_owned(),
            value: str::repeat("a", 1024),
        });
        assert!(super::embed(&embed).is_ok());

        embed.fields.push(EmbedField {
            inline: true,
            name: "a".to_owned(),
            value: str::repeat("a", 1025),
        });
        assert!(matches!(
            super::embed(&embed).unwrap_err().kind(),
            EmbedValidationErrorType::FieldValueTooLarge { chars: 1025 }
        ));
    }

    #[test]
    fn test_embed_footer_text_limit() {
        let mut embed = base_embed();
        embed.footer.replace(EmbedFooter {
            icon_url: None,
            proxy_icon_url: None,
            text: str::repeat("a", 2048),
        });
        assert!(super::embed(&embed).is_ok());

        embed.footer.replace(EmbedFooter {
            icon_url: None,
            proxy_icon_url: None,
            text: str::repeat("a", 2049),
        });
        assert!(matches!(
            super::embed(&embed).unwrap_err().kind(),
            EmbedValidationErrorType::FooterTextTooLarge { chars: 2049 }
        ));
    }

    #[test]
    fn test_embed_title_limit() {
        let mut embed = base_embed();
        embed.title.replace(str::repeat("a", 256));
        assert!(super::embed(&embed).is_ok());

        embed.title.replace(str::repeat("a", 257));
        assert!(matches!(
            super::embed(&embed).unwrap_err().kind(),
            EmbedValidationErrorType::TitleTooLarge { chars: 257 }
        ));
    }

    #[test]
    fn test_embed_combined_limit() {
        let mut embed = base_embed();
        embed.description.replace(str::repeat("a", 2048));
        embed.title.replace(str::repeat("a", 256));

        for _ in 0..5 {
            embed.fields.push(EmbedField {
                inline: true,
                name: str::repeat("a", 100),
                value: str::repeat("a", 500),
            })
        }

        // we're at 5304 characters now
        assert!(super::embed(&embed).is_ok());

        embed.footer.replace(EmbedFooter {
            icon_url: None,
            proxy_icon_url: None,
            text: str::repeat("a", 1000),
        });

        assert!(matches!(
            super::embed(&embed).unwrap_err().kind(),
            EmbedValidationErrorType::EmbedTooLarge { chars: 6304 }
        ));
    }

    #[test]
    fn test_get_audit_log_limit() {
        assert!(get_audit_log_limit(1));
        assert!(get_audit_log_limit(100));

        assert!(!get_audit_log_limit(0));
        assert!(!get_audit_log_limit(101));
    }

    #[test]
    fn test_get_channels_limit() {
        assert!(get_channel_messages_limit(1));
        assert!(get_channel_messages_limit(100));

        assert!(!get_channel_messages_limit(0));
        assert!(!get_channel_messages_limit(101));
    }

    #[test]
    fn test_get_current_user_guilds_limit() {
        assert!(get_current_user_guilds_limit(1));
        assert!(get_current_user_guilds_limit(200));

        assert!(!get_current_user_guilds_limit(0));
        assert!(!get_current_user_guilds_limit(201));
    }

    #[test]
    fn test_get_guild_members_limit() {
        assert!(get_guild_members_limit(1));
        assert!(get_guild_members_limit(1000));

        assert!(!get_guild_members_limit(0));
        assert!(!get_guild_members_limit(1001));
    }

    #[test]
    fn test_get_reactions_limit() {
        assert!(get_reactions_limit(1));
        assert!(get_reactions_limit(100));

        assert!(!get_reactions_limit(0));
        assert!(!get_reactions_limit(101));
    }

    #[test]
    fn test_guild_name() {
        assert!(guild_name("aa"));
        assert!(guild_name("a".repeat(100)));

        assert!(!guild_name(""));
        assert!(!guild_name("a"));
        assert!(!guild_name("a".repeat(101)));
    }

    #[test]
    fn test_guild_prune_days() {
        assert!(!guild_prune_days(0));
        assert!(guild_prune_days(1));
        assert!(guild_prune_days(30));
        assert!(!guild_prune_days(31));
        assert!(!guild_prune_days(100));
    }

    #[test]
    fn test_invite_max_age() {
        assert!(invite_max_age(0));
        assert!(invite_max_age(86_400));
        assert!(invite_max_age(604_800));
        assert!(!invite_max_age(604_801));
    }

    #[test]
    fn test_invite_max_uses() {
        assert!(invite_max_uses(0));
        assert!(invite_max_uses(100));
        assert!(!invite_max_uses(101));
    }

    #[test]
    fn test_nickname() {
        assert!(nickname("a"));
        assert!(nickname("a".repeat(32)));

        assert!(!nickname(""));
        assert!(!nickname("a".repeat(33)));
    }

    #[test]
    fn test_username() {
        assert!(username("aa"));
        assert!(username("a".repeat(32)));

        assert!(!username("a"));
        assert!(!username("a".repeat(33)));
    }
}<|MERGE_RESOLUTION|>--- conflicted
+++ resolved
@@ -8,12 +8,9 @@
     error::Error,
     fmt::{Display, Formatter, Result as FmtResult},
 };
-<<<<<<< HEAD
-use twilight_model::channel::{embed::Embed, ChannelType};
-=======
 use twilight_model::{
     application::component::{select_menu::SelectMenuOption, Component, ComponentType},
-    channel::embed::Embed,
+    channel::{embed::Embed, ChannelType},
 };
 
 /// A provided [`Component`] is invalid.
@@ -354,7 +351,6 @@
         chars: usize,
     },
 }
->>>>>>> 0b71517c
 
 /// An embed is not valid.
 ///
