--- conflicted
+++ resolved
@@ -5,16 +5,13 @@
 pub mod template;
 pub mod user;
 
-<<<<<<< HEAD
-mod attachment;
-=======
 #[deprecated(
     note = "this will be removed in a future major version",
     since = "0.7.2"
 )]
 pub mod prelude;
 
->>>>>>> 1a2e9241
+mod attachment;
 mod audit_reason;
 mod base;
 mod get_gateway;
