[package]
authors = ["Twilight Contributors"]
categories = ["api-bindings", "asynchronous", "web-programming::http-client", "web-programming::websocket"]
description = "Lavalink client for the Twilight ecosystem."
documentation = "https://docs.rs/twilight-lavalink"
edition = "2021"
homepage = "https://twilight.rs/chapter_1_crates/section_8_first_party/section_3_lavalink.html"
include = ["src/**/*.rs", "README.md"]
keywords = ["discord", "discord-api", "lavalink", "twilight"]
license = "ISC"
name = "twilight-lavalink"
publish = true
readme = "README.md"
rust-version = "1.60"
repository = "https://github.com/twilight-rs/twilight.git"
version = "0.13.0"

[dependencies]
dashmap = { default-features = false, version = "5.3" }
futures-util = { default-features = false, features = ["bilock", "std", "unstable"], version = "0.3" }
http = { default-features = false, version = "0.2" }
serde = { default-features = false, features = ["derive", "std"], version = "1" }
serde_json = { default-features = false, features = ["std"], version = "1" }
tokio = { default-features = false, features = ["macros", "net", "rt", "sync", "time"], version = "1.0" }
tokio-tungstenite = { default-features = false, features = ["connect"], version = "0.17" }
tracing = { default-features = false, features = ["std", "attributes"], version = "0.1" }
twilight-model = { default-features = false, path = "../twilight-model", version = "0.13.3" }

# Optional dependencies.
percent-encoding = { default-features = false, optional = true, version = "2" }

[dev-dependencies]
anyhow = { default-features = false, features = ["std"], version = "1" }
serde_test = { default-features = false, version = "1" }
static_assertions = { default-features = false, version = "1" }
tokio = { default-features = false, features = ["macros", "rt-multi-thread"], version = "1.0" }
<<<<<<< HEAD
tracing-subscriber = { default-features = false, features = ["fmt", "tracing-log"], version = "0.3" }
twilight-gateway = { default-features = false, features = ["rustls-native-roots"], path = "../twilight-gateway", version = "0.13.0" }
=======
twilight-gateway = { default-features = false, features = ["rustls-native-roots"], path = "../twilight-gateway", version = "0.13.2" }
>>>>>>> 7ed789cf
twilight-http = { default-features = false, features = ["rustls-native-roots"], path = "../twilight-http", version = "0.13.0" }

[features]
default = ["http-support", "rustls-native-roots"]
http-support = ["dep:percent-encoding"]
native = ["tokio-tungstenite/native-tls"]
rustls-native-roots = ["tokio-tungstenite/rustls-tls-native-roots"]
rustls-webpki-roots = ["tokio-tungstenite/rustls-tls-webpki-roots"]

[package.metadata.docs.rs]
all-features = true
rustdoc-args = ["--cfg", "docsrs"]<|MERGE_RESOLUTION|>--- conflicted
+++ resolved
@@ -34,12 +34,8 @@
 serde_test = { default-features = false, version = "1" }
 static_assertions = { default-features = false, version = "1" }
 tokio = { default-features = false, features = ["macros", "rt-multi-thread"], version = "1.0" }
-<<<<<<< HEAD
 tracing-subscriber = { default-features = false, features = ["fmt", "tracing-log"], version = "0.3" }
-twilight-gateway = { default-features = false, features = ["rustls-native-roots"], path = "../twilight-gateway", version = "0.13.0" }
-=======
 twilight-gateway = { default-features = false, features = ["rustls-native-roots"], path = "../twilight-gateway", version = "0.13.2" }
->>>>>>> 7ed789cf
 twilight-http = { default-features = false, features = ["rustls-native-roots"], path = "../twilight-http", version = "0.13.0" }
 
 [features]
