[package]
authors.workspace = true
categories = ["api-bindings", "asynchronous", "web-programming::websocket"]
description = "Discord Gateway implementation for the Twilight ecosystem."
documentation = "https://docs.rs/twilight-gateway"
edition.workspace = true
homepage = "https://twilight.rs/chapter_1_crates/section_3_gateway.html"
include.workspace = true
keywords = ["discord", "discord-api", "twilight"]
license.workspace = true
name = "twilight-gateway"
publish = true
readme = "README.md"
<<<<<<< HEAD
repository.workspace = true
rust-version.workspace = true
version = "0.13.2"
=======
repository = "https://github.com/twilight-rs/twilight.git"
rust-version = "1.60"
version = "0.13.3"
>>>>>>> 90055bbb

[dependencies]
bitflags = { default-features = false, version = "1" }
futures-util = { default-features = false, features = ["std"], version = "0.3" }
leaky-bucket-lite = { default-features = false, features = ["tokio"], version = "0.5.1" }
serde = { default-features = false, features = ["derive"], version = "1" }
serde_json = { default-features = false, features = ["std"], version = "1" }
tokio = { default-features = false, features = ["net", "rt", "sync", "time"], version = "1.5" }
tokio-tungstenite = { default-features = false, features = ["connect"], version = "0.17" }
tracing = { default-features = false, features = ["std", "attributes"], version = "0.1" }
twilight-gateway-queue = { default-features = false, path = "../twilight-gateway-queue", version = "0.13.1" }
<<<<<<< HEAD
twilight-model = { default-features = false, path = "../twilight-model", version = "0.13.4" }
=======
twilight-http = { default-features = false, path = "../twilight-http", version = "0.13.2" }
twilight-model = { default-features = false, path = "../twilight-model", version = "0.13.5" }
url = { default-features = false, version = "2" }
leaky-bucket-lite = { default-features = false, features = ["tokio"], version = "0.5.1" }
>>>>>>> 90055bbb

# Optional
# The default backend for flate2; miniz-oxide, works differently
# from the C-backed backend zlib, When you give it the sync argument
# it does not seem to update the total_in of the function to have an offset
# https://github.com/alexcrichton/flate2-rs/issues/217
flate2 = { default-features = false, optional = true, version = "1.0.24" }
metrics = { default-features = false, optional = true, version = ">=0.18, <0.20" }
twilight-http = { default-features = false, optional = true, path = "../twilight-http", version = "0.13.0" }
simd-json = { default-features = false, features = ["serde_impl", "swar-number-parsing"], optional = true, version = ">=0.4, <0.7" }

# TLS libraries
# They are needed to track what is used in tokio-tungstenite
native-tls = { default-features = false, optional = true, version = "0.2.8" }
rustls-native-certs = { default-features = false, optional = true, version = "0.6" }
rustls-tls = { default-features = false, optional = true, package = "rustls", version = "0.20" }
webpki-roots = { default-features = false, optional = true, version = "0.22" }

[dev-dependencies]
anyhow = { default-features = false, features = ["std"], version = "1" }
futures = { default-features = false, version = "0.3" }
serde_test = { default-features = false, version = "1.0.136" }
static_assertions = { default-features = false, version = "1" }
tokio = { default-features = false, features = ["macros", "rt-multi-thread"], version = "1.12" }
tracing-subscriber = { default-features = false, features = ["fmt", "tracing-log"], version = "0.3" }

[features]
default = ["rustls-native-roots", "twilight-http", "zlib-stock"]
native = ["dep:native-tls", "tokio-tungstenite/native-tls"]
rustls-native-roots = ["dep:rustls-tls", "dep:rustls-native-certs", "tokio-tungstenite/rustls-tls-native-roots"]
rustls-webpki-roots = ["dep:rustls-tls", "dep:webpki-roots", "tokio-tungstenite/rustls-tls-webpki-roots"]
zlib-simd = ["dep:flate2", "flate2?/zlib-ng"]
zlib-stock = ["dep:flate2", "flate2?/zlib"]

[package.metadata.docs.rs]
all-features = true
rustdoc-args = ["--cfg", "docsrs"]<|MERGE_RESOLUTION|>--- conflicted
+++ resolved
@@ -11,15 +11,9 @@
 name = "twilight-gateway"
 publish = true
 readme = "README.md"
-<<<<<<< HEAD
 repository.workspace = true
 rust-version.workspace = true
-version = "0.13.2"
-=======
-repository = "https://github.com/twilight-rs/twilight.git"
-rust-version = "1.60"
 version = "0.13.3"
->>>>>>> 90055bbb
 
 [dependencies]
 bitflags = { default-features = false, version = "1" }
@@ -31,14 +25,7 @@
 tokio-tungstenite = { default-features = false, features = ["connect"], version = "0.17" }
 tracing = { default-features = false, features = ["std", "attributes"], version = "0.1" }
 twilight-gateway-queue = { default-features = false, path = "../twilight-gateway-queue", version = "0.13.1" }
-<<<<<<< HEAD
-twilight-model = { default-features = false, path = "../twilight-model", version = "0.13.4" }
-=======
-twilight-http = { default-features = false, path = "../twilight-http", version = "0.13.2" }
 twilight-model = { default-features = false, path = "../twilight-model", version = "0.13.5" }
-url = { default-features = false, version = "2" }
-leaky-bucket-lite = { default-features = false, features = ["tokio"], version = "0.5.1" }
->>>>>>> 90055bbb
 
 # Optional
 # The default backend for flate2; miniz-oxide, works differently
