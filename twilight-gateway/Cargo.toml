[package]
authors = ["Twilight Contributors"]
categories = ["api-bindings", "asynchronous", "web-programming::websocket"]
description = "Discord Gateway implementation for the Twilight ecosystem."
documentation = "https://docs.rs/twilight-gateway"
edition = "2021"
homepage = "https://twilight.rs/chapter_1_crates/section_3_gateway.html"
include = ["src/**/*.rs", "README.md"]
keywords = ["discord", "discord-api", "twilight"]
license = "ISC"
name = "twilight-gateway"
publish = true
readme = "README.md"
repository = "https://github.com/twilight-rs/twilight.git"
rust-version = "1.60"
version = "0.13.2"

[dependencies]
bitflags = { default-features = false, version = "1" }
futures-util = { default-features = false, features = ["std"], version = "0.3" }
leaky-bucket-lite = { default-features = false, features = ["tokio"], version = "0.5.1" }
serde = { default-features = false, features = ["derive"], version = "1" }
serde_json = { default-features = false, features = ["std"], version = "1" }
tokio = { default-features = false, features = ["net", "rt", "sync", "time"], version = "1.5" }
tokio-tungstenite = { default-features = false, features = ["connect"], version = "0.17" }
tracing = { default-features = false, features = ["std", "attributes"], version = "0.1" }
twilight-gateway-queue = { default-features = false, path = "../twilight-gateway-queue", version = "0.13.1" }
twilight-http = { default-features = false, path = "../twilight-http", version = "0.13.0" }
<<<<<<< HEAD
twilight-model = { default-features = false, path = "../twilight-model", version = "0.13.2" }
=======
twilight-model = { default-features = false, path = "../twilight-model", version = "0.13.3" }
url = { default-features = false, version = "2" }
leaky-bucket-lite = { default-features = false, features = ["tokio"], version = "0.5.1" }
>>>>>>> 7ed789cf

# Optional
# The default backend for flate2; miniz-oxide, works differently
# from the C-backed backend zlib, When you give it the sync argument
# it does not seem to update the total_in of the function to have an offset
# https://github.com/alexcrichton/flate2-rs/issues/217
flate2 = { default-features = false, optional = true, version = "1.0.24" }
metrics = { default-features = false, optional = true, version = ">=0.18, <0.20" }
simd-json = { default-features = false, features = ["serde_impl", "swar-number-parsing"], optional = true, version = ">=0.4, <0.7" }

# TLS libraries
# They are needed to track what is used in tokio-tungstenite
native-tls = { default-features = false, optional = true, version = "0.2.8" }
rustls-native-certs = { default-features = false, optional = true, version = "0.6" }
rustls-tls = { default-features = false, optional = true, package = "rustls", version = "0.20" }
webpki-roots = { default-features = false, optional = true, version = "0.22" }

[dev-dependencies]
anyhow = { default-features = false, features = ["std"], version = "1" }
futures = { default-features = false, version = "0.3" }
serde_test = { default-features = false, version = "1.0.136" }
static_assertions = { default-features = false, version = "1" }
tokio = { default-features = false, features = ["macros", "rt-multi-thread"], version = "1.12" }
tracing-subscriber = { default-features = false, features = ["fmt", "tracing-log"], version = "0.3" }

[features]
default = ["rustls-native-roots", "zlib-stock"]
native = ["dep:native-tls", "twilight-http/native", "tokio-tungstenite/native-tls"]
rustls-native-roots = ["dep:rustls-tls", "dep:rustls-native-certs", "twilight-http/rustls-native-roots", "tokio-tungstenite/rustls-tls-native-roots"]
rustls-webpki-roots = ["dep:rustls-tls", "dep:webpki-roots", "twilight-http/rustls-webpki-roots", "tokio-tungstenite/rustls-tls-webpki-roots"]
zlib-simd = ["dep:flate2", "flate2?/zlib-ng"]
zlib-stock = ["dep:flate2", "flate2?/zlib"]<|MERGE_RESOLUTION|>--- conflicted
+++ resolved
@@ -26,13 +26,7 @@
 tracing = { default-features = false, features = ["std", "attributes"], version = "0.1" }
 twilight-gateway-queue = { default-features = false, path = "../twilight-gateway-queue", version = "0.13.1" }
 twilight-http = { default-features = false, path = "../twilight-http", version = "0.13.0" }
-<<<<<<< HEAD
-twilight-model = { default-features = false, path = "../twilight-model", version = "0.13.2" }
-=======
 twilight-model = { default-features = false, path = "../twilight-model", version = "0.13.3" }
-url = { default-features = false, version = "2" }
-leaky-bucket-lite = { default-features = false, features = ["tokio"], version = "0.5.1" }
->>>>>>> 7ed789cf
 
 # Optional
 # The default backend for flate2; miniz-oxide, works differently
