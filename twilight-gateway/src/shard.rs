--- conflicted
+++ resolved
@@ -733,11 +733,8 @@
             reconnect_attempts: 0,
         };
         self.connection = None;
-<<<<<<< HEAD
+        self.heartbeat_interval = None;
         self.ratelimiter = None;
-=======
-        self.heartbeat_interval = None;
->>>>>>> d59ee15b
 
         if disconnect == Disconnect::InvalidateSession {
             self.session = None;
