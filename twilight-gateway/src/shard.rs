--- conflicted
+++ resolved
@@ -469,16 +469,14 @@
 
     /// Wait for the next Discord event from the gateway.
     ///
-<<<<<<< HEAD
     /// This is a convenience method that internally calls [`next_message`] and
     /// only returns wanted [`Event`]s, configured via
     /// [`ConfigBuilder::event_types`]. Close messages are always considered
     /// wanted and map onto the [`Event::GatewayClose`] variant.
-=======
+    ///
     /// Events not registered in Twilight are skipped. If you need to receive
     /// events Twilight doesn't support, use [`next_message`] to receive raw
     /// payloads.
->>>>>>> a3f933a0
     ///
     /// # Errors
     ///
@@ -501,21 +499,13 @@
     /// Returns a [`ReceiveMessageErrorType::SendingMessage`] error type if the
     /// shard failed to send a message to the gateway, such as a heartbeat.
     ///
-<<<<<<< HEAD
     /// [`ConfigBuilder::event_types`]: crate::ConfigBuilder::event_types
-=======
->>>>>>> a3f933a0
     /// [`next_message`]: Self::next_message
     pub async fn next_event(&mut self) -> Result<Event, ReceiveMessageError> {
         loop {
             match self.next_message().await? {
                 Message::Close(frame) => return Ok(Event::GatewayClose(frame)),
-<<<<<<< HEAD
-                Message::Text(event) => {
-                    if let Some(event) = crate::parse(event, self.config.event_types())? {
-                        return Ok(event.into());
-=======
-                Message::Text(text) => match json::parse(text, self.config.event_types()) {
+                Message::Text(text) => match crate::parse(text, self.config.event_types()) {
                     Ok(Some(event)) => return Ok(event.into()),
                     Ok(None) => {}
                     Err(source) => {
@@ -542,7 +532,6 @@
                         }
 
                         return Err(source);
->>>>>>> a3f933a0
                     }
                 },
             }
