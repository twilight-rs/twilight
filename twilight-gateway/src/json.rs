--- conflicted
+++ resolved
@@ -10,89 +10,12 @@
     error::{ReceiveMessageError, ReceiveMessageErrorType},
     EventTypeFlags,
 };
-<<<<<<< HEAD
+use serde::de::DeserializeSeed;
+use std::str;
 use twilight_model::gateway::{
     event::{GatewayEvent, GatewayEventDeserializer},
     OpCode,
 };
-
-/// Parsing of a gateway event failed, likely due to a type being unrecognized.
-#[derive(Debug)]
-pub struct GatewayEventParsingError {
-    /// Type of error.
-    pub(crate) kind: GatewayEventParsingErrorType,
-    /// Source error if available.
-    pub(crate) source: Option<Box<dyn Error + Send + Sync>>,
-}
-
-impl GatewayEventParsingError {
-    /// Immutable reference to the type of error that occurred.
-    #[must_use = "retrieving the type has no effect if left unused"]
-    pub const fn kind(&self) -> &GatewayEventParsingErrorType {
-        &self.kind
-    }
-
-    /// Consume the error, returning the source error if there is any.
-    #[must_use = "consuming the error and retrieving the source has no effect if left unused"]
-    pub fn into_source(self) -> Option<Box<dyn Error + Send + Sync>> {
-        self.source
-    }
-
-    /// Consume the error, returning the owned error type and the source error.
-    #[must_use = "consuming the error into its parts has no effect if left unused"]
-    pub fn into_parts(
-        self,
-    ) -> (
-        GatewayEventParsingErrorType,
-        Option<Box<dyn Error + Send + Sync>>,
-    ) {
-        (self.kind, None)
-    }
-}
-
-impl Display for GatewayEventParsingError {
-    fn fmt(&self, f: &mut Formatter<'_>) -> FmtResult {
-        match self.kind {
-            GatewayEventParsingErrorType::Deserializing => {
-                f.write_str("deserializing gateway event as json failed")
-            }
-            GatewayEventParsingErrorType::PayloadInvalid => {
-                f.write_str("payload is an invalid json structure")
-            }
-        }
-    }
-}
-
-impl Error for GatewayEventParsingError {
-    fn source(&self) -> Option<&(dyn Error + 'static)> {
-        self.source
-            .as_ref()
-            .map(|source| &**source as &(dyn Error + 'static))
-    }
-}
-
-/// Type of [`GatewayEventParsingError`] that occurred.
-#[derive(Debug)]
-#[non_exhaustive]
-pub enum GatewayEventParsingErrorType {
-    /// Deserializing the GatewayEvent payload from JSON failed.
-    Deserializing,
-    /// The payload received from Discord was an unrecognized or invalid
-    /// structure.
-    ///
-    /// The payload was either invalid JSON or did not contain the necessary
-    /// "op" key in the object.
-    PayloadInvalid,
-}
-=======
-use serde::de::DeserializeSeed;
-use std::str;
-#[cfg(not(feature = "simd-json"))]
-use twilight_model::gateway::event::GatewayEventDeserializer as EventDeserializer;
-#[cfg(feature = "simd-json")]
-use twilight_model::gateway::event::GatewayEventDeserializerOwned as EventDeserializer;
-use twilight_model::gateway::{event::GatewayEvent, OpCode};
->>>>>>> 8189aaea
 
 /// Parse JSON into a gateway event without existing knowledge of its underlying
 /// parts.
@@ -112,23 +35,11 @@
     let json = str::from_utf8(&bytes).unwrap();
 
     let gateway_deserializer =
-        GatewayEventDeserializer::from_json(json).ok_or(GatewayEventParsingError {
-            kind: GatewayEventParsingErrorType::PayloadInvalid,
-            source: None,
-        })?;
+        GatewayEventDeserializer::from_json(json).expect("Shard::process asserted valid opcode");
 
     #[cfg(feature = "simd-json")]
     let (gateway_deserializer, mut json_deserializer) = {
-<<<<<<< HEAD
         let gateway_deserializer = gateway_deserializer.into_owned();
-
-        let json_deserializer = simd_json::Deserializer::from_slice(&mut bytes).map_err(|_| {
-            GatewayEventParsingError {
-                kind: GatewayEventParsingErrorType::PayloadInvalid,
-                source: None,
-=======
-        let gateway_deserializer =
-            EventDeserializer::from_json(json).expect("Shard::process asserted valid opcode");
 
         let json_deserializer = match simd_json::Deserializer::from_slice(&mut bytes) {
             Ok(deserializer) => deserializer,
@@ -139,7 +50,6 @@
                     },
                     source: Some(Box::new(source)),
                 })
->>>>>>> 8189aaea
             }
         };
 
@@ -147,18 +57,7 @@
     };
 
     #[cfg(not(feature = "simd-json"))]
-<<<<<<< HEAD
     let mut json_deserializer = serde_json::Deserializer::from_str(json);
-=======
-    let (gateway_deserializer, mut json_deserializer) = {
-        let gateway_deserializer =
-            EventDeserializer::from_json(json).expect("Shard::process asserted valid opcode");
-
-        let json_deserializer = serde_json::Deserializer::from_str(json);
-
-        (gateway_deserializer, json_deserializer)
-    };
->>>>>>> 8189aaea
 
     let opcode = match OpCode::from(gateway_deserializer.op()) {
         Some(opcode) => opcode,
@@ -172,14 +71,7 @@
         }
     };
 
-<<<<<<< HEAD
-    let event_flag = EventTypeFlags::try_from((opcode, gateway_deserializer.event_type()))
-        .map_err(|_| GatewayEventParsingError {
-            kind: GatewayEventParsingErrorType::PayloadInvalid,
-            source: None,
-        })?;
-=======
-    let event_type = gateway_deserializer.event_type_ref();
+    let event_type = gateway_deserializer.event_type();
 
     let event_flag = match EventTypeFlags::try_from((opcode, event_type)) {
         Ok(event_flag) => event_flag,
@@ -198,7 +90,6 @@
             })
         }
     };
->>>>>>> 8189aaea
 
     if event_types.contains(event_flag) {
         gateway_deserializer
