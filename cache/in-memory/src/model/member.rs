use serde::Serialize;
use twilight_model::{
    application::interaction::application_command::InteractionMember,
    datetime::Timestamp,
    guild::{Member, PartialMember},
    id::{
        marker::{GuildMarker, RoleMarker, UserMarker},
        Id,
    },
};

/// Represents a cached [`Member`].
///
/// [`Member`]: twilight_model::guild::Member
#[derive(Clone, Debug, Eq, PartialEq, Serialize)]
pub struct CachedMember {
    pub(crate) avatar: Option<String>,
    pub(crate) deaf: Option<bool>,
<<<<<<< HEAD
    pub(crate) guild_id: Id<GuildMarker>,
    pub(crate) joined_at: Option<Timestamp>,
=======
    pub(crate) guild_id: GuildId,
    pub(crate) joined_at: Timestamp,
>>>>>>> 66dfdebf
    pub(crate) mute: Option<bool>,
    pub(crate) nick: Option<String>,
    pub(crate) pending: bool,
    pub(crate) premium_since: Option<Timestamp>,
    pub(crate) roles: Vec<Id<RoleMarker>>,
    pub(crate) user_id: Id<UserMarker>,
}

impl CachedMember {
    /// Member's guild avatar.
    pub fn avatar(&self) -> Option<&str> {
        self.nick.as_deref()
    }

    /// Whether the member is deafened in a voice channel.
    pub const fn deaf(&self) -> Option<bool> {
        self.deaf
    }

    /// ID of the guild this member is a part of.
    pub const fn guild_id(&self) -> Id<GuildMarker> {
        self.guild_id
    }

    /// [`Timestamp`] of this member's join date.
    pub const fn joined_at(&self) -> Option<Timestamp> {
        Some(self.joined_at)
    }

    /// Whether the member is muted in a voice channel.
    pub const fn mute(&self) -> Option<bool> {
        self.mute
    }

    /// Nickname of the member.
    pub fn nick(&self) -> Option<&str> {
        self.nick.as_deref()
    }

    /// Whether the member has not yet passed the guild's Membership Screening
    /// requirements.
    pub const fn pending(&self) -> bool {
        self.pending
    }

    /// [`Timestamp`] of the date the member boosted the guild.
    pub const fn premium_since(&self) -> Option<Timestamp> {
        self.premium_since
    }

    /// List of role IDs this member has.
    pub fn roles(&self) -> &[Id<RoleMarker>] {
        &self.roles
    }

    /// ID of the user relating to the member.
    pub const fn user_id(&self) -> Id<UserMarker> {
        self.user_id
    }
}

impl PartialEq<Member> for CachedMember {
    fn eq(&self, other: &Member) -> bool {
        (
            &self.avatar,
            self.deaf,
            self.joined_at,
            self.mute,
            &self.nick,
            self.pending,
            self.premium_since,
            &self.roles,
            self.user_id,
        ) == (
            &other.avatar,
            Some(other.deaf),
            other.joined_at,
            Some(other.mute),
            &other.nick,
            other.pending,
            other.premium_since,
            &other.roles,
            self.user_id,
        )
    }
}

impl PartialEq<&PartialMember> for CachedMember {
    fn eq(&self, other: &&PartialMember) -> bool {
        (
            self.deaf,
            self.joined_at,
            self.mute,
            &self.nick,
            self.premium_since,
            &self.roles,
        ) == (
            Some(other.deaf),
            other.joined_at,
            Some(other.mute),
            &other.nick,
            other.premium_since,
            &other.roles,
        )
    }
}

impl PartialEq<&InteractionMember> for CachedMember {
    fn eq(&self, other: &&InteractionMember) -> bool {
        (
            self.joined_at,
            self.nick.as_deref(),
            self.premium_since,
            &self.roles,
        ) == (
            other.joined_at,
            other.nick.as_deref(),
            other.premium_since,
            &other.roles,
        )
    }
}

#[cfg(test)]
mod tests {
    use super::CachedMember;
    use static_assertions::assert_fields;
    use twilight_model::{
        datetime::Timestamp,
        guild::{Member, PartialMember},
        id::Id,
        user::User,
    };

    assert_fields!(
        CachedMember: deaf,
        guild_id,
        joined_at,
        mute,
        nick,
        pending,
        premium_since,
        roles,
        user_id
    );

    fn cached_member() -> CachedMember {
        let joined_at = Timestamp::from_secs(1_632_072_645).expect("non zero");

        CachedMember {
            avatar: None,
            deaf: Some(false),
<<<<<<< HEAD
            guild_id: Id::new(3).expect("non zero"),
            joined_at: None,
=======
            guild_id: GuildId::new(3).expect("non zero"),
            joined_at,
>>>>>>> 66dfdebf
            mute: Some(true),
            nick: Some("member nick".to_owned()),
            pending: false,
            premium_since: None,
            roles: Vec::new(),
            user_id: user().id,
        }
    }

    fn user() -> User {
        User {
            accent_color: None,
            avatar: None,
            banner: None,
            bot: false,
            discriminator: 1,
            email: None,
            flags: None,
            id: Id::new(1).expect("non zero"),
            locale: None,
            mfa_enabled: None,
            name: "bar".to_owned(),
            premium_type: None,
            public_flags: None,
            system: None,
            verified: None,
        }
    }

    #[test]
    fn test_eq_member() {
        let joined_at = Timestamp::from_secs(1_632_072_645).expect("non zero");

        let member = Member {
            avatar: None,
            deaf: false,
<<<<<<< HEAD
            guild_id: Id::new(3).expect("non zero"),
            joined_at: None,
=======
            guild_id: GuildId::new(3).expect("non zero"),
            joined_at,
>>>>>>> 66dfdebf
            mute: true,
            nick: Some("member nick".to_owned()),
            pending: false,
            premium_since: None,
            roles: Vec::new(),
            user: user(),
        };

        assert_eq!(cached_member(), member);
    }

    #[test]
    fn test_eq_partial_member() {
        let joined_at = Timestamp::from_secs(1_632_072_645).expect("non zero");

        let member = PartialMember {
            avatar: None,
            deaf: false,
            joined_at,
            mute: true,
            nick: Some("member nick".to_owned()),
            permissions: None,
            premium_since: None,
            roles: Vec::new(),
            user: None,
        };

        assert_eq!(cached_member(), &member);
    }
}<|MERGE_RESOLUTION|>--- conflicted
+++ resolved
@@ -16,13 +16,8 @@
 pub struct CachedMember {
     pub(crate) avatar: Option<String>,
     pub(crate) deaf: Option<bool>,
-<<<<<<< HEAD
     pub(crate) guild_id: Id<GuildMarker>,
-    pub(crate) joined_at: Option<Timestamp>,
-=======
-    pub(crate) guild_id: GuildId,
     pub(crate) joined_at: Timestamp,
->>>>>>> 66dfdebf
     pub(crate) mute: Option<bool>,
     pub(crate) nick: Option<String>,
     pub(crate) pending: bool,
@@ -175,13 +170,8 @@
         CachedMember {
             avatar: None,
             deaf: Some(false),
-<<<<<<< HEAD
             guild_id: Id::new(3).expect("non zero"),
-            joined_at: None,
-=======
-            guild_id: GuildId::new(3).expect("non zero"),
             joined_at,
->>>>>>> 66dfdebf
             mute: Some(true),
             nick: Some("member nick".to_owned()),
             pending: false,
@@ -218,13 +208,8 @@
         let member = Member {
             avatar: None,
             deaf: false,
-<<<<<<< HEAD
             guild_id: Id::new(3).expect("non zero"),
-            joined_at: None,
-=======
-            guild_id: GuildId::new(3).expect("non zero"),
             joined_at,
->>>>>>> 66dfdebf
             mute: true,
             nick: Some("member nick".to_owned()),
             pending: false,
