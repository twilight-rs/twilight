use crate::{config::ResourceType, InMemoryCache, UpdateCache};
use std::borrow::Cow;
use twilight_model::{
    application::interaction::Interaction, gateway::payload::incoming::InteractionCreate,
};

impl UpdateCache for InteractionCreate {
    fn update(&self, cache: &InMemoryCache) {
        #[allow(clippy::single_match)]
        match &self.0 {
            Interaction::ApplicationCommand(command) => {
                if cache.wants(ResourceType::MEMBER) {
                    if let Some(member) = &command.member {
                        if let Some(user) = &member.user {
                            cache.cache_user(Cow::Borrowed(user), command.guild_id);

                            cache.cache_borrowed_partial_member(
                                command.guild_id.unwrap(),
                                member,
                                user.id,
                            );
                        }
                    }
                }

                if let Some(user) = &command.user {
                    cache.cache_user(Cow::Borrowed(user), None);
                }

                if let Some(resolved) = &command.data.resolved {
                    for u in &resolved.users {
                        cache.cache_user(Cow::Borrowed(u), command.guild_id);

                        if !cache.wants(ResourceType::MEMBER) || command.guild_id.is_none() {
                            continue;
                        }

                        // This should always match, because resolved members
                        // are guaranteed to have a matching resolved user
                        if let Some(member) = &resolved.members.iter().find(|m| m.id == u.id) {
                            if let Some(guild_id) = command.guild_id {
                                cache.cache_borrowed_interaction_member(guild_id, member);
                            }
                        }
                    }

                    if cache.wants(ResourceType::ROLE) {
                        if let Some(guild_id) = command.guild_id {
                            cache.cache_roles(guild_id, resolved.roles.iter().cloned());
                        }
                    }
                }
            }
            _ => {}
        };
    }
}

#[cfg(test)]
mod tests {
    use super::*;
    use twilight_model::{
        application::interaction::{
            application_command::{CommandData, CommandInteractionDataResolved, InteractionMember},
            ApplicationCommand, InteractionType,
        },
        channel::{
            message::{
                sticker::{MessageSticker, StickerFormatType},
                MessageFlags, MessageType,
            },
            Message,
        },
        datetime::Timestamp,
        guild::{PartialMember, Permissions, Role},
        id::Id,
        user::User,
    };

    #[test]
    fn test_interaction_create() {
        let timestamp = Timestamp::from_secs(1_632_072_645).expect("non zero");

        let cache = InMemoryCache::new();
        cache.update(&InteractionCreate(Interaction::ApplicationCommand(
            Box::new(ApplicationCommand {
                application_id: Id::new(1).expect("non zero"),
                channel_id: Id::new(2).expect("non zero"),
                data: CommandData {
                    id: Id::new(5).expect("non zero"),
                    name: "command name".into(),
                    options: Vec::new(),
                    resolved: Some(CommandInteractionDataResolved {
                        channels: Vec::new(),
                        members: Vec::from([InteractionMember {
                            hoisted_role: None,
<<<<<<< HEAD
                            id: Id::new(7).expect("non zero"),
                            joined_at: Some(timestamp),
=======
                            id: UserId::new(7).expect("non zero"),
                            joined_at: timestamp,
>>>>>>> 66dfdebf
                            nick: None,
                            premium_since: None,
                            roles: vec![Id::new(8).expect("non zero")],
                        }]),
                        messages: Vec::from([Message {
                            activity: None,
                            application: None,
                            application_id: None,
                            attachments: Vec::new(),
                            author: User {
                                accent_color: None,
                                avatar: Some("aaaaaaaaaaaaaaaaaaaaaaaaaaaaaaaa".to_owned()),
                                banner: None,
                                bot: false,
                                discriminator: 1,
                                email: None,
                                flags: None,
                                id: Id::new(3).expect("non zero"),
                                locale: None,
                                mfa_enabled: None,
                                name: "test".to_owned(),
                                premium_type: None,
                                public_flags: None,
                                system: None,
                                verified: None,
                            },
                            channel_id: Id::new(2).expect("non zero"),
                            components: Vec::new(),
                            content: "ping".to_owned(),
                            edited_timestamp: None,
                            embeds: Vec::new(),
                            flags: Some(MessageFlags::empty()),
                            guild_id: Some(Id::new(1).expect("non zero")),
                            id: Id::new(4).expect("non zero"),
                            interaction: None,
                            kind: MessageType::Regular,
                            member: Some(PartialMember {
                                avatar: None,
                                deaf: false,
                                joined_at: timestamp,
                                mute: false,
                                nick: Some("member nick".to_owned()),
                                permissions: None,
                                premium_since: None,
                                roles: Vec::new(),
                                user: None,
                            }),
                            mention_channels: Vec::new(),
                            mention_everyone: false,
                            mention_roles: Vec::new(),
                            mentions: Vec::new(),
                            pinned: false,
                            reactions: Vec::new(),
                            reference: None,
                            sticker_items: vec![MessageSticker {
                                format_type: StickerFormatType::Png,
                                id: Id::new(1).expect("non zero"),
                                name: "sticker name".to_owned(),
                            }],
                            referenced_message: None,
                            thread: None,
                            timestamp,
                            tts: false,
                            webhook_id: None,
                        }]),
                        roles: Vec::from([Role {
                            color: 0u32,
                            hoist: false,
                            icon: None,
                            id: Id::new(8).expect("non zero"),
                            managed: false,
                            mentionable: true,
                            name: "role name".into(),
                            permissions: Permissions::empty(),
                            position: 2i64,
                            tags: None,
                            unicode_emoji: None,
                        }]),
                        users: Vec::from([User {
                            accent_color: None,
                            avatar: Some("different avatar".into()),
                            banner: None,
                            bot: false,
                            discriminator: 5678,
                            email: None,
                            flags: None,
                            id: Id::new(7).expect("non zero"),
                            locale: None,
                            mfa_enabled: None,
                            name: "different name".into(),
                            premium_type: None,
                            public_flags: None,
                            system: None,
                            verified: None,
                        }]),
                    }),
                },
                guild_id: Some(Id::new(3).expect("non zero")),
                id: Id::new(4).expect("non zero"),
                kind: InteractionType::ApplicationCommand,
                member: Some(PartialMember {
                    avatar: None,
                    deaf: false,
                    joined_at: timestamp,
                    mute: false,
                    nick: None,
                    permissions: Some(Permissions::empty()),
                    premium_since: None,
                    roles: Vec::new(),
                    user: Some(User {
                        accent_color: None,
                        avatar: Some("avatar string".into()),
                        banner: None,
                        bot: false,
                        discriminator: 1234,
                        email: None,
                        flags: None,
                        id: Id::new(6).expect("non zero"),
                        locale: None,
                        mfa_enabled: None,
                        name: "username".into(),
                        premium_type: None,
                        public_flags: None,
                        system: None,
                        verified: None,
                    }),
                }),
                token: "token".into(),
                user: None,
            }),
        )));

        {
            let guild_members = cache.guild_members(Id::new(3).expect("non zero")).unwrap();
            assert_eq!(guild_members.len(), 2);
        }

        {
            let member = cache
                .member(Id::new(3).expect("non zero"), Id::new(6).expect("non zero"))
                .unwrap();
            let user = cache.user(member.user_id).unwrap();
            assert_eq!(user.avatar.as_ref().unwrap(), "avatar string");
        }

        {
            let member = cache
                .member(Id::new(3).expect("non zero"), Id::new(7).expect("non zero"))
                .unwrap();
            let user = cache.user(member.user_id).unwrap();
            assert_eq!(user.avatar.as_ref().unwrap(), "different avatar");
        }

        {
            let guild_roles = cache.guild_roles(Id::new(3).expect("non zero")).unwrap();
            assert_eq!(guild_roles.len(), 1);
        }
    }
}<|MERGE_RESOLUTION|>--- conflicted
+++ resolved
@@ -94,13 +94,8 @@
                         channels: Vec::new(),
                         members: Vec::from([InteractionMember {
                             hoisted_role: None,
-<<<<<<< HEAD
                             id: Id::new(7).expect("non zero"),
-                            joined_at: Some(timestamp),
-=======
-                            id: UserId::new(7).expect("non zero"),
                             joined_at: timestamp,
->>>>>>> 66dfdebf
                             nick: None,
                             premium_since: None,
                             roles: vec![Id::new(8).expect("non zero")],
