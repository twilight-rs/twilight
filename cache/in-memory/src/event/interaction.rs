--- conflicted
+++ resolved
@@ -104,10 +104,7 @@
                             UserId::new(7).expect("non zero"),
                             InteractionMember {
                                 avatar: None,
-<<<<<<< HEAD
                                 communication_disabled_until: MemberTimeoutState(None),
-=======
->>>>>>> 581d3945
                                 joined_at: timestamp,
                                 nick: None,
                                 pending: false,
