use super::{config::ResourceType, InMemoryCache};
use dashmap::DashMap;
use std::{borrow::Cow, collections::HashSet, hash::Hash, ops::Deref, sync::Arc};
use twilight_model::{
    application::interaction::Interaction,
    channel::{message::MessageReaction, Channel, GuildChannel, ReactionType},
    gateway::{event::Event, payload::*, presence::Presence},
    id::GuildId,
};

pub trait UpdateCache {
    // Allow this for presentation purposes in documentation.
    #[allow(unused_variables)]
    fn update(&self, cache: &InMemoryCache) {}
}

impl UpdateCache for Event {
    #[allow(clippy::cognitive_complexity)]
    fn update(&self, c: &InMemoryCache) {
        use Event::*;

        match self {
            BanAdd(_) => {}
            BanRemove(_) => {}
            ChannelCreate(v) => c.update(v),
            ChannelDelete(v) => c.update(v),
            ChannelPinsUpdate(v) => c.update(v),
            ChannelUpdate(v) => c.update(v),
            GatewayHeartbeat(_) => {}
            GatewayHeartbeatAck => {}
            GatewayHello(_) => {}
            GatewayInvalidateSession(_v) => {}
            GatewayReconnect => {}
            GiftCodeUpdate => {}
            GuildCreate(v) => c.update(v.deref()),
            GuildDelete(v) => c.update(v.deref()),
            GuildEmojisUpdate(v) => c.update(v),
            GuildIntegrationsUpdate(v) => c.update(v),
            GuildUpdate(v) => c.update(v.deref()),
            InteractionCreate(v) => c.update(v.deref()),
            InviteCreate(_) => {}
            InviteDelete(_) => {}
            MemberAdd(v) => c.update(v.deref()),
            MemberRemove(v) => c.update(v),
            MemberUpdate(v) => c.update(v.deref()),
            MemberChunk(v) => c.update(v),
            MessageCreate(v) => c.update(v.deref()),
            MessageDelete(v) => c.update(v),
            MessageDeleteBulk(v) => c.update(v),
            MessageUpdate(v) => c.update(v.deref()),
            PresenceUpdate(v) => c.update(v.deref()),
            PresencesReplace => {}
            ReactionAdd(v) => c.update(v.deref()),
            ReactionRemove(v) => c.update(v.deref()),
            ReactionRemoveAll(v) => c.update(v),
            ReactionRemoveEmoji(v) => c.update(v),
            Ready(v) => c.update(v.deref()),
            Resumed => {}
            RoleCreate(v) => c.update(v),
            RoleDelete(v) => c.update(v),
            RoleUpdate(v) => c.update(v),
            ShardConnected(_) => {}
            ShardConnecting(_) => {}
            ShardDisconnected(_) => {}
            ShardIdentifying(_) => {}
            ShardReconnecting(_) => {}
            ShardPayload(_) => {}
            ShardResuming(_) => {}
            StageInstanceCreate(v) => c.update(v),
            StageInstanceDelete(v) => c.update(v),
            StageInstanceUpdate(v) => c.update(v),
            TypingStart(v) => c.update(v.deref()),
            UnavailableGuild(v) => c.update(v),
            UserUpdate(v) => c.update(v),
            VoiceServerUpdate(v) => c.update(v),
            VoiceStateUpdate(v) => c.update(v.deref()),
            WebhooksUpdate(v) => c.update(v),
        }
    }
}

impl UpdateCache for BanAdd {}

impl UpdateCache for BanRemove {}

impl UpdateCache for ChannelCreate {
    fn update(&self, cache: &InMemoryCache) {
        if !cache.wants(ResourceType::CHANNEL) {
            return;
        }

        match &self.0 {
            Channel::Group(c) => {
                super::upsert_item(&cache.0.groups, c.id, c.clone());
            }
            Channel::Guild(c) => {
                if let Some(gid) = c.guild_id() {
                    cache.cache_guild_channel(gid, c.clone());
                }
            }
            Channel::Private(c) => {
                cache.cache_private_channel(c.clone());
            }
        }
    }
}

impl UpdateCache for ChannelDelete {
    fn update(&self, cache: &InMemoryCache) {
        if !cache.wants(ResourceType::CHANNEL) {
            return;
        }

        match self.0 {
            Channel::Group(ref c) => {
                cache.delete_group(c.id);
            }
            Channel::Guild(ref c) => {
                cache.delete_guild_channel(c.id());
            }
            Channel::Private(ref c) => {
                cache.0.channels_private.remove(&c.id);
            }
        }
    }
}

impl UpdateCache for ChannelPinsUpdate {
    fn update(&self, cache: &InMemoryCache) {
        if !cache.wants(ResourceType::CHANNEL) {
            return;
        }

        if let Some(mut item) = cache.0.channels_guild.get_mut(&self.channel_id) {
            let channel = Arc::make_mut(&mut item.data);

            if let GuildChannel::Text(text) = channel {
                text.last_pin_timestamp = self.last_pin_timestamp.clone();
            }

            return;
        }

        if let Some(mut channel) = cache.0.channels_private.get_mut(&self.channel_id) {
            Arc::make_mut(&mut channel).last_pin_timestamp = self.last_pin_timestamp.clone();

            return;
        }

        if let Some(mut group) = cache.0.groups.get_mut(&self.channel_id) {
            Arc::make_mut(&mut group).last_pin_timestamp = self.last_pin_timestamp.clone();
        }
    }
}

impl UpdateCache for ChannelUpdate {
    fn update(&self, cache: &InMemoryCache) {
        if !cache.wants(ResourceType::CHANNEL) {
            return;
        }

        match self.0.clone() {
            Channel::Group(c) => {
                cache.cache_group(c);
            }
            Channel::Guild(c) => {
                if let Some(gid) = c.guild_id() {
                    cache.cache_guild_channel(gid, c);
                }
            }
            Channel::Private(c) => {
                cache.cache_private_channel(c);
            }
        }
    }
}

impl UpdateCache for GuildCreate {
    fn update(&self, cache: &InMemoryCache) {
        if !cache.wants(ResourceType::GUILD) {
            return;
        }

        cache.cache_guild(self.0.clone());
    }
}

impl UpdateCache for GuildDelete {
    fn update(&self, cache: &InMemoryCache) {
        fn remove_ids<T: Eq + Hash, U>(
            guild_map: &DashMap<GuildId, HashSet<T>>,
            container: &DashMap<T, U>,
            guild_id: GuildId,
        ) {
            if let Some((_, ids)) = guild_map.remove(&guild_id) {
                for id in ids {
                    container.remove(&id);
                }
            }
        }

        if !cache.wants(ResourceType::GUILD) {
            return;
        }

        let id = self.id;

        cache.0.guilds.remove(&id);

        if cache.wants(ResourceType::CHANNEL) {
            remove_ids(&cache.0.guild_channels, &cache.0.channels_guild, id);
        }

        if cache.wants(ResourceType::EMOJI) {
            remove_ids(&cache.0.guild_emojis, &cache.0.emojis, id);
        }

        if cache.wants(ResourceType::ROLE) {
            remove_ids(&cache.0.guild_roles, &cache.0.roles, id);
        }

        if cache.wants(ResourceType::VOICE_STATE) {
            // Clear out a guilds voice states when a guild leaves
            cache.0.voice_state_guilds.remove(&id);
        }

        if cache.wants(ResourceType::MEMBER) {
            if let Some((_, ids)) = cache.0.guild_members.remove(&id) {
                for user_id in ids {
                    cache.0.members.remove(&(id, user_id));
                }
            }
        }

        if cache.wants(ResourceType::PRESENCE) {
            if let Some((_, ids)) = cache.0.guild_presences.remove(&id) {
                for user_id in ids {
                    cache.0.presences.remove(&(id, user_id));
                }
            }
        }
    }
}

impl UpdateCache for GuildEmojisUpdate {
    fn update(&self, cache: &InMemoryCache) {
        if !cache.wants(ResourceType::EMOJI) {
            return;
        }

        cache.cache_emojis(self.guild_id, self.emojis.clone());
    }
}

impl UpdateCache for GuildIntegrationsUpdate {}

impl UpdateCache for GuildUpdate {
    fn update(&self, cache: &InMemoryCache) {
        if !cache.wants(ResourceType::GUILD) {
            return;
        }

        if let Some(mut guild) = cache.0.guilds.get_mut(&self.0.id) {
            let mut guild = Arc::make_mut(&mut guild);
            guild.afk_channel_id = self.afk_channel_id;
            guild.afk_timeout = self.afk_timeout;
            guild.banner = self.banner.clone();
            guild.default_message_notifications = self.default_message_notifications;
            guild.description = self.description.clone();
            guild.features = self.features.clone();
            guild.icon = self.icon.clone();
            guild.max_members = self.max_members;
            guild.max_presences = Some(self.max_presences.unwrap_or(25000));
            guild.mfa_level = self.mfa_level;
            guild.name = self.name.clone();
            guild.nsfw_level = self.nsfw_level;
            guild.owner = self.owner;
            guild.owner_id = self.owner_id;
            guild.permissions = self.permissions;
            guild.preferred_locale = self.preferred_locale.clone();
            guild.premium_tier = self.premium_tier;
            guild
                .premium_subscription_count
                .replace(self.premium_subscription_count.unwrap_or_default());
            guild.region = self.region.clone();
            guild.splash = self.splash.clone();
            guild.system_channel_id = self.system_channel_id;
            guild.verification_level = self.verification_level;
            guild.vanity_url_code = self.vanity_url_code.clone();
            guild.widget_channel_id = self.widget_channel_id;
            guild.widget_enabled = self.widget_enabled;
        };
    }
}

impl UpdateCache for InteractionCreate {
    fn update(&self, cache: &InMemoryCache) {
        #[allow(clippy::single_match)]
        match &self.0 {
            Interaction::ApplicationCommand(command) => {
                if cache.wants(ResourceType::MEMBER) {
                    if let Some(member) = &command.member {
                        if let Some(user) = &member.user {
                            let user = cache.cache_user(Cow::Borrowed(user), command.guild_id);

                            cache.cache_borrowed_partial_member(
                                command.guild_id.unwrap(),
                                &member,
                                user,
                            );
                        }
                    }
                }

                if let Some(user) = &command.user {
                    cache.cache_user(Cow::Borrowed(user), None);
                }

                if let Some(resolved) = &command.data.resolved {
                    for u in &resolved.users {
                        let user = cache.cache_user(Cow::Borrowed(u), command.guild_id);

                        // This should always execute, because resolved members are guaranteed
                        // to have a matching resolved user
                        if let Some(member) = &resolved.members.iter().find(|m| m.id == user.id) {
                            if cache.wants(ResourceType::MEMBER) {
                                cache.cache_borrowed_interaction_member(&member, user);
                            }
                        }
                    }

                    if cache.wants(ResourceType::ROLE) {
                        if let Some(guild_id) = command.guild_id {
                            cache.cache_roles(guild_id, resolved.roles.iter().cloned());
                        }
                    }
                }
            }
            _ => {}
        };
    }
}

impl UpdateCache for MemberAdd {
    fn update(&self, cache: &InMemoryCache) {
        if !cache.wants(ResourceType::MEMBER) {
            return;
        }

        cache.cache_member(self.guild_id, self.0.clone());

        cache
            .0
            .guild_members
            .entry(self.guild_id)
            .or_default()
            .insert(self.0.user.id);
    }
}

impl UpdateCache for MemberChunk {
    fn update(&self, cache: &InMemoryCache) {
        if !cache.wants(ResourceType::MEMBER) {
            return;
        }

        if self.members.is_empty() {
            return;
        }

        cache.cache_members(self.guild_id, self.members.clone());
        let mut guild = cache.0.guild_members.entry(self.guild_id).or_default();
        guild.extend(self.members.iter().map(|member| member.user.id));
    }
}

impl UpdateCache for MemberRemove {
    fn update(&self, cache: &InMemoryCache) {
        if !cache.wants(ResourceType::MEMBER) {
            return;
        }

        cache.0.members.remove(&(self.guild_id, self.user.id));

        if let Some(mut members) = cache.0.guild_members.get_mut(&self.guild_id) {
            members.remove(&self.user.id);
        }

        // Avoid a deadlock by mutating the user, dropping the lock to the map,
        // and then maybe conditionally removing the user later.
        let mut maybe_remove_user = false;

        if let Some(mut user_tuple) = cache.0.users.get_mut(&self.user.id) {
            user_tuple.1.remove(&self.guild_id);

            maybe_remove_user = true;
        }

        if maybe_remove_user {
            cache
                .0
                .users
                .remove_if(&self.user.id, |_, guild_set| guild_set.1.is_empty());
        }
    }
}

impl UpdateCache for MemberUpdate {
    fn update(&self, cache: &InMemoryCache) {
        if !cache.wants(ResourceType::MEMBER) {
            return;
        }

        let mut member = match cache.0.members.get_mut(&(self.guild_id, self.user.id)) {
            Some(member) => member,
            None => return,
        };
        let mut member = Arc::make_mut(&mut member);

        member.deaf = self.deaf.or(member.deaf);
        member.mute = self.mute.or(member.mute);
        member.nick = self.nick.clone();
        member.roles = self.roles.clone();
        member.joined_at.replace(self.joined_at.clone());
        member.pending = self.pending;
    }
}

impl UpdateCache for MessageCreate {
    fn update(&self, cache: &InMemoryCache) {
        if !cache.wants(ResourceType::MESSAGE) {
            return;
        }

        let mut channel = cache.0.messages.entry(self.0.channel_id).or_default();

        if channel.len() > cache.0.config.message_cache_size() {
            channel.pop_back();
        }

        channel.push_front(Arc::new(From::from(self.0.clone())));

        let user = cache.cache_user(Cow::Borrowed(&self.author), self.guild_id);

        if let (Some(member), Some(guild_id)) = (&self.member, self.guild_id) {
            cache.cache_borrowed_partial_member(guild_id, member, user);
        }
    }
}

impl UpdateCache for MessageDelete {
    fn update(&self, cache: &InMemoryCache) {
        if !cache.wants(ResourceType::MESSAGE) {
            return;
        }

        let mut channel = cache.0.messages.entry(self.channel_id).or_default();

        if let Some(idx) = channel.iter().position(|msg| msg.id == self.id) {
            channel.remove(idx);
        }
    }
}

impl UpdateCache for MessageDeleteBulk {
    fn update(&self, cache: &InMemoryCache) {
        if !cache.wants(ResourceType::MESSAGE) {
            return;
        }

        let mut channel = cache.0.messages.entry(self.channel_id).or_default();

        for id in &self.ids {
            if let Some(idx) = channel.iter().position(|msg| &msg.id == id) {
                channel.remove(idx);
            }
        }
    }
}

impl UpdateCache for MessageUpdate {
    fn update(&self, cache: &InMemoryCache) {
        if !cache.wants(ResourceType::MESSAGE) {
            return;
        }

        let mut channel = cache.0.messages.entry(self.channel_id).or_default();

        if let Some(mut message) = channel.iter_mut().find(|msg| msg.id == self.id) {
            let mut msg = Arc::make_mut(&mut message);

            if let Some(attachments) = &self.attachments {
                msg.attachments = attachments.clone();
            }

            if let Some(content) = &self.content {
                msg.content = content.clone();
            }

            if let Some(edited_timestamp) = &self.edited_timestamp {
                msg.edited_timestamp.replace(edited_timestamp.clone());
            }

            if let Some(embeds) = &self.embeds {
                msg.embeds = embeds.clone();
            }

            if let Some(mention_everyone) = self.mention_everyone {
                msg.mention_everyone = mention_everyone;
            }

            if let Some(mention_roles) = &self.mention_roles {
                msg.mention_roles = mention_roles.clone();
            }

            if let Some(mentions) = &self.mentions {
                msg.mentions = mentions.iter().map(|x| x.id).collect::<Vec<_>>();
            }

            if let Some(pinned) = self.pinned {
                msg.pinned = pinned;
            }

            if let Some(timestamp) = &self.timestamp {
                msg.timestamp = timestamp.clone();
            }

            if let Some(tts) = self.tts {
                msg.tts = tts;
            }
        }
    }
}

impl UpdateCache for PresenceUpdate {
    fn update(&self, cache: &InMemoryCache) {
        if !cache.wants(ResourceType::PRESENCE) {
            return;
        }

        let presence = Presence {
            activities: self.activities.clone(),
            client_status: self.client_status.clone(),
            guild_id: self.guild_id,
            status: self.status,
            user: self.user.clone(),
        };

        cache.cache_presence(self.guild_id, presence);
    }
}

impl UpdateCache for ReactionAdd {
    fn update(&self, cache: &InMemoryCache) {
        if !cache.wants(ResourceType::REACTION) {
            return;
        }

        let mut channel = cache.0.messages.entry(self.0.channel_id).or_default();

        let mut message = match channel.iter_mut().find(|msg| msg.id == self.0.message_id) {
            Some(message) => message,
            None => return,
        };

        let msg = Arc::make_mut(&mut message);

        if let Some(reaction) = msg.reactions.iter_mut().find(|r| r.emoji == self.0.emoji) {
            if !reaction.me {
                if let Some(current_user) = cache.current_user() {
                    if current_user.id == self.0.user_id {
                        reaction.me = true;
                    }
                }
            }

            reaction.count += 1;
        } else {
            let me = cache
                .current_user()
                .map(|user| user.id == self.0.user_id)
                .unwrap_or_default();

            msg.reactions.push(MessageReaction {
                count: 1,
                emoji: self.0.emoji.clone(),
                me,
            });
        }
    }
}

impl UpdateCache for ReactionRemove {
    fn update(&self, cache: &InMemoryCache) {
        if !cache.wants(ResourceType::REACTION) {
            return;
        }

        let mut channel = cache.0.messages.entry(self.0.channel_id).or_default();

        let mut message = match channel.iter_mut().find(|msg| msg.id == self.0.message_id) {
            Some(message) => message,
            None => return,
        };

        let msg = Arc::make_mut(&mut message);

        if let Some(reaction) = msg.reactions.iter_mut().find(|r| r.emoji == self.0.emoji) {
            if reaction.me {
                if let Some(current_user) = cache.current_user() {
                    if current_user.id == self.0.user_id {
                        reaction.me = false;
                    }
                }
            }

            if reaction.count > 1 {
                reaction.count -= 1;
            } else {
                msg.reactions.retain(|e| !(e.emoji == self.0.emoji));
            }
        }
    }
}

impl UpdateCache for ReactionRemoveAll {
    fn update(&self, cache: &InMemoryCache) {
        if !cache.wants(ResourceType::REACTION) {
            return;
        }

        let mut channel = cache.0.messages.entry(self.channel_id).or_default();

        let mut message = match channel.iter_mut().find(|msg| msg.id == self.message_id) {
            Some(message) => message,
            None => return,
        };

        let msg = Arc::make_mut(&mut message);
        msg.reactions.clear();
    }
}

impl UpdateCache for ReactionRemoveEmoji {
    fn update(&self, cache: &InMemoryCache) {
        if !cache.wants(ResourceType::REACTION) {
            return;
        }

        let mut channel = cache.0.messages.entry(self.channel_id).or_default();

        let mut message = match channel.iter_mut().find(|msg| msg.id == self.message_id) {
            Some(message) => message,
            None => return,
        };

        let index = message.reactions.iter().position(|r| {
            matches!(&r.emoji,
                ReactionType::Unicode { name, .. }
                    | ReactionType::Custom { name: Some(name), .. }
                    if *name == self.emoji.name
            )
        });

        if let Some(index) = index {
            let msg = Arc::make_mut(&mut message);
            msg.reactions.remove(index);
        }
    }
}

impl UpdateCache for Ready {
    fn update(&self, cache: &InMemoryCache) {
        if cache.wants(ResourceType::USER_CURRENT) {
            cache.cache_current_user(self.user.clone());
        }

        if cache.wants(ResourceType::GUILD) {
            for guild in &self.guilds {
                cache.unavailable_guild(guild.id);
            }
        }
    }
}

impl UpdateCache for RoleCreate {
    fn update(&self, cache: &InMemoryCache) {
        if !cache.wants(ResourceType::ROLE) {
            return;
        }

        super::upsert_guild_item(
            &cache.0.roles,
            self.guild_id,
            self.role.id,
            self.role.clone(),
        );
    }
}

impl UpdateCache for RoleDelete {
    fn update(&self, cache: &InMemoryCache) {
        if !cache.wants(ResourceType::ROLE) {
            return;
        }

        cache.delete_role(self.role_id);
    }
}

impl UpdateCache for RoleUpdate {
    fn update(&self, cache: &InMemoryCache) {
        if !cache.wants(ResourceType::ROLE) {
            return;
        }

        cache.cache_role(self.guild_id, self.role.clone());
    }
}

impl UpdateCache for StageInstanceCreate {
    fn update(&self, cache: &InMemoryCache) {
        if !cache.wants(ResourceType::STAGE_INSTANCE) {
            return;
        }

        cache.cache_stage_instance(self.guild_id, self.0.clone());
    }
}

impl UpdateCache for StageInstanceDelete {
    fn update(&self, cache: &InMemoryCache) {
        if !cache.wants(ResourceType::STAGE_INSTANCE) {
            return;
        }

        cache.delete_stage_instance(self.id);
    }
}

impl UpdateCache for StageInstanceUpdate {
    fn update(&self, cache: &InMemoryCache) {
        if !cache.wants(ResourceType::STAGE_INSTANCE) {
            return;
        }

        cache.cache_stage_instance(self.guild_id, self.0.clone());
    }
}

impl UpdateCache for TypingStart {}

impl UpdateCache for UnavailableGuild {
    fn update(&self, cache: &InMemoryCache) {
        if !cache.wants(ResourceType::GUILD) {
            return;
        }

        cache.0.guilds.remove(&self.id);
        cache.0.unavailable_guilds.insert(self.id);
    }
}

impl UpdateCache for UserUpdate {
    fn update(&self, cache: &InMemoryCache) {
        if !cache.wants(ResourceType::USER_CURRENT) {
            return;
        }

        cache.cache_current_user(self.0.clone());
    }
}

impl UpdateCache for VoiceServerUpdate {
    fn update(&self, _: &InMemoryCache) {}
}

impl UpdateCache for VoiceStateUpdate {
    fn update(&self, cache: &InMemoryCache) {
        if !cache.wants(ResourceType::VOICE_STATE) {
            return;
        }

        cache.cache_voice_state(self.0.clone());

        if let (Some(guild_id), Some(member)) = (self.0.guild_id, &self.0.member) {
            cache.cache_member(guild_id, member.clone());
        }
    }
}

impl UpdateCache for WebhooksUpdate {}

#[cfg(test)]
mod tests {
    use super::*;
    use crate::config::ResourceType;
    use twilight_model::{
        application::interaction::{
            application_command::{CommandData, CommandInteractionDataResolved, InteractionMember},
            ApplicationCommand, InteractionType,
        },
        channel::{
            message::{MessageFlags, MessageType},
            ChannelType, GuildChannel, Message, Reaction, TextChannel,
        },
        gateway::payload::{reaction_remove_emoji::PartialEmoji, ChannelDelete},
        guild::{
            DefaultMessageNotificationLevel, ExplicitContentFilter, Guild, Member, MfaLevel,
<<<<<<< HEAD
            PartialGuild, PartialMember, Permissions, PremiumTier, Role, SystemChannelFlags,
            VerificationLevel,
        },
        id::{
            ApplicationId, ChannelId, CommandId, GuildId, InteractionId, MessageId, RoleId, UserId,
=======
            NSFWLevel, PartialGuild, PartialMember, PremiumTier, SystemChannelFlags,
            VerificationLevel,
>>>>>>> 97b94b6c
        },
        user::User,
        voice::VoiceState,
    };

    fn guild_channel_text() -> (GuildId, ChannelId, GuildChannel) {
        let guild_id = GuildId(1);
        let channel_id = ChannelId(2);
        let channel = GuildChannel::Text(TextChannel {
            guild_id: Some(guild_id),
            id: channel_id,
            kind: ChannelType::GuildText,
            last_message_id: None,
            last_pin_timestamp: None,
            name: "test".to_owned(),
            nsfw: false,
            parent_id: None,
            permission_overwrites: Vec::new(),
            position: 3,
            rate_limit_per_user: None,
            topic: None,
        });

        (guild_id, channel_id, channel)
    }

    fn cache_with_message_and_reactions() -> InMemoryCache {
        let cache = InMemoryCache::new();

        let msg = Message {
            activity: None,
            application: None,
            application_id: None,
            attachments: Vec::new(),
            author: User {
                avatar: Some("".to_owned()),
                bot: false,
                discriminator: "0001".to_owned(),
                email: None,
                flags: None,
                id: UserId(3),
                locale: None,
                mfa_enabled: None,
                name: "test".to_owned(),
                premium_type: None,
                public_flags: None,
                system: None,
                verified: None,
            },
            channel_id: ChannelId(2),
            content: "ping".to_owned(),
            edited_timestamp: None,
            embeds: Vec::new(),
            flags: Some(MessageFlags::empty()),
            guild_id: Some(GuildId(1)),
            id: MessageId(4),
            interaction: None,
            kind: MessageType::Regular,
            member: Some(PartialMember {
                deaf: false,
                joined_at: None,
                mute: false,
                nick: Some("member nick".to_owned()),
                permissions: None,
                premium_since: None,
                roles: Vec::new(),
                user: None,
            }),
            mention_channels: Vec::new(),
            mention_everyone: false,
            mention_roles: Vec::new(),
            mentions: Vec::new(),
            pinned: false,
            reactions: Vec::new(),
            reference: None,
            stickers: Vec::new(),
            referenced_message: None,
            timestamp: String::new(),
            tts: false,
            webhook_id: None,
        };

        cache.update(&MessageCreate(msg));

        let mut reaction = ReactionAdd(Reaction {
            channel_id: ChannelId(2),
            emoji: ReactionType::Unicode {
                name: "😀".to_owned(),
            },
            guild_id: Some(GuildId(1)),
            member: Some(Member {
                deaf: false,
                guild_id: GuildId(1),
                hoisted_role: None,
                joined_at: None,
                mute: false,
                nick: Some("member nick".to_owned()),
                pending: false,
                premium_since: None,
                roles: Vec::new(),
                user: User {
                    avatar: Some("".to_owned()),
                    bot: false,
                    discriminator: "0001".to_owned(),
                    email: None,
                    flags: None,
                    id: UserId(3),
                    locale: None,
                    mfa_enabled: None,
                    name: "test".to_owned(),
                    premium_type: None,
                    public_flags: None,
                    system: None,
                    verified: None,
                },
            }),
            message_id: MessageId(4),
            user_id: UserId(3),
        });

        cache.update(&reaction);

        reaction.member.replace(Member {
            deaf: false,
            guild_id: GuildId(1),
            hoisted_role: None,
            joined_at: None,
            mute: false,
            nick: None,
            pending: false,
            premium_since: None,
            roles: Vec::new(),
            user: User {
                avatar: Some("".to_owned()),
                bot: false,
                discriminator: "0002".to_owned(),
                email: None,
                flags: None,
                id: UserId(5),
                locale: None,
                mfa_enabled: None,
                name: "test".to_owned(),
                premium_type: None,
                public_flags: None,
                system: None,
                verified: None,
            },
        });
        reaction.user_id = UserId(5);

        cache.update(&reaction);

        reaction.emoji = ReactionType::Unicode {
            name: "🗺️".to_owned(),
        };

        cache.update(&reaction);

        cache
    }

    #[allow(deprecated)]
    #[test]
    fn test_guild_update() {
        let cache = InMemoryCache::new();
        let guild = Guild {
            afk_channel_id: None,
            afk_timeout: 0,
            application_id: None,
            approximate_member_count: None,
            approximate_presence_count: None,
            banner: None,
            channels: Vec::new(),
            default_message_notifications: DefaultMessageNotificationLevel::Mentions,
            description: None,
            discovery_splash: None,
            emojis: Vec::new(),
            explicit_content_filter: ExplicitContentFilter::None,
            features: Vec::new(),
            icon: None,
            id: GuildId(1),
            joined_at: None,
            large: false,
            max_members: None,
            max_presences: None,
            max_video_channel_users: None,
            member_count: None,
            members: Vec::new(),
            mfa_level: MfaLevel::None,
            name: "test".to_owned(),
            nsfw: false,
            nsfw_level: NSFWLevel::Default,
            owner_id: UserId(1),
            owner: None,
            permissions: None,
            preferred_locale: "en_us".to_owned(),
            premium_subscription_count: None,
            premium_tier: PremiumTier::None,
            presences: Vec::new(),
            region: "us".to_owned(),
            roles: Vec::new(),
            rules_channel_id: None,
            splash: None,
            stage_instances: Vec::new(),
            system_channel_flags: SystemChannelFlags::empty(),
            system_channel_id: None,
            unavailable: false,
            vanity_url_code: None,
            verification_level: VerificationLevel::VeryHigh,
            voice_states: Vec::new(),
            widget_channel_id: None,
            widget_enabled: None,
        };

        cache.update(&GuildCreate(guild.clone()));

        #[allow(deprecated)]
        let mutation = PartialGuild {
            id: guild.id,
            afk_channel_id: guild.afk_channel_id,
            afk_timeout: guild.afk_timeout,
            application_id: guild.application_id,
            banner: guild.banner,
            default_message_notifications: guild.default_message_notifications,
            description: guild.description,
            discovery_splash: guild.discovery_splash,
            emojis: guild.emojis,
            explicit_content_filter: guild.explicit_content_filter,
            features: guild.features,
            icon: guild.icon,
            max_members: guild.max_members,
            max_presences: guild.max_presences,
            member_count: guild.member_count,
            mfa_level: guild.mfa_level,
            name: "test2222".to_owned(),
            nsfw: false,
            nsfw_level: guild.nsfw_level,
            owner_id: UserId(2),
            owner: guild.owner,
            permissions: guild.permissions,
            preferred_locale: guild.preferred_locale,
            premium_subscription_count: guild.premium_subscription_count,
            premium_tier: guild.premium_tier,
            region: guild.region,
            roles: guild.roles,
            rules_channel_id: guild.rules_channel_id,
            splash: guild.splash,
            system_channel_flags: guild.system_channel_flags,
            system_channel_id: guild.system_channel_id,
            verification_level: guild.verification_level,
            vanity_url_code: guild.vanity_url_code,
            widget_channel_id: guild.widget_channel_id,
            widget_enabled: guild.widget_enabled,
        };

        cache.update(&GuildUpdate(mutation.clone()));

        assert_eq!(cache.guild(guild.id).unwrap().name, mutation.name);
        assert_eq!(cache.guild(guild.id).unwrap().owner_id, mutation.owner_id);
        assert_eq!(cache.guild(guild.id).unwrap().id, mutation.id);
    }

    #[test]
    fn test_channel_delete_guild() {
        let cache = InMemoryCache::new();
        let (guild_id, channel_id, channel) = guild_channel_text();

        cache.cache_guild_channel(guild_id, channel.clone());
        assert_eq!(1, cache.0.channels_guild.len());
        assert!(cache
            .0
            .guild_channels
            .get(&guild_id)
            .unwrap()
            .contains(&channel_id));

        cache.update(&ChannelDelete(Channel::Guild(channel)));
        assert!(cache.0.channels_guild.is_empty());
        assert!(cache.0.guild_channels.get(&guild_id).unwrap().is_empty());
    }

    #[test]
    fn test_channel_update_guild() {
        let cache = InMemoryCache::new();
        let (guild_id, channel_id, channel) = guild_channel_text();

        cache.update(&ChannelUpdate(Channel::Guild(channel)));
        assert_eq!(1, cache.0.channels_guild.len());
        assert!(cache
            .0
            .guild_channels
            .get(&guild_id)
            .unwrap()
            .contains(&channel_id));
    }

    #[test]
    fn test_voice_states_with_no_cached_guilds() {
        let cache = InMemoryCache::builder()
            .resource_types(ResourceType::VOICE_STATE)
            .build();

        cache.update(&VoiceStateUpdate(VoiceState {
            channel_id: None,
            deaf: false,
            guild_id: Some(GuildId(1)),
            member: None,
            mute: false,
            self_deaf: false,
            self_mute: false,
            self_stream: false,
            session_id: "38fj3jfkh3pfho3prh2".to_string(),
            suppress: false,
            token: None,
            user_id: UserId(1),
            request_to_speak_timestamp: Some("2021-04-21T22:16:50+0000".to_owned()),
        }));
    }

    #[test]
    fn test_voice_states_members() {
        use twilight_model::{guild::member::Member, user::User};

        let cache = InMemoryCache::new();

        let mutation = VoiceStateUpdate(VoiceState {
            channel_id: Some(ChannelId(4)),
            deaf: false,
            guild_id: Some(GuildId(2)),
            member: Some(Member {
                deaf: false,
                guild_id: GuildId(2),
                hoisted_role: None,
                joined_at: None,
                mute: false,
                nick: None,
                pending: false,
                premium_since: None,
                roles: Vec::new(),
                user: User {
                    avatar: Some("".to_owned()),
                    bot: false,
                    discriminator: "0001".to_owned(),
                    email: None,
                    flags: None,
                    id: UserId(3),
                    locale: None,
                    mfa_enabled: None,
                    name: "test".to_owned(),
                    premium_type: None,
                    public_flags: None,
                    system: None,
                    verified: None,
                },
            }),
            mute: false,
            self_deaf: false,
            self_mute: false,
            self_stream: false,
            session_id: "".to_owned(),
            suppress: false,
            token: None,
            user_id: UserId(3),
            request_to_speak_timestamp: Some("2021-04-21T22:16:50+0000".to_owned()),
        });

        cache.update(&mutation);

        assert_eq!(cache.0.members.len(), 1);
        {
            let entry = cache.0.users.get(&UserId(3)).unwrap();
            assert_eq!(entry.value().1.len(), 1);
        }
        assert_eq!(
            cache.member(GuildId(2), UserId(3)).unwrap().user.name,
            "test"
        );
    }

    #[test]
    fn test_message_create() {
        let cache = InMemoryCache::builder()
            .resource_types(ResourceType::MESSAGE)
            .message_cache_size(1)
            .build();
        let msg = Message {
            activity: None,
            application: None,
            application_id: None,
            attachments: Vec::new(),
            author: User {
                avatar: Some("".to_owned()),
                bot: false,
                discriminator: "0001".to_owned(),
                email: None,
                flags: None,
                id: UserId(3),
                locale: None,
                mfa_enabled: None,
                name: "test".to_owned(),
                premium_type: None,
                public_flags: None,
                system: None,
                verified: None,
            },
            channel_id: ChannelId(2),
            content: "ping".to_owned(),
            edited_timestamp: None,
            embeds: Vec::new(),
            flags: Some(MessageFlags::empty()),
            guild_id: Some(GuildId(1)),
            id: MessageId(4),
            interaction: None,
            kind: MessageType::Regular,
            member: Some(PartialMember {
                deaf: false,
                joined_at: None,
                mute: false,
                nick: Some("member nick".to_owned()),
                permissions: None,
                premium_since: None,
                roles: Vec::new(),
                user: None,
            }),
            mention_channels: Vec::new(),
            mention_everyone: false,
            mention_roles: Vec::new(),
            mentions: Vec::new(),
            pinned: false,
            reactions: Vec::new(),
            reference: None,
            stickers: Vec::new(),
            referenced_message: None,
            timestamp: String::new(),
            tts: false,
            webhook_id: None,
        };

        cache.update(&MessageCreate(msg));

        {
            let entry = cache.0.users.get(&UserId(3)).unwrap();
            assert_eq!(entry.value().1.len(), 1);
        }
        assert_eq!(
            cache.member(GuildId(1), UserId(3)).unwrap().user.name,
            "test"
        );
        {
            let entry = cache.0.messages.get(&ChannelId(2)).unwrap();
            assert_eq!(entry.value().len(), 1);
        }
    }

    #[test]
    fn test_reaction_add() {
        let cache = cache_with_message_and_reactions();
        let msg = cache.message(ChannelId(2), MessageId(4)).unwrap();

        assert_eq!(msg.reactions.len(), 2);

        let world_react = msg
            .reactions
            .iter()
            .find(|&r| matches!(&r.emoji, ReactionType::Unicode {name} if name == "🗺️"));
        let smiley_react = msg
            .reactions
            .iter()
            .find(|&r| matches!(&r.emoji, ReactionType::Unicode {name} if name == "😀"));

        assert!(world_react.is_some());
        assert_eq!(world_react.unwrap().count, 1);
        assert!(smiley_react.is_some());
        assert_eq!(smiley_react.unwrap().count, 2);
    }

    #[test]
    fn test_reaction_remove() {
        let cache = cache_with_message_and_reactions();
        cache.update(&ReactionRemove(Reaction {
            channel_id: ChannelId(2),
            emoji: ReactionType::Unicode {
                name: "😀".to_owned(),
            },
            guild_id: Some(GuildId(1)),
            member: None,
            message_id: MessageId(4),
            user_id: UserId(5),
        }));

        let msg = cache.message(ChannelId(2), MessageId(4)).unwrap();

        assert_eq!(msg.reactions.len(), 2);

        let world_react = msg
            .reactions
            .iter()
            .find(|&r| matches!(&r.emoji, ReactionType::Unicode {name} if name == "🗺️"));
        let smiley_react = msg
            .reactions
            .iter()
            .find(|&r| matches!(&r.emoji, ReactionType::Unicode {name} if name == "😀"));

        assert!(world_react.is_some());
        assert_eq!(world_react.unwrap().count, 1);
        assert!(smiley_react.is_some());
        assert_eq!(smiley_react.unwrap().count, 1);
    }

    #[test]
    fn test_reaction_remove_emoji() {
        let cache = cache_with_message_and_reactions();
        cache.update(&ReactionRemoveEmoji {
            channel_id: ChannelId(2),
            emoji: PartialEmoji {
                id: None,
                name: "😀".to_owned(),
            },
            guild_id: GuildId(1),
            message_id: MessageId(4),
        });

        let msg = cache.message(ChannelId(2), MessageId(4)).unwrap();

        assert_eq!(msg.reactions.len(), 1);

        let world_react = msg
            .reactions
            .iter()
            .find(|&r| matches!(&r.emoji, ReactionType::Unicode {name} if name == "🗺️"));
        let smiley_react = msg
            .reactions
            .iter()
            .find(|&r| matches!(&r.emoji, ReactionType::Unicode {name} if name == "😀"));

        assert!(world_react.is_some());
        assert_eq!(world_react.unwrap().count, 1);
        assert!(smiley_react.is_none());
    }

    #[test]
    fn test_reaction_remove_all() {
        let cache = cache_with_message_and_reactions();
        cache.update(&ReactionRemoveAll {
            channel_id: ChannelId(2),
            message_id: MessageId(4),
            guild_id: Some(GuildId(1)),
        });

        let msg = cache.message(ChannelId(2), MessageId(4)).unwrap();

        assert_eq!(msg.reactions.len(), 0);
    }

    #[test]
    fn test_interaction_create() {
        let cache = InMemoryCache::new();
        cache.update(&InteractionCreate(Interaction::ApplicationCommand(
            Box::new(ApplicationCommand {
                application_id: ApplicationId(1),
                channel_id: ChannelId(2),
                data: CommandData {
                    id: CommandId(5),
                    name: "command name".into(),
                    options: Vec::new(),
                    resolved: Some(CommandInteractionDataResolved {
                        channels: Vec::new(),
                        members: vec![InteractionMember {
                            guild_id: GuildId(3),
                            hoisted_role: None,
                            id: UserId(7),
                            joined_at: Some("joined at date".into()),
                            nick: None,
                            premium_since: None,
                            roles: vec![RoleId(8)],
                        }],
                        roles: vec![Role {
                            color: 0u32,
                            hoist: false,
                            id: RoleId(8),
                            managed: false,
                            mentionable: true,
                            name: "role name".into(),
                            permissions: Permissions::empty(),
                            position: 2i64,
                            tags: None,
                        }],
                        users: vec![User {
                            avatar: Some("different avatar".into()),
                            bot: false,
                            discriminator: "5678".into(),
                            email: None,
                            flags: None,
                            id: UserId(7),
                            locale: None,
                            mfa_enabled: None,
                            name: "different name".into(),
                            premium_type: None,
                            public_flags: None,
                            system: None,
                            verified: None,
                        }],
                    }),
                },
                guild_id: Some(GuildId(3)),
                id: InteractionId(4),
                kind: InteractionType::ApplicationCommand,
                member: Some(PartialMember {
                    deaf: false,
                    joined_at: Some("joined at".into()),
                    mute: false,
                    nick: None,
                    permissions: Some(Permissions::empty()),
                    premium_since: None,
                    roles: Vec::new(),
                    user: Some(User {
                        avatar: Some("avatar string".into()),
                        bot: false,
                        discriminator: "1234".into(),
                        email: None,
                        flags: None,
                        id: UserId(6),
                        locale: None,
                        mfa_enabled: None,
                        name: "username".into(),
                        premium_type: None,
                        public_flags: None,
                        system: None,
                        verified: None,
                    }),
                }),
                token: "token".into(),
                user: None,
            }),
        )));

        {
            let guild_members = cache.guild_members(GuildId(3)).unwrap();
            assert_eq!(guild_members.len(), 2);
        }

        {
            let member = cache.member(GuildId(3), UserId(6)).unwrap();
            assert_eq!(member.user.avatar.clone().unwrap(), "avatar string");
        }

        {
            let member = cache.member(GuildId(3), UserId(7)).unwrap();
            assert_eq!(member.user.avatar.clone().unwrap(), "different avatar");
        }

        {
            let guild_roles = cache.guild_roles(GuildId(3)).unwrap();
            assert_eq!(guild_roles.len(), 1);
        }
    }
}<|MERGE_RESOLUTION|>--- conflicted
+++ resolved
@@ -807,16 +807,11 @@
         gateway::payload::{reaction_remove_emoji::PartialEmoji, ChannelDelete},
         guild::{
             DefaultMessageNotificationLevel, ExplicitContentFilter, Guild, Member, MfaLevel,
-<<<<<<< HEAD
-            PartialGuild, PartialMember, Permissions, PremiumTier, Role, SystemChannelFlags,
-            VerificationLevel,
+            NSFWLevel, PartialGuild, PartialMember, Permissions, PremiumTier, Role,
+            SystemChannelFlags, VerificationLevel,
         },
         id::{
             ApplicationId, ChannelId, CommandId, GuildId, InteractionId, MessageId, RoleId, UserId,
-=======
-            NSFWLevel, PartialGuild, PartialMember, PremiumTier, SystemChannelFlags,
-            VerificationLevel,
->>>>>>> 97b94b6c
         },
         user::User,
         voice::VoiceState,
