--- conflicted
+++ resolved
@@ -16,14 +16,9 @@
         //add an empty allowed mentions, this will prevent any and all pings
         .default_allowed_mentions(AllowedMentions::default())
         .build();
-<<<<<<< HEAD
 
-    let channel_id = Id::new(381_926_291_785_383_946).expect("non zero");
-    let user_id = Id::new(77_469_400_222_932_992).expect("non zero");
-=======
     let channel_id = Id::new(381_926_291_785_383_946);
     let user_id = Id::new(77_469_400_222_932_992);
->>>>>>> 7d785a5a
 
     // Since we wish to warn a user that they attempted to ping @everyone, we
     // allow the user ID to be pinged with allowed mentions.
