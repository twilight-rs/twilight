//! Create a [`Command`] with a builder.
//!
//! # Examples
//!
//! ```
//! use twilight_model::application::command::CommandType;
//! use twilight_util::builder::command::{BooleanBuilder, CommandBuilder, StringBuilder};
//!
//! CommandBuilder::new(
//!     "blep",
//!     "Send a random adorable animal photo",
//!     CommandType::ChatInput,
//! )
//! .option(
//!     StringBuilder::new("animal", "The type of animal")
//!         .required(true)
//!         .choices([
//!             ("Dog", "animal_dog"),
//!             ("Cat", "animal_cat"),
//!             ("Penguin", "animal_penguin"),
//!         ]),
//! )
//! .option(BooleanBuilder::new(
//!     "only_smol",
//!     "Whether to show only baby animals",
//! ));
//! ```
//!
//! ```
//! use twilight_model::application::command::CommandType;
//! use twilight_util::builder::command::{CommandBuilder, NumberBuilder};
//!
//! CommandBuilder::new(
//!     "birthday",
//!     "Wish a friend a happy birthday",
//!     CommandType::ChatInput,
//! )
//! .name_localizations([("zh-CN", "生日"), ("el", "γενέθλια")])
//! .description_localizations([("zh-Cn", "祝你朋友生日快乐")])
//! .option(
//!     NumberBuilder::new("age", "Your friend's age")
//!         .name_localizations([("zh-CN", "岁数")])
//!         .description_localizations([("zh-CN", "你朋友的岁数")]),
//! );
//! ```
//!

use twilight_model::{
    application::command::{
        BaseCommandOptionData, ChannelCommandOptionData, ChoiceCommandOptionData, Command,
        CommandOption, CommandOptionChoice, CommandOptionValue, CommandType, Number,
        NumberCommandOptionData, OptionsCommandOptionData,
    },
    channel::ChannelType,
    guild::Permissions,
    id::{marker::GuildMarker, Id},
};
use twilight_validate::command::{command as validate_command, CommandValidationError};

/// Builder to create a [`Command`].
#[allow(clippy::module_name_repetitions)]
#[derive(Clone, Debug)]
#[must_use = "must be built into a command"]
pub struct CommandBuilder(Command);

impl CommandBuilder {
    /// Create a new default [`Command`] builder.
    #[must_use = "builders have no effect if unused"]
    pub fn new(name: impl Into<String>, description: impl Into<String>, kind: CommandType) -> Self {
        Self(Command {
            application_id: None,
            default_member_permissions: None,
            dm_permission: None,
            description: description.into(),
            description_localizations: None,
            guild_id: None,
            id: None,
            kind,
            name: name.into(),
            name_localizations: None,
            options: Vec::new(),
            version: Id::new(1),
        })
    }

    /// Consume the builder, returning a [`Command`].
    #[allow(clippy::missing_const_for_fn)]
    #[must_use = "must be built into a command"]
    pub fn build(self) -> Command {
        self.0
    }

    /// Ensure the command is valid.
    ///
    /// # Errors
    ///
    /// Refer to the errors section of [`twilight_validate::command::command`]
    /// for possible errors.
    pub fn validate(self) -> Result<Self, CommandValidationError> {
        validate_command(&self.0)?;

        Ok(self)
    }

    /// Set the guild ID of the command.
    ///
    /// Defaults to [`None`].
    pub const fn guild_id(mut self, guild_id: Id<GuildMarker>) -> Self {
        self.0.guild_id = Some(guild_id);

        self
    }

    /// Set the default member permission required to run the command.
    ///
    /// Defaults to [`None`].
    pub const fn default_member_permissions(
        mut self,
        default_member_permissions: Permissions,
    ) -> Self {
        self.0.default_member_permissions = Some(default_member_permissions);

        self
    }

    /// Set whether the command is available in DMs.
    ///
    /// Defaults to [`None`].
    pub const fn dm_permission(mut self, dm_permission: bool) -> Self {
        self.0.dm_permission = Some(dm_permission);

        self
    }

    /// Set the localization dictionary for the command description.
    ///
    /// Defaults to [`None`].
    pub fn description_localizations<K: Into<String>, V: Into<String>>(
        mut self,
        localizations: impl IntoIterator<Item = (K, V)>,
    ) -> Self {
        self.0.description_localizations = Some(
            localizations
                .into_iter()
                .map(|(a, b)| (a.into(), b.into()))
                .collect(),
        );

        self
    }

    /// Set the localization dictionary for the command name.
    ///
    /// Defaults to [`None`].
    pub fn name_localizations<K: Into<String>, V: Into<String>>(
        mut self,
        localizations: impl IntoIterator<Item = (K, V)>,
    ) -> Self {
        self.0.name_localizations = Some(
            localizations
                .into_iter()
                .map(|(a, b)| (a.into(), b.into()))
                .collect(),
        );

        self
    }

    /// Add an option to the command.
    ///
    /// Defaults to an empty list.
    pub fn option(self, option: impl Into<CommandOption>) -> Self {
        self._option(option.into())
    }

    fn _option(mut self, option: CommandOption) -> Self {
        self.0.options.push(option);

        self
    }
}

/// Create an attachment option with a builder.
#[derive(Clone, Debug)]
#[must_use = "should be used in a command builder"]
pub struct AttachmentBuilder(BaseCommandOptionData);

impl AttachmentBuilder {
    /// Create a new default [`AttachmentBuilder`].
    #[must_use = "builders have no effect if unused"]
    pub fn new(name: impl Into<String>, description: impl Into<String>) -> Self {
        Self(BaseCommandOptionData {
            description: description.into(),
            description_localizations: None,
            name: name.into(),
            name_localizations: None,
            required: false,
        })
    }

    /// Consume the builder, returning the built command option.
    #[allow(clippy::missing_const_for_fn)]
    #[must_use = "should be used in a command builder"]
    pub fn build(self) -> CommandOption {
        CommandOption::Attachment(self.0)
    }

    /// Set the localization dictionary for the option description.
    ///
    /// Defaults to [`None`].
    pub fn description_localizations<K: Into<String>, V: Into<String>>(
        mut self,
        localizations: impl IntoIterator<Item = (K, V)>,
    ) -> Self {
        self.0.description_localizations = Some(
            localizations
                .into_iter()
                .map(|(a, b)| (a.into(), b.into()))
                .collect(),
        );

        self
    }

    /// Set the localization dictionary for the option name.
    ///
    /// Defaults to [`None`].
    pub fn name_localizations<K: Into<String>, V: Into<String>>(
        mut self,
        localizations: impl IntoIterator<Item = (K, V)>,
    ) -> Self {
        self.0.name_localizations = Some(
            localizations
                .into_iter()
                .map(|(a, b)| (a.into(), b.into()))
                .collect(),
        );

        self
    }

    /// Set whether this option is required.
    ///
    /// Defaults to false.
    pub const fn required(mut self, required: bool) -> Self {
        self.0.required = required;

        self
    }
}

impl From<AttachmentBuilder> for CommandOption {
    fn from(builder: AttachmentBuilder) -> CommandOption {
        builder.build()
    }
}

/// Create a boolean option with a builder.
#[derive(Clone, Debug)]
#[must_use = "should be used in a command builder"]
pub struct BooleanBuilder(BaseCommandOptionData);

impl BooleanBuilder {
    /// Create a new default [`BooleanBuilder`].
    #[must_use = "builders have no effect if unused"]
    pub fn new(name: impl Into<String>, description: impl Into<String>) -> Self {
        Self(BaseCommandOptionData {
            description: description.into(),
            description_localizations: None,
            name: name.into(),
            name_localizations: None,
            required: false,
        })
    }

    /// Consume the builder, returning the built command option.
    #[allow(clippy::missing_const_for_fn)]
    #[must_use = "should be used in a command builder"]
    pub fn build(self) -> CommandOption {
        CommandOption::Boolean(self.0)
    }

    /// Set the localization dictionary for the option description.
    ///
    /// Defaults to [`None`].
    pub fn description_localizations<K: Into<String>, V: Into<String>>(
        mut self,
        localizations: impl IntoIterator<Item = (K, V)>,
    ) -> Self {
        self.0.description_localizations = Some(
            localizations
                .into_iter()
                .map(|(a, b)| (a.into(), b.into()))
                .collect(),
        );

        self
    }

    /// Set the localization dictionary for the option name.
    ///
    /// Defaults to [`None`].
    pub fn name_localizations<K: Into<String>, V: Into<String>>(
        mut self,
        localizations: impl IntoIterator<Item = (K, V)>,
    ) -> Self {
        self.0.name_localizations = Some(
            localizations
                .into_iter()
                .map(|(a, b)| (a.into(), b.into()))
                .collect(),
        );

        self
    }

    /// Set whether this option is required.
    ///
    /// Defaults to false.
    pub const fn required(mut self, required: bool) -> Self {
        self.0.required = required;

        self
    }
}

impl From<BooleanBuilder> for CommandOption {
    fn from(builder: BooleanBuilder) -> CommandOption {
        builder.build()
    }
}

/// Create a channel option with a builder.
#[derive(Clone, Debug)]
#[must_use = "should be used in a command builder"]
pub struct ChannelBuilder(ChannelCommandOptionData);

impl ChannelBuilder {
    /// Create a new default [`ChannelBuilder`].
    #[must_use = "builders have no effect if unused"]
    pub fn new(name: impl Into<String>, description: impl Into<String>) -> Self {
        Self(ChannelCommandOptionData {
            channel_types: Vec::new(),
            description: description.into(),
            description_localizations: None,
            name: name.into(),
            name_localizations: None,
            required: false,
        })
    }

    /// Consume the builder, returning the built command option.
    #[allow(clippy::missing_const_for_fn)]
    #[must_use = "should be used in a command builder"]
    pub fn build(self) -> CommandOption {
        CommandOption::Channel(self.0)
    }

    /// Restricts the channel choice to specific types.
    ///
    /// Defaults to all channel types allowed.
    pub fn channel_types(mut self, channel_types: impl IntoIterator<Item = ChannelType>) -> Self {
        self.0.channel_types = channel_types.into_iter().collect();

        self
    }

    /// Set the localization dictionary for the option description.
    ///
    /// Defaults to [`None`].
    pub fn description_localizations<K: Into<String>, V: Into<String>>(
        mut self,
        localizations: impl IntoIterator<Item = (K, V)>,
    ) -> Self {
        self.0.description_localizations = Some(
            localizations
                .into_iter()
                .map(|(a, b)| (a.into(), b.into()))
                .collect(),
        );

        self
    }

    /// Set the localization dictionary for the option name.
    ///
    /// Defaults to [`None`].
    pub fn name_localizations<K: Into<String>, V: Into<String>>(
        mut self,
        localizations: impl IntoIterator<Item = (K, V)>,
    ) -> Self {
        self.0.name_localizations = Some(
            localizations
                .into_iter()
                .map(|(a, b)| (a.into(), b.into()))
                .collect(),
        );

        self
    }

    /// Set whether this option is required.
    ///
    /// Defaults to false.
    pub const fn required(mut self, required: bool) -> Self {
        self.0.required = required;

        self
    }
}

impl From<ChannelBuilder> for CommandOption {
    fn from(builder: ChannelBuilder) -> CommandOption {
        builder.build()
    }
}
/// Create a integer option with a builder.
#[derive(Clone, Debug)]
#[must_use = "should be used in a command builder"]
pub struct IntegerBuilder(NumberCommandOptionData);

impl IntegerBuilder {
    /// Create a new default [`IntegerBuilder`].
    #[must_use = "builders have no effect if unused"]
    pub fn new(name: impl Into<String>, description: impl Into<String>) -> Self {
        Self(NumberCommandOptionData {
            autocomplete: false,
            choices: Vec::new(),
            description: description.into(),
            description_localizations: None,
            max_value: None,
            min_value: None,
            name: name.into(),
            name_localizations: None,
            required: false,
        })
    }

    /// Consume the builder, returning the built command option.
    #[allow(clippy::missing_const_for_fn)]
    #[must_use = "should be used in a command builder"]
    pub fn build(self) -> CommandOption {
        CommandOption::Integer(self.0)
    }

    /// Set whether this option supports autocomplete.
    ///
    /// Defaults to false.
    pub const fn autocomplete(mut self, autocomplete: bool) -> Self {
        self.0.autocomplete = autocomplete;

        self
    }

    /// Set localization for a particular choice, by name.
    ///
    /// Choices must be set with the [`choices`] method before updating their
    /// localization.
    ///
    /// [`choices`]: Self::choices
    pub fn choice_localizations<K: Into<String>, V: Into<String>>(
        mut self,
        choice_name: &str,
        name_localizations: impl IntoIterator<Item = (K, V)>,
    ) -> Self {
        let choice = self.0.choices.iter_mut().find(
            |choice| matches!(choice, CommandOptionChoice::Int { name, .. } if name == choice_name),
        );

        if let Some(choice) = choice {
            set_choice_localizations(choice, name_localizations);
        }

        self
    }

    /// Set the list of choices for an option.
    ///
    /// Accepts tuples of `(String, i64)` corresponding to the name and value.
    /// Localization may be added with [`choice_localizations`].
    ///
    /// Defaults to no choices.
    ///
    /// [`choice_localizations`]: Self::choice_localizations
    pub fn choices<K: Into<String>>(mut self, choices: impl IntoIterator<Item = (K, i64)>) -> Self {
        self.0.choices = choices
            .into_iter()
            .map(|(name, value, ..)| CommandOptionChoice::Int {
                name: name.into(),
                name_localizations: None,
                value,
            })
            .collect();

        self
    }

    /// Set the localization dictionary for the option description.
    ///
    /// Defaults to [`None`].
    pub fn description_localizations<K: Into<String>, V: Into<String>>(
        mut self,
        localizations: impl IntoIterator<Item = (K, V)>,
    ) -> Self {
        self.0.description_localizations = Some(
            localizations
                .into_iter()
                .map(|(a, b)| (a.into(), b.into()))
                .collect(),
        );

        self
    }

    /// Set the maximum value permitted.
    ///
    /// Defaults to no limit.
    pub const fn max_value(mut self, value: i64) -> Self {
        self.0.max_value = Some(CommandOptionValue::Integer(value));

        self
    }

    /// Set the minimum value permitted.
    ///
    /// Defaults to no limit.
    pub const fn min_value(mut self, value: i64) -> Self {
        self.0.min_value = Some(CommandOptionValue::Integer(value));

        self
    }

    /// Set the localization dictionary for the option name.
    ///
    /// Defaults to [`None`].
    pub fn name_localizations<K: Into<String>, V: Into<String>>(
        mut self,
        localizations: impl IntoIterator<Item = (K, V)>,
    ) -> Self {
        self.0.name_localizations = Some(
            localizations
                .into_iter()
                .map(|(a, b)| (a.into(), b.into()))
                .collect(),
        );

        self
    }

    /// Set whether this option is required.
    ///
    /// Defaults to false.
    pub const fn required(mut self, required: bool) -> Self {
        self.0.required = required;

        self
    }
}

impl From<IntegerBuilder> for CommandOption {
    fn from(builder: IntegerBuilder) -> CommandOption {
        builder.build()
    }
}

/// Create a mentionable option with a builder.
#[derive(Clone, Debug)]
#[must_use = "should be used in a command builder"]
pub struct MentionableBuilder(BaseCommandOptionData);

impl MentionableBuilder {
    /// Create a new default [`MentionableBuilder`].
    #[must_use = "builders have no effect if unused"]
    pub fn new(name: impl Into<String>, description: impl Into<String>) -> Self {
        Self(BaseCommandOptionData {
            description: description.into(),
            description_localizations: None,
            name: name.into(),
            name_localizations: None,
            required: false,
        })
    }

    /// Consume the builder, returning the built command option.
    #[allow(clippy::missing_const_for_fn)]
    #[must_use = "should be used in a command builder"]
    pub fn build(self) -> CommandOption {
        CommandOption::Mentionable(self.0)
    }

    /// Set the localization dictionary for the option description.
    ///
    /// Defaults to [`None`].
    pub fn description_localizations<K: Into<String>, V: Into<String>>(
        mut self,
        localizations: impl IntoIterator<Item = (K, V)>,
    ) -> Self {
        self.0.description_localizations = Some(
            localizations
                .into_iter()
                .map(|(a, b)| (a.into(), b.into()))
                .collect(),
        );

        self
    }

    /// Set the localization dictionary for the option name.
    ///
    /// Defaults to [`None`].
    pub fn name_localizations<K: Into<String>, V: Into<String>>(
        mut self,
        localizations: impl IntoIterator<Item = (K, V)>,
    ) -> Self {
        self.0.name_localizations = Some(
            localizations
                .into_iter()
                .map(|(a, b)| (a.into(), b.into()))
                .collect(),
        );

        self
    }

    /// Set whether this option is required.
    ///
    /// Defaults to false.
    pub const fn required(mut self, required: bool) -> Self {
        self.0.required = required;

        self
    }
}

impl From<MentionableBuilder> for CommandOption {
    fn from(builder: MentionableBuilder) -> CommandOption {
        builder.build()
    }
}

/// Create a [`Number`] option with a builder.
#[derive(Clone, Debug)]
#[must_use = "should be used in a command builder"]
pub struct NumberBuilder(NumberCommandOptionData);

impl NumberBuilder {
    /// Create a new default [`NumberBuilder`].
    #[must_use = "builders have no effect if unused"]
    pub fn new(name: impl Into<String>, description: impl Into<String>) -> Self {
        Self(NumberCommandOptionData {
            autocomplete: false,
            choices: Vec::new(),
            description: description.into(),
            description_localizations: None,
            max_value: None,
            min_value: None,
            name: name.into(),
            name_localizations: None,
            required: false,
        })
    }

    /// Consume the builder, returning the built command option.
    #[allow(clippy::missing_const_for_fn)]
    #[must_use = "should be used in a command builder"]
    pub fn build(self) -> CommandOption {
        CommandOption::Number(self.0)
    }

    /// Set whether this option supports autocomplete.
    ///
    /// Defaults to false.
    pub const fn autocomplete(mut self, autocomplete: bool) -> Self {
        self.0.autocomplete = autocomplete;

        self
    }

    /// Set localization for a particular choice, by name.
    ///
    /// Choices must be set with the [`choices`] method before updating their
    /// localization.
    ///
    /// [`choices`]: Self::choices
    pub fn choice_localizations<K: Into<String>, V: Into<String>>(
        mut self,
        choice_name: &str,
        name_localizations: impl IntoIterator<Item = (K, V)>,
    ) -> Self {
        let choice = self.0.choices.iter_mut().find(
            |choice| matches!(choice, CommandOptionChoice::Number { name, .. } if name == choice_name),
        );

        if let Some(choice) = choice {
            set_choice_localizations(choice, name_localizations);
        }

        self
    }

    /// Set the list of choices for an option.
    ///
    /// Accepts tuples of `(String, Number)` corresponding to the name and
    /// value. Localization may be added with [`choice_localizations`].
    ///
    /// Defaults to no choices.
    ///
    /// [`choice_localizations`]: Self::choice_localizations
    pub fn choices<K: Into<String>>(mut self, choices: impl IntoIterator<Item = (K, f64)>) -> Self {
        self.0.choices = choices
            .into_iter()
            .map(|(name, value, ..)| CommandOptionChoice::Number {
                name: name.into(),
                name_localizations: None,
                value: Number(value),
            })
            .collect();

        self
    }

    /// Set the localization dictionary for the option description.
    ///
    /// Defaults to [`None`].
    pub fn description_localizations<K: Into<String>, V: Into<String>>(
        mut self,
        localizations: impl IntoIterator<Item = (K, V)>,
    ) -> Self {
        self.0.description_localizations = Some(
            localizations
                .into_iter()
                .map(|(a, b)| (a.into(), b.into()))
                .collect(),
        );

        self
    }

    /// Set the maximum value permitted.
    ///
    /// Defaults to no limit.
    pub const fn max_value(mut self, value: f64) -> Self {
        self.0.max_value = Some(CommandOptionValue::Number(Number(value)));

        self
    }

    /// Set the minimum value permitted.
    ///
    /// Defaults to no limit.
    pub const fn min_value(mut self, value: f64) -> Self {
        self.0.min_value = Some(CommandOptionValue::Number(Number(value)));

        self
    }

    /// Set the localization dictionary for the option name.
    ///
    /// Defaults to [`None`].
    pub fn name_localizations<K: Into<String>, V: Into<String>>(
        mut self,
        localizations: impl IntoIterator<Item = (K, V)>,
    ) -> Self {
        self.0.name_localizations = Some(
            localizations
                .into_iter()
                .map(|(a, b)| (a.into(), b.into()))
                .collect(),
        );

        self
    }

    /// Set whether this option is required.
    ///
    /// Defaults to false.
    pub const fn required(mut self, required: bool) -> Self {
        self.0.required = required;

        self
    }
}

impl From<NumberBuilder> for CommandOption {
    fn from(builder: NumberBuilder) -> CommandOption {
        builder.build()
    }
}

/// Create a role option with a builder.
#[derive(Clone, Debug)]
#[must_use = "should be used in a command builder"]
pub struct RoleBuilder(BaseCommandOptionData);

impl RoleBuilder {
    /// Create a new default [`RoleBuilder`].
    #[must_use = "builders have no effect if unused"]
    pub fn new(name: impl Into<String>, description: impl Into<String>) -> Self {
        Self(BaseCommandOptionData {
            description: description.into(),
            description_localizations: None,
            name: name.into(),
            name_localizations: None,
            required: false,
        })
    }

    /// Consume the builder, returning the built command option.
    #[allow(clippy::missing_const_for_fn)]
    #[must_use = "should be used in a command builder"]
    pub fn build(self) -> CommandOption {
        CommandOption::Role(self.0)
    }

    /// Set the localization dictionary for the option description.
    ///
    /// Defaults to [`None`].
    pub fn description_localizations<K: Into<String>, V: Into<String>>(
        mut self,
        localizations: impl IntoIterator<Item = (K, V)>,
    ) -> Self {
        self.0.description_localizations = Some(
            localizations
                .into_iter()
                .map(|(a, b)| (a.into(), b.into()))
                .collect(),
        );

        self
    }

    /// Set the localization dictionary for the option name.
    ///
    /// Defaults to [`None`].
    pub fn name_localizations<K: Into<String>, V: Into<String>>(
        mut self,
        localizations: impl IntoIterator<Item = (K, V)>,
    ) -> Self {
        self.0.name_localizations = Some(
            localizations
                .into_iter()
                .map(|(a, b)| (a.into(), b.into()))
                .collect(),
        );

        self
    }

    /// Set whether this option is required.
    ///
    /// Defaults to false.
    pub const fn required(mut self, required: bool) -> Self {
        self.0.required = required;

        self
    }
}

impl From<RoleBuilder> for CommandOption {
    fn from(builder: RoleBuilder) -> CommandOption {
        builder.build()
    }
}

/// Create a string option with a builder.
#[derive(Clone, Debug)]
#[must_use = "should be used in a command builder"]
pub struct StringBuilder(ChoiceCommandOptionData);

impl StringBuilder {
    /// Create a new default [`StringBuilder`].
    #[must_use = "builders have no effect if unused"]
    pub fn new(name: impl Into<String>, description: impl Into<String>) -> Self {
        Self(ChoiceCommandOptionData {
            autocomplete: false,
            choices: Vec::new(),
            description: description.into(),
            description_localizations: None,
<<<<<<< HEAD
            name: name.into(),
=======
            max_length: None,
            min_length: None,
            name,
>>>>>>> 496268c0
            name_localizations: None,
            required: false,
        })
    }

    /// Consume the builder, returning the built command option.
    #[allow(clippy::missing_const_for_fn)]
    #[must_use = "should be used in a command builder"]
    pub fn build(self) -> CommandOption {
        CommandOption::String(self.0)
    }

    /// Set whether this option supports autocomplete.
    ///
    /// Defaults to false.
    pub const fn autocomplete(mut self, autocomplete: bool) -> Self {
        self.0.autocomplete = autocomplete;

        self
    }

    /// Set localization for a particular choice, by name.
    ///
    /// Choices must be set with the [`choices`] method before updating their
    /// localization.
    ///
    /// [`choices`]: Self::choices
    pub fn choice_localizations<K: Into<String>, V: Into<String>>(
        mut self,
        choice_name: &str,
        name_localizations: impl IntoIterator<Item = (K, V)>,
    ) -> Self {
        let choice = self.0.choices.iter_mut().find(
            |choice| matches!(choice, CommandOptionChoice::String { name, .. } if name == choice_name),
        );

        if let Some(choice) = choice {
            set_choice_localizations(choice, name_localizations);
        }

        self
    }

    /// Set the list of choices for an option.
    ///
    /// Accepts tuples of `(String, String)` corresponding to the name and
    /// value. Localization may be added with [`choice_localizations`].
    ///
    /// Defaults to no choices.
    ///
    /// [`choice_localizations`]: Self::choice_localizations
    pub fn choices<K: Into<String>, V: Into<String>>(
        mut self,
        choices: impl IntoIterator<Item = (K, V)>,
    ) -> Self {
        self.0.choices = choices
            .into_iter()
            .map(|(name, value, ..)| CommandOptionChoice::String {
                name: name.into(),
                name_localizations: None,
                value: value.into(),
            })
            .collect();

        self
    }

    /// Set the localization dictionary for the option description.
    ///
    /// Defaults to [`None`].
    pub fn description_localizations<K: Into<String>, V: Into<String>>(
        mut self,
        localizations: impl IntoIterator<Item = (K, V)>,
    ) -> Self {
        self.0.description_localizations = Some(
            localizations
                .into_iter()
                .map(|(a, b)| (a.into(), b.into()))
                .collect(),
        );

        self
    }

    /// Set the maximum allowed length.
    ///
    /// Defaults to no limit.
    pub const fn max_length(mut self, value: u16) -> Self {
        self.0.max_length = Some(value);

        self
    }

    /// Set the minimum allowed length.
    ///
    /// Defaults to no limit.
    pub const fn min_length(mut self, value: u16) -> Self {
        self.0.min_length = Some(value);

        self
    }

    /// Set the localization dictionary for the option name.
    ///
    /// Defaults to [`None`].
    pub fn name_localizations<K: Into<String>, V: Into<String>>(
        mut self,
        localizations: impl IntoIterator<Item = (K, V)>,
    ) -> Self {
        self.0.name_localizations = Some(
            localizations
                .into_iter()
                .map(|(a, b)| (a.into(), b.into()))
                .collect(),
        );

        self
    }

    /// Set whether this option is required.
    ///
    /// Defaults to false.
    pub const fn required(mut self, required: bool) -> Self {
        self.0.required = required;

        self
    }
}

impl From<StringBuilder> for CommandOption {
    fn from(builder: StringBuilder) -> CommandOption {
        builder.build()
    }
}

/// Create a subcommand option with a builder.
#[derive(Clone, Debug)]
#[must_use = "should be used in a command builder"]
pub struct SubCommandBuilder(OptionsCommandOptionData);

impl SubCommandBuilder {
    /// Create a new default [`SubCommandBuilder`].
    #[must_use = "builders have no effect if unused"]
    pub fn new(name: impl Into<String>, description: impl Into<String>) -> Self {
        Self(OptionsCommandOptionData {
            description: description.into(),
            description_localizations: None,
            name: name.into(),
            name_localizations: None,
            options: Vec::new(),
        })
    }

    /// Consume the builder, returning the built command option.
    #[allow(clippy::missing_const_for_fn)]
    #[must_use = "should be used in a command builder"]
    pub fn build(self) -> CommandOption {
        CommandOption::SubCommand(self.0)
    }

    /// Set the localization dictionary for the option description.
    ///
    /// Defaults to [`None`].
    pub fn description_localizations<K: Into<String>, V: Into<String>>(
        mut self,
        localizations: impl IntoIterator<Item = (K, V)>,
    ) -> Self {
        self.0.description_localizations = Some(
            localizations
                .into_iter()
                .map(|(a, b)| (a.into(), b.into()))
                .collect(),
        );

        self
    }

    /// Set the localization dictionary for the option name.
    ///
    /// Defaults to [`None`].
    pub fn name_localizations<K: Into<String>, V: Into<String>>(
        mut self,
        localizations: impl IntoIterator<Item = (K, V)>,
    ) -> Self {
        self.0.name_localizations = Some(
            localizations
                .into_iter()
                .map(|(a, b)| (a.into(), b.into()))
                .collect(),
        );

        self
    }

    /// Add an option to the sub command.
    ///
    /// Defaults to an empty list.
    pub fn option(self, option: impl Into<CommandOption>) -> Self {
        self._option(option.into())
    }

    fn _option(mut self, option: CommandOption) -> Self {
        self.0.options.push(option);

        self
    }
}

impl From<SubCommandBuilder> for CommandOption {
    fn from(builder: SubCommandBuilder) -> CommandOption {
        builder.build()
    }
}

/// Create a subcommand group option with a builder.
#[derive(Clone, Debug)]
#[must_use = "should be used in a command builder"]
pub struct SubCommandGroupBuilder(OptionsCommandOptionData);

impl SubCommandGroupBuilder {
    /// Create a new default [`SubCommandGroupBuilder`].
    #[must_use = "builders have no effect if unused"]
    pub fn new(name: impl Into<String>, description: impl Into<String>) -> Self {
        Self(OptionsCommandOptionData {
            description: description.into(),
            description_localizations: None,
            name: name.into(),
            name_localizations: None,
            options: Vec::new(),
        })
    }

    /// Consume the builder, returning the built command option.
    #[allow(clippy::missing_const_for_fn)]
    #[must_use = "should be used in a command builder"]
    pub fn build(self) -> CommandOption {
        CommandOption::SubCommandGroup(self.0)
    }

    /// Set the localization dictionary for the option description.
    ///
    /// Defaults to [`None`].
    pub fn description_localizations<K: Into<String>, V: Into<String>>(
        mut self,
        localizations: impl IntoIterator<Item = (K, V)>,
    ) -> Self {
        self.0.description_localizations = Some(
            localizations
                .into_iter()
                .map(|(a, b)| (a.into(), b.into()))
                .collect(),
        );

        self
    }

    /// Set the localization dictionary for the option name.
    ///
    /// Defaults to [`None`].
    pub fn name_localizations<K: Into<String>, V: Into<String>>(
        mut self,
        localizations: impl IntoIterator<Item = (K, V)>,
    ) -> Self {
        self.0.name_localizations = Some(
            localizations
                .into_iter()
                .map(|(a, b)| (a.into(), b.into()))
                .collect(),
        );

        self
    }

    /// Set the list of sub commands to the group.
    ///
    /// Defaults to no subcommands.
    pub fn subcommands(mut self, subcommands: impl IntoIterator<Item = SubCommandBuilder>) -> Self {
        self.0.options = subcommands.into_iter().map(Into::into).collect();

        self
    }
}

impl From<SubCommandGroupBuilder> for CommandOption {
    fn from(builder: SubCommandGroupBuilder) -> CommandOption {
        builder.build()
    }
}

/// Create a user option with a builder.
#[derive(Clone, Debug)]
#[must_use = "should be used in a command builder"]
pub struct UserBuilder(BaseCommandOptionData);

impl UserBuilder {
    /// Create a new default [`UserBuilder`].
    #[must_use = "builders have no effect if unused"]
    pub fn new(name: impl Into<String>, description: impl Into<String>) -> Self {
        Self(BaseCommandOptionData {
            description: description.into(),
            description_localizations: None,
            name: name.into(),
            name_localizations: None,
            required: false,
        })
    }

    /// Consume the builder, returning the built command option.
    #[allow(clippy::missing_const_for_fn)]
    #[must_use = "should be used in a command builder"]
    pub fn build(self) -> CommandOption {
        CommandOption::User(self.0)
    }

    /// Set the localization dictionary for the option description.
    ///
    /// Defaults to [`None`].
    pub fn description_localizations<K: Into<String>, V: Into<String>>(
        mut self,
        localizations: impl IntoIterator<Item = (K, V)>,
    ) -> Self {
        self.0.description_localizations = Some(
            localizations
                .into_iter()
                .map(|(a, b)| (a.into(), b.into()))
                .collect(),
        );

        self
    }

    /// Set the localization dictionary for the option name.
    ///
    /// Defaults to [`None`].
    pub fn name_localizations<K: Into<String>, V: Into<String>>(
        mut self,
        localizations: impl IntoIterator<Item = (K, V)>,
    ) -> Self {
        self.0.name_localizations = Some(
            localizations
                .into_iter()
                .map(|(a, b)| (a.into(), b.into()))
                .collect(),
        );

        self
    }

    /// Set whether this option is required.
    ///
    /// Defaults to false.
    pub const fn required(mut self, required: bool) -> Self {
        self.0.required = required;

        self
    }
}

impl From<UserBuilder> for CommandOption {
    fn from(builder: UserBuilder) -> CommandOption {
        builder.build()
    }
}

fn set_choice_localizations<K: Into<String>, V: Into<String>>(
    choice: &mut CommandOptionChoice,
    localizations: impl IntoIterator<Item = (K, V)>,
) {
    let name_localizations = match choice {
        CommandOptionChoice::String {
            name_localizations, ..
        }
        | CommandOptionChoice::Int {
            name_localizations, ..
        }
        | CommandOptionChoice::Number {
            name_localizations, ..
        } => name_localizations,
    };

    *name_localizations = Some(
        localizations
            .into_iter()
            .map(|(k, v)| (k.into(), v.into()))
            .collect(),
    );
}

#[cfg(test)]
mod tests {
    use super::*;
    use static_assertions::assert_impl_all;
    use std::fmt::Debug;

    assert_impl_all!(AttachmentBuilder: Clone, Debug, Send, Sync);
    assert_impl_all!(CommandBuilder: Clone, Debug, Send, Sync);
    assert_impl_all!(BooleanBuilder: Clone, Debug, Send, Sync);
    assert_impl_all!(ChannelBuilder: Clone, Debug, Send, Sync);
    assert_impl_all!(IntegerBuilder: Clone, Debug, Send, Sync);
    assert_impl_all!(MentionableBuilder: Clone, Debug, Send, Sync);
    assert_impl_all!(RoleBuilder: Clone, Debug, Send, Sync);
    assert_impl_all!(StringBuilder: Clone, Debug, Send, Sync);
    assert_impl_all!(SubCommandBuilder: Clone, Debug, Send, Sync);
    assert_impl_all!(SubCommandGroupBuilder: Clone, Debug, Send, Sync);
    assert_impl_all!(UserBuilder: Clone, Debug, Send, Sync);

    #[test]
    #[allow(clippy::too_many_lines)]
    fn construct_command_with_builder() {
        let command =
            CommandBuilder::new(
                "permissions",
                "Get or edit permissions for a user or a role",
                CommandType::ChatInput,
            )
            .option(
                SubCommandGroupBuilder::new("user", "Get or edit permissions for a user")
                    .subcommands([
                        SubCommandBuilder::new("get", "Get permissions for a user")
                            .option(UserBuilder::new("user", "The user to get").required(true))
                            .option(ChannelBuilder::new(
                                "channel",
                                "The channel permissions to get. If omitted, the guild \
                                 permissions will be returned",
                            )),
                        SubCommandBuilder::new("edit", "Edit permissions for a user")
                            .option(UserBuilder::new("user", "The user to edit").required(true))
                            .option(ChannelBuilder::new(
                                "channel",
                                "The channel permissions to edit. If omitted, the guild \
                                 permissions will be edited",
                            )),
                    ]),
            )
            .option(
                SubCommandGroupBuilder::new("role", "Get or edit permissions for a role")
                    .subcommands([
                        SubCommandBuilder::new("get", "Get permissions for a role")
                            .option(RoleBuilder::new("role", "The role to get").required(true))
                            .option(ChannelBuilder::new(
                                "channel",
                                "The channel permissions to get. If omitted, the guild \
                                 permissions will be returned",
                            )),
                        SubCommandBuilder::new("edit", "Edit permissions for a role")
                            .option(RoleBuilder::new("role", "The role to edit").required(true))
                            .option(ChannelBuilder::new(
                                "channel",
                                "The channel permissions to edit. If omitted, the guild \
                                 permissions will be edited",
                            ))
                            .option(
                                NumberBuilder::new("position", "The position of the new role")
                                    .autocomplete(true),
                            ),
                    ]),
            )
            .build();

        let command_manual = Command {
            application_id: None,
            default_member_permissions: None,
            dm_permission: None,
            description: String::from("Get or edit permissions for a user or a role"),
            guild_id: None,
            id: None,
            kind: CommandType::ChatInput,
            name: String::from("permissions"),
            name_localizations: None,
            description_localizations: None,
            options: Vec::from([
                CommandOption::SubCommandGroup(OptionsCommandOptionData {
                    description: String::from("Get or edit permissions for a user"),
                    description_localizations: None,
                    name: String::from("user"),
                    name_localizations: None,
                    options: Vec::from([
                        CommandOption::SubCommand(OptionsCommandOptionData {
                            description: String::from("Get permissions for a user"),
                            description_localizations: None,
                            name: String::from("get"),
                            name_localizations: None,
                            options: Vec::from([
                                CommandOption::User(BaseCommandOptionData {
                                    description: String::from("The user to get"),
                                    description_localizations: None,
                                    name: String::from("user"),
                                    name_localizations: None,
                                    required: true,
                                }),
                                CommandOption::Channel(ChannelCommandOptionData {
                                    channel_types: Vec::new(),
                                    description: String::from(
                                        "The channel permissions to get. If omitted, the guild \
                                         permissions will be returned",
                                    ),
                                    description_localizations: None,
                                    name: String::from("channel"),
                                    name_localizations: None,
                                    required: false,
                                }),
                            ]),
                        }),
                        CommandOption::SubCommand(OptionsCommandOptionData {
                            description: String::from("Edit permissions for a user"),
                            description_localizations: None,
                            name: String::from("edit"),
                            name_localizations: None,
                            options: Vec::from([
                                CommandOption::User(BaseCommandOptionData {
                                    description: String::from("The user to edit"),
                                    description_localizations: None,
                                    name: String::from("user"),
                                    name_localizations: None,
                                    required: true,
                                }),
                                CommandOption::Channel(ChannelCommandOptionData {
                                    channel_types: Vec::new(),
                                    description: String::from(
                                        "The channel permissions to edit. If omitted, the guild \
                                         permissions will be edited",
                                    ),
                                    description_localizations: None,
                                    name: String::from("channel"),
                                    name_localizations: None,
                                    required: false,
                                }),
                            ]),
                        }),
                    ]),
                }),
                CommandOption::SubCommandGroup(OptionsCommandOptionData {
                    description: String::from("Get or edit permissions for a role"),
                    description_localizations: None,
                    name: String::from("role"),
                    name_localizations: None,
                    options: Vec::from([
                        CommandOption::SubCommand(OptionsCommandOptionData {
                            description: String::from("Get permissions for a role"),
                            description_localizations: None,
                            name: String::from("get"),
                            name_localizations: None,
                            options: Vec::from([
                                CommandOption::Role(BaseCommandOptionData {
                                    description: String::from("The role to get"),
                                    description_localizations: None,
                                    name: String::from("role"),
                                    name_localizations: None,
                                    required: true,
                                }),
                                CommandOption::Channel(ChannelCommandOptionData {
                                    channel_types: Vec::new(),
                                    description: String::from(
                                        "The channel permissions to get. If omitted, the guild \
                                         permissions will be returned",
                                    ),
                                    description_localizations: None,
                                    name: String::from("channel"),
                                    name_localizations: None,
                                    required: false,
                                }),
                            ]),
                        }),
                        CommandOption::SubCommand(OptionsCommandOptionData {
                            description: String::from("Edit permissions for a role"),
                            description_localizations: None,
                            name: String::from("edit"),
                            name_localizations: None,
                            options: Vec::from([
                                CommandOption::Role(BaseCommandOptionData {
                                    description: String::from("The role to edit"),
                                    description_localizations: None,
                                    name: String::from("role"),
                                    name_localizations: None,
                                    required: true,
                                }),
                                CommandOption::Channel(ChannelCommandOptionData {
                                    channel_types: Vec::new(),
                                    description: String::from(
                                        "The channel permissions to edit. If omitted, the guild \
                                         permissions will be edited",
                                    ),
                                    description_localizations: None,
                                    name: String::from("channel"),
                                    name_localizations: None,
                                    required: false,
                                }),
                                CommandOption::Number(NumberCommandOptionData {
                                    autocomplete: true,
                                    choices: Vec::new(),
                                    description: String::from("The position of the new role"),
                                    description_localizations: None,
                                    max_value: None,
                                    min_value: None,
                                    name: String::from("position"),
                                    name_localizations: None,
                                    required: false,
                                }),
                            ]),
                        }),
                    ]),
                }),
            ]),
            version: Id::new(1),
        };

        assert_eq!(command, command_manual);
    }

    #[test]
    fn validate() {
        let result = CommandBuilder::new("", "", CommandType::ChatInput).validate();

        assert!(result.is_err());
    }
}<|MERGE_RESOLUTION|>--- conflicted
+++ resolved
@@ -876,13 +876,9 @@
             choices: Vec::new(),
             description: description.into(),
             description_localizations: None,
-<<<<<<< HEAD
-            name: name.into(),
-=======
             max_length: None,
             min_length: None,
-            name,
->>>>>>> 496268c0
+            name: name.into(),
             name_localizations: None,
             required: false,
         })
