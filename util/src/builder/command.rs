--- conflicted
+++ resolved
@@ -32,11 +32,7 @@
         CommandOption, CommandOptionChoice, CommandType, Number, OptionsCommandOptionData,
     },
     channel::ChannelType,
-<<<<<<< HEAD
-    id::GuildId,
-=======
-    id::{ApplicationId, CommandId, CommandVersionId, GuildId},
->>>>>>> 40eab445
+    id::{CommandVersionId, GuildId},
 };
 
 /// Builder to create a [`Command`].
