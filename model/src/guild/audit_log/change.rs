use super::change_key::AuditLogChangeKey;
use crate::{
    channel::{
        message::sticker::StickerFormatType, permission_overwrite::PermissionOverwrite,
        stage_instance::PrivacyLevel, thread::AutoArchiveDuration,
    },
    guild::{
        DefaultMessageNotificationLevel, ExplicitContentFilter, MfaLevel, NSFWLevel, Permissions,
        VerificationLevel,
    },
    id::{
        marker::{
            ApplicationMarker, ChannelMarker, GenericMarker, GuildMarker, RoleMarker, UserMarker,
        },
        Id,
    },
<<<<<<< HEAD
    util::Timestamp,
=======
    util::ImageHash,
>>>>>>> 72a7deb2
};
use serde::{Deserialize, Serialize};

/// Minimal amount of information about an affected [role].
///
/// The following [`AuditLogChange`]s include this information:
///
/// - [`AuditLogChange::RoleAdded`]
/// - [`AuditLogChange::RoleRemoved`]
///
/// [role]: super::super::Role
#[derive(Clone, Debug, Deserialize, Eq, Hash, PartialEq, Serialize)]
pub struct AffectedRole {
    /// ID of the role.
    pub id: Id<RoleMarker>,
    /// Name of the role.
    pub name: String,
}

/// Individual change within an [`AuditLogEntry`].
///
/// [`AuditLogEntry`]: super::AuditLogEntry
#[derive(Clone, Debug, Deserialize, Eq, Hash, PartialEq, Serialize)]
#[non_exhaustive]
#[serde(rename_all = "snake_case", tag = "key")]
pub enum AuditLogChange {
    /// AFK channel ID was changed.
    AfkChannelId {
        /// New ID of the AFK channel.
        #[serde(rename = "new_value", skip_serializing_if = "Option::is_none")]
        new: Option<Id<ChannelMarker>>,
        /// Old ID of the AFK channel.
        #[serde(rename = "old_value", skip_serializing_if = "Option::is_none")]
        old: Option<Id<ChannelMarker>>,
    },
    /// Timeout to cause a user to be moved to an AFK voice channel.
    AfkTimeout {
        /// New timeout, in seconds.
        #[serde(rename = "new_value")]
        new: u64,
        /// Old timeout, in seconds.
        #[serde(rename = "old_value")]
        old: u64,
    },
    /// Allowed permissions of a permission overwrite target.
    Allow {
        /// New allowed permissions value.
        #[serde(rename = "new_value", skip_serializing_if = "Option::is_none")]
        new: Option<Permissions>,
        /// Old allowed permissions value.
        #[serde(rename = "old_value", skip_serializing_if = "Option::is_none")]
        old: Option<Permissions>,
    },
    /// ID of an application.
    ApplicationId {
        /// Application's ID.
        #[serde(rename = "new_value", skip_serializing_if = "Option::is_none")]
        new: Option<Id<ApplicationMarker>>,
        #[serde(rename = "old_value", skip_serializing_if = "Option::is_none")]
        old: Option<Id<ApplicationMarker>>,
    },
    /// Thread is now archived/unarchived.
    Archived {
        /// Whether the thread is archived.
        #[serde(rename = "new_value", skip_serializing_if = "Option::is_none")]
        new: Option<bool>,
        /// Previous state, if any.
        #[serde(rename = "old_value", skip_serializing_if = "Option::is_none")]
        old: Option<bool>,
    },
    /// Asset of a sticker.
    Asset {
        /// Empty string.
        #[serde(rename = "new_value", skip_serializing_if = "Option::is_none")]
        new: Option<String>,
        /// Previous state, if any.
        #[serde(rename = "old_value", skip_serializing_if = "Option::is_none")]
        old: Option<String>,
    },
    /// Auto archive duration of a thread changed.
    AutoArchiveDuration {
        /// New auto archive duration.
        #[serde(rename = "new_value", skip_serializing_if = "Option::is_none")]
        new: Option<AutoArchiveDuration>,
        /// Old auto archive duration.
        #[serde(rename = "old_value", skip_serializing_if = "Option::is_none")]
        old: Option<AutoArchiveDuration>,
    },
    /// Availability of a sticker.
    Available {
        /// New availability.
        #[serde(rename = "new_value", skip_serializing_if = "Option::is_none")]
        new: Option<bool>,
        /// Old availability.
        #[serde(rename = "old_value", skip_serializing_if = "Option::is_none")]
        old: Option<bool>,
    },
    /// Hash of an avatar.
    AvatarHash {
        /// New hash of an avatar.
        #[serde(rename = "new_value", skip_serializing_if = "Option::is_none")]
        new: Option<ImageHash>,
        /// Old hash of an avatar.
        #[serde(rename = "old_value", skip_serializing_if = "Option::is_none")]
        old: Option<ImageHash>,
    },
    /// Hash of a guild banner.
    BannerHash {
        /// New hash of a guild's banner.
        #[serde(rename = "new_value", skip_serializing_if = "Option::is_none")]
        new: Option<ImageHash>,
        /// Old hash of a guild's banner.
        #[serde(rename = "old_value", skip_serializing_if = "Option::is_none")]
        old: Option<ImageHash>,
    },
    /// Bitrate of an audio channel.
    Bitrate {
        /// New bitrate.
        #[serde(rename = "new_value", skip_serializing_if = "Option::is_none")]
        new: Option<u64>,
        /// Old bitrate.
        #[serde(rename = "old_value", skip_serializing_if = "Option::is_none")]
        old: Option<u64>,
    },
    /// Channel for an invite code.
    ChannelId {
        /// New invite's channel.
        #[serde(rename = "new_value", skip_serializing_if = "Option::is_none")]
        new: Option<Id<ChannelMarker>>,
        /// Old invite's channel.
        #[serde(rename = "old_value", skip_serializing_if = "Option::is_none")]
        old: Option<Id<ChannelMarker>>,
    },
    /// Code of an invite.
    Code {
        /// New invite's code.
        #[serde(rename = "new_value", skip_serializing_if = "Option::is_none")]
        new: Option<String>,
        /// Previous state, if any.
        #[serde(rename = "old_value", skip_serializing_if = "Option::is_none")]
        old: Option<String>,
    },
    /// Color of a role.
    Color {
        /// New role color.
        #[serde(rename = "new_value", skip_serializing_if = "Option::is_none")]
        new: Option<u64>,
        /// Old role color.
        #[serde(rename = "old_value", skip_serializing_if = "Option::is_none")]
        old: Option<u64>,
    },
    /// Member timeout state changed.
    CommunicationDisabledUntil {
        /// New timeout timestamp.
        #[serde(rename = "new_value", skip_serializing_if = "Option::is_none")]
        new: Option<Timestamp>,
        /// Old timeout timestamp.
        #[serde(rename = "old_value", skip_serializing_if = "Option::is_none")]
        old: Option<Timestamp>,
    },
    /// Whether a member is guild deafened.
    Deaf {
        /// Whether a member is now guild deafened.
        #[serde(rename = "new_value", skip_serializing_if = "Option::is_none")]
        new: Option<bool>,
        /// Previous state, if any.
        #[serde(rename = "old_value", skip_serializing_if = "Option::is_none")]
        old: Option<bool>,
    },
    /// default auto archive duration for newly created threads changed.
    DefaultAutoArchiveDuration {
        /// New auto archive duration.
        #[serde(rename = "new_value", skip_serializing_if = "Option::is_none")]
        new: Option<AutoArchiveDuration>,
        /// Old auto archive duration.
        #[serde(rename = "old_value", skip_serializing_if = "Option::is_none")]
        old: Option<AutoArchiveDuration>,
    },
    /// Default message notification level for a guild.
    DefaultMessageNotifications {
        /// New default message notification level.
        #[serde(rename = "new_value", skip_serializing_if = "Option::is_none")]
        new: Option<DefaultMessageNotificationLevel>,
        /// Old default message notification level.
        #[serde(rename = "old_value", skip_serializing_if = "Option::is_none")]
        old: Option<DefaultMessageNotificationLevel>,
    },
    /// Denied permissions of a permission overwrite target.
    Deny {
        /// New denied permissions level.
        #[serde(rename = "new_value", skip_serializing_if = "Option::is_none")]
        new: Option<Permissions>,
        /// Previous state, if any.
        #[serde(rename = "old_value", skip_serializing_if = "Option::is_none")]
        old: Option<Permissions>,
    },
    /// Description of a guild or sticker.
    Description {
        /// New guild description.
        #[serde(rename = "new_value", skip_serializing_if = "Option::is_none")]
        new: Option<String>,
        /// Old guild description.
        #[serde(rename = "old_value", skip_serializing_if = "Option::is_none")]
        old: Option<String>,
    },
    /// Hash of a guild's discovery splash.
    DiscoverySplashHash {
        /// New discovery splash hash.
        #[serde(rename = "new_value", skip_serializing_if = "Option::is_none")]
        new: Option<ImageHash>,
        /// Old discovery splash hash.
        #[serde(rename = "old_value", skip_serializing_if = "Option::is_none")]
        old: Option<ImageHash>,
    },
    /// Whether emoticons are enabled.
    EnableEmoticons {
        /// Whether emoticons are now enabled.
        #[serde(rename = "new_value", skip_serializing_if = "Option::is_none")]
        new: Option<bool>,
        /// Whether emoticons were enabled.
        #[serde(rename = "old_value", skip_serializing_if = "Option::is_none")]
        old: Option<bool>,
    },
    /// Entity type of guild scheduled event was changed.
    EntityType {
        /// New entity type.
        #[serde(rename = "new_value", skip_serializing_if = "Option::is_none")]
        new: Option<u64>,
        /// Previous state, if any.
        #[serde(rename = "old_value", skip_serializing_if = "Option::is_none")]
        old: Option<u64>,
    },
    /// Behavior of the expiration of an integration.
    ExpireBehavior {
        /// New expiration behavior.
        #[serde(rename = "new_value", skip_serializing_if = "Option::is_none")]
        new: Option<u64>,
        /// Previous state, if any.
        #[serde(rename = "old_value", skip_serializing_if = "Option::is_none")]
        old: Option<u64>,
    },
    /// Grace period of the expiration of an integration.
    ExpireGracePeriod {
        /// New expiration grace period.
        #[serde(rename = "new_value", skip_serializing_if = "Option::is_none")]
        new: Option<u64>,
        /// Previous state, if any.
        #[serde(rename = "old_value", skip_serializing_if = "Option::is_none")]
        old: Option<u64>,
    },
    /// Explicit content filter level of a guild.
    ExplicitContentFilter {
        /// New explicit content filter level.
        #[serde(rename = "new_value", skip_serializing_if = "Option::is_none")]
        new: Option<ExplicitContentFilter>,
        /// Old explicit content filter level.
        #[serde(rename = "old_value", skip_serializing_if = "Option::is_none")]
        old: Option<ExplicitContentFilter>,
    },
    /// Format type of a sticker.
    FormatType {
        /// New format type of a sticker.
        #[serde(rename = "new_value", skip_serializing_if = "Option::is_none")]
        new: Option<StickerFormatType>,
        /// Old format type of a sticker.
        #[serde(rename = "old_value", skip_serializing_if = "Option::is_none")]
        old: Option<StickerFormatType>,
    },
    /// Guild that a sticker is in.
    GuildId {
        /// New guild that a sticker is in.
        #[serde(rename = "new_value", skip_serializing_if = "Option::is_none")]
        new: Option<Id<GuildMarker>>,
        /// Old guild that a sticker is in.
        #[serde(rename = "old_value", skip_serializing_if = "Option::is_none")]
        old: Option<Id<GuildMarker>>,
    },
    /// Whether a role is hoisted.
    Hoist {
        /// Whether a role is now hoisted.
        #[serde(rename = "new_value", skip_serializing_if = "Option::is_none")]
        new: Option<bool>,
        /// Whether a role was hoisted.
        #[serde(rename = "old_value", skip_serializing_if = "Option::is_none")]
        old: Option<bool>,
    },
    /// Hash of a guild icon.
    IconHash {
        /// New hash of a guild's icon.
        #[serde(rename = "new_value", skip_serializing_if = "Option::is_none")]
        new: Option<ImageHash>,
        /// Old hash of a guild's icon.
        #[serde(rename = "old_value", skip_serializing_if = "Option::is_none")]
        old: Option<ImageHash>,
    },
    /// ID of an entity.
    Id {
        /// New entity's ID.
        #[serde(rename = "new_value", skip_serializing_if = "Option::is_none")]
        new: Option<Id<GenericMarker>>,
        #[serde(rename = "old_value", skip_serializing_if = "Option::is_none")]
        old: Option<Id<GenericMarker>>,
    },
    /// Hash of a guild scheduled event cover.
    ImageHash {
        /// New hash of a guild's icon.
        #[serde(rename = "new_value", skip_serializing_if = "Option::is_none")]
        new: Option<ImageHash>,
        /// Old hash of a guild's icon.
        #[serde(rename = "old_value", skip_serializing_if = "Option::is_none")]
        old: Option<ImageHash>,
    },
    /// Invitable state of a private thread.
    Invitable {
        /// New threads invitable state.
        #[serde(rename = "new_value", skip_serializing_if = "Option::is_none")]
        new: Option<bool>,
        /// Old threads invitable state.
        #[serde(rename = "old_value", skip_serializing_if = "Option::is_none")]
        old: Option<bool>,
    },
    /// ID of the user who created an invite.
    InviterId {
        /// User ID.
        #[serde(rename = "new_value", skip_serializing_if = "Option::is_none")]
        new: Option<Id<UserMarker>>,
        #[serde(rename = "old_value", skip_serializing_if = "Option::is_none")]
        old: Option<Id<UserMarker>>,
    },
    /// Location for a scheduled event changed.
    ///
    /// Can be an [`Id<ChannelMarker>`] or a [`String`].
    Location {
        #[serde(rename = "new_value", skip_serializing_if = "Option::is_none")]
        new: Option<String>,
        #[serde(rename = "old_value", skip_serializing_if = "Option::is_none")]
        old: Option<String>,
    },
    /// Thread was locked or unlocked.
    Locked {
        /// Whether the thread is now locked.
        #[serde(rename = "new_value", skip_serializing_if = "Option::is_none")]
        new: Option<bool>,
        /// Previous state, if any.
        #[serde(rename = "old_value", skip_serializing_if = "Option::is_none")]
        old: Option<bool>,
    },
    /// Maximum age of an invite.
    MaxAge {
        /// New maximum age.
        #[serde(rename = "new_value", skip_serializing_if = "Option::is_none")]
        new: Option<u64>,
        /// Previous state, if any.
        #[serde(rename = "old_value", skip_serializing_if = "Option::is_none")]
        old: Option<u64>,
    },
    /// Maximum uses of an invite.
    MaxUses {
        /// New maximum uses.
        #[serde(rename = "new_value", skip_serializing_if = "Option::is_none")]
        new: Option<u64>,
        /// Previous state, if any.
        #[serde(rename = "old_value", skip_serializing_if = "Option::is_none")]
        old: Option<u64>,
    },
    /// Whether a role can be mentioned in a message.
    Mentionable {
        /// Whether a role is now mentionable.
        #[serde(rename = "new_value", skip_serializing_if = "Option::is_none")]
        new: Option<bool>,
        /// Whether a role was mentionable.
        #[serde(rename = "old_value", skip_serializing_if = "Option::is_none")]
        old: Option<bool>,
    },
    /// Multi-Factor Authentication level required of a guild's moderators.
    MfaLevel {
        /// New MFA level of a guild.
        #[serde(rename = "new_value", skip_serializing_if = "Option::is_none")]
        new: Option<MfaLevel>,
        /// Old MFA level of a guild.
        #[serde(rename = "old_value", skip_serializing_if = "Option::is_none")]
        old: Option<MfaLevel>,
    },
    /// Whether a user is guild muted.
    Mute {
        /// Whether a member is now muted.
        #[serde(rename = "new_value", skip_serializing_if = "Option::is_none")]
        new: Option<bool>,
        /// Whether a member was muted.
        #[serde(rename = "old_value", skip_serializing_if = "Option::is_none")]
        old: Option<bool>,
    },
    /// Name of an entity such as a channel or role.
    Name {
        /// New entity name.
        #[serde(rename = "new_value", skip_serializing_if = "Option::is_none")]
        new: Option<String>,
        /// Old entity name.
        #[serde(rename = "old_value", skip_serializing_if = "Option::is_none")]
        old: Option<String>,
    },
    /// Nickname of a member.
    Nick {
        /// New member nickname.
        #[serde(rename = "new_value", skip_serializing_if = "Option::is_none")]
        new: Option<String>,
        /// Old member nickname.
        #[serde(rename = "old_value", skip_serializing_if = "Option::is_none")]
        old: Option<String>,
    },
    /// Whether a channel is NSFW.
    Nsfw {
        /// New state.
        #[serde(rename = "new_value", skip_serializing_if = "Option::is_none")]
        new: Option<bool>,
        /// Previous state, if any.
        #[serde(rename = "old_value", skip_serializing_if = "Option::is_none")]
        old: Option<bool>,
    },
    /// NSFW level of a guild.
    NsfwLevel {
        /// New NSFW level.
        #[serde(rename = "new_value", skip_serializing_if = "Option::is_none")]
        new: Option<NSFWLevel>,
        /// Old NSFW level.
        #[serde(rename = "old_value", skip_serializing_if = "Option::is_none")]
        old: Option<NSFWLevel>,
    },
    /// ID of the owner of a guild.
    OwnerId {
        /// New owner's ID.
        #[serde(rename = "new_value", skip_serializing_if = "Option::is_none")]
        new: Option<Id<UserMarker>>,
        /// Old owner's ID.
        #[serde(rename = "old_value", skip_serializing_if = "Option::is_none")]
        old: Option<Id<UserMarker>>,
    },
    /// Permission overwrites on a channel changed.
    PermissionOverwrites {
        /// New set of overwrites.
        #[serde(rename = "new_value", skip_serializing_if = "Option::is_none")]
        new: Option<Vec<PermissionOverwrite>>,
        /// Old set of overwrites.
        #[serde(rename = "old_value", skip_serializing_if = "Option::is_none")]
        old: Option<Vec<PermissionOverwrite>>,
    },
    /// Default permissions of a role.
    Permissions {
        /// New set of permissions.
        #[serde(rename = "new_value", skip_serializing_if = "Option::is_none")]
        new: Option<Permissions>,
        /// Old set of permissions.
        #[serde(rename = "old_value", skip_serializing_if = "Option::is_none")]
        old: Option<Permissions>,
    },
    /// Position of an entity such as a channel or role.
    Position {
        /// New position value.
        #[serde(rename = "new_value", skip_serializing_if = "Option::is_none")]
        new: Option<u64>,
        /// Old position value.
        #[serde(rename = "old_value", skip_serializing_if = "Option::is_none")]
        old: Option<u64>,
    },
    /// Preferred locale of a guild.
    PreferredLocale {
        /// New preferred locale.
        #[serde(rename = "new_value", skip_serializing_if = "Option::is_none")]
        new: Option<String>,
        /// Old preferred locale.
        #[serde(rename = "old_value", skip_serializing_if = "Option::is_none")]
        old: Option<String>,
    },
    /// Privacy level of a stage instance.
    PrivacyLevel {
        /// New privacy level.
        #[serde(rename = "new_value", skip_serializing_if = "Option::is_none")]
        new: Option<PrivacyLevel>,
        /// Old privacy level.
        #[serde(rename = "old_value", skip_serializing_if = "Option::is_none")]
        old: Option<PrivacyLevel>,
    },
    /// Number of days' worth of inactivity for a guild prune.
    PruneDeleteDays {
        /// Number of days.
        #[serde(rename = "new_value", skip_serializing_if = "Option::is_none")]
        new: Option<u64>,
        #[serde(rename = "old_value", skip_serializing_if = "Option::is_none")]
        old: Option<u64>,
    },
    /// ID of a guild's public updates channel.
    PublicUpdatesChannelId {
        /// New public updates channel ID.
        #[serde(rename = "new_value", skip_serializing_if = "Option::is_none")]
        new: Option<Id<ChannelMarker>>,
        /// Old public updates channel ID.
        #[serde(rename = "old_value", skip_serializing_if = "Option::is_none")]
        old: Option<Id<ChannelMarker>>,
    },
    /// Ratelimit per user in a textual channel.
    RateLimitPerUser {
        /// New ratelimit, in seconds.
        #[serde(rename = "new_value", skip_serializing_if = "Option::is_none")]
        new: Option<u64>,
        /// Old ratelimit, in seconds.
        #[serde(rename = "old_value", skip_serializing_if = "Option::is_none")]
        old: Option<u64>,
    },
    /// Region of a guild changed.
    Region {
        /// New region.
        #[serde(rename = "new_value", skip_serializing_if = "Option::is_none")]
        new: Option<String>,
        /// Previous state, if any.
        #[serde(rename = "old_value", skip_serializing_if = "Option::is_none")]
        old: Option<String>,
    },
    /// Role was added to a user.
    #[serde(rename = "$add")]
    RoleAdded {
        /// Minimal information about a added role.
        #[serde(default, rename = "new_value", skip_serializing_if = "Vec::is_empty")]
        new: Vec<AffectedRole>,
        /// Previous state, if any.
        #[serde(default, rename = "old_value", skip_serializing_if = "Vec::is_empty")]
        old: Vec<AffectedRole>,
    },
    /// Role was removed from a user.
    #[serde(rename = "$remove")]
    RoleRemoved {
        /// Minimal information about a removed role.
        #[serde(default, rename = "new_value", skip_serializing_if = "Vec::is_empty")]
        new: Vec<AffectedRole>,
        /// Previous state, if any.
        #[serde(default, rename = "old_value", skip_serializing_if = "Vec::is_empty")]
        old: Vec<AffectedRole>,
    },
    /// Guild's rules channel.
    RulesChannelId {
        /// New rules channel.
        #[serde(rename = "new_value", skip_serializing_if = "Option::is_none")]
        new: Option<Id<ChannelMarker>>,
        /// Old rules channel.
        #[serde(rename = "old_value", skip_serializing_if = "Option::is_none")]
        old: Option<Id<ChannelMarker>>,
    },
    /// Hash of a guild's splash.
    SplashHash {
        /// Old hash of a guild's splash.
        #[serde(rename = "new_value", skip_serializing_if = "Option::is_none")]
        new: Option<ImageHash>,
        /// New hash of a guild's splash.
        #[serde(rename = "old_value", skip_serializing_if = "Option::is_none")]
        old: Option<ImageHash>,
    },
    /// Status of guild scheduled event was changed.
    Status {
        /// New status.
        #[serde(rename = "new_value", skip_serializing_if = "Option::is_none")]
        new: Option<u64>,
        /// Previous state, if any.
        #[serde(rename = "old_value", skip_serializing_if = "Option::is_none")]
        old: Option<u64>,
    },
    /// ID of guild's system channel.
    SystemChannelId {
        /// New system channel ID.
        #[serde(rename = "new_value", skip_serializing_if = "Option::is_none")]
        new: Option<Id<ChannelMarker>>,
        /// Old system channel ID.
        #[serde(rename = "old_value", skip_serializing_if = "Option::is_none")]
        old: Option<Id<ChannelMarker>>,
    },
    /// Related emoji of a sticker.
    Tags {
        /// New related emoji of a sticker.
        #[serde(rename = "new_value", skip_serializing_if = "Option::is_none")]
        new: Option<String>,
        /// Old related emoji of a sticker.
        #[serde(rename = "old_value", skip_serializing_if = "Option::is_none")]
        old: Option<String>,
    },
    /// Whether an invite is temporary.
    Temporary {
        /// New temporary state.
        #[serde(rename = "new_value", skip_serializing_if = "Option::is_none")]
        new: Option<bool>,
        /// Previous state, if any.
        #[serde(rename = "old_value", skip_serializing_if = "Option::is_none")]
        old: Option<bool>,
    },
    /// Topic of a textual channel.
    Topic {
        /// New topic.
        #[serde(rename = "new_value", skip_serializing_if = "Option::is_none")]
        new: Option<String>,
        /// Old topic.
        #[serde(rename = "old_value", skip_serializing_if = "Option::is_none")]
        old: Option<String>,
    },
    /// Type of a created entity.
    Type {
        /// New target type.
        #[serde(rename = "new_value", skip_serializing_if = "Option::is_none")]
        new: Option<u64>,
        /// Old target type.
        #[serde(rename = "old_value", skip_serializing_if = "Option::is_none")]
        old: Option<u64>,
    },
    /// Unicode emoji of a role icon changed.
    UnicodeEmoji {
        /// New unicode emoji.
        #[serde(rename = "new_value", skip_serializing_if = "Option::is_none")]
        new: Option<String>,
        /// Old target type.
        #[serde(rename = "old_value", skip_serializing_if = "Option::is_none")]
        old: Option<String>,
    },
    /// Maximum number of users in a voice channel.
    UserLimit {
        /// New limit.
        #[serde(rename = "new_value", skip_serializing_if = "Option::is_none")]
        new: Option<u64>,
        /// Old limit.
        #[serde(rename = "old_value", skip_serializing_if = "Option::is_none")]
        old: Option<u64>,
    },
    /// Number of uses of an invite.
    Uses {
        /// Number of uses.
        #[serde(rename = "new_value", skip_serializing_if = "Option::is_none")]
        new: Option<u64>,
        /// Previous state, if any.
        #[serde(rename = "old_value", skip_serializing_if = "Option::is_none")]
        old: Option<u64>,
    },
    /// Code of a guild's vanity invite.
    VanityUrlCode {
        /// New vanity URL code.
        #[serde(rename = "new_value", skip_serializing_if = "Option::is_none")]
        new: Option<String>,
        /// Old vanity URL code.
        #[serde(rename = "old_value", skip_serializing_if = "Option::is_none")]
        old: Option<String>,
    },
    /// Required verification level of new members in a guild.
    VerificationLevel {
        /// New verification level.
        #[serde(rename = "new_value", skip_serializing_if = "Option::is_none")]
        new: Option<VerificationLevel>,
        /// Old verification level.
        #[serde(rename = "old_value", skip_serializing_if = "Option::is_none")]
        old: Option<VerificationLevel>,
    },
    /// Channel ID of a widget.
    WidgetChannelId {
        /// New channel ID.
        #[serde(rename = "new_value", skip_serializing_if = "Option::is_none")]
        new: Option<Id<ChannelMarker>>,
        /// Old channel ID.
        #[serde(rename = "old_value", skip_serializing_if = "Option::is_none")]
        old: Option<Id<ChannelMarker>>,
    },
    /// Whether a widget is enabled.
    WidgetEnabled {
        /// New state of a widget being enabled.
        #[serde(rename = "new_value", skip_serializing_if = "Option::is_none")]
        new: Option<bool>,
        /// Old state of a widget being enabled.
        #[serde(rename = "old_value", skip_serializing_if = "Option::is_none")]
        old: Option<bool>,
    },
    /// Other type of change not covered by other variants.
    #[serde(other)]
    Other,
}

impl AuditLogChange {
    /// Key of an audit log change.
    ///
    /// This may return no key if the variant is [`Other`].
    ///
    /// # Examples
    ///
    /// Check the key of a [`Uses`] change:
    ///
    /// ```
    /// use twilight_model::guild::audit_log::{
    ///     AuditLogChangeKey,
    ///     AuditLogChange,
    /// };
    ///
    /// let change = AuditLogChange::UserLimit {
    ///     new: Some(6),
    ///     old: Some(3),
    /// };
    ///
    /// assert_eq!(Some(AuditLogChangeKey::UserLimit), change.key());
    /// ```
    ///
    /// [`Other`]: Self::Other
    /// [`Uses`]: Self::Uses
    pub const fn key(&self) -> Option<AuditLogChangeKey> {
        Some(match self {
            Self::AfkChannelId { .. } => AuditLogChangeKey::AfkChannelId,
            Self::AfkTimeout { .. } => AuditLogChangeKey::AfkTimeout,
            Self::Allow { .. } => AuditLogChangeKey::Allow,
            Self::ApplicationId { .. } => AuditLogChangeKey::ApplicationId,
            Self::Archived { .. } => AuditLogChangeKey::Archived,
            Self::Asset { .. } => AuditLogChangeKey::Asset,
            Self::AutoArchiveDuration { .. } => AuditLogChangeKey::AutoArchiveDuration,
            Self::Available { .. } => AuditLogChangeKey::Available,
            Self::AvatarHash { .. } => AuditLogChangeKey::AvatarHash,
            Self::BannerHash { .. } => AuditLogChangeKey::BannerHash,
            Self::Bitrate { .. } => AuditLogChangeKey::Bitrate,
            Self::ChannelId { .. } => AuditLogChangeKey::ChannelId,
            Self::Code { .. } => AuditLogChangeKey::Code,
            Self::Color { .. } => AuditLogChangeKey::Color,
            Self::CommunicationDisabledUntil { .. } => {
                AuditLogChangeKey::CommunicationDisabledUntil
            }
            Self::Deaf { .. } => AuditLogChangeKey::Deaf,
            Self::DefaultAutoArchiveDuration { .. } => {
                AuditLogChangeKey::DefaultAutoArchiveDuration
            }
            Self::DefaultMessageNotifications { .. } => {
                AuditLogChangeKey::DefaultMessageNotifications
            }
            Self::Deny { .. } => AuditLogChangeKey::Deny,
            Self::Description { .. } => AuditLogChangeKey::Description,
            Self::DiscoverySplashHash { .. } => AuditLogChangeKey::DiscoverySplashHash,
            Self::EnableEmoticons { .. } => AuditLogChangeKey::EnableEmoticons,
            Self::EntityType { .. } => AuditLogChangeKey::EntityType,
            Self::ExpireBehavior { .. } => AuditLogChangeKey::ExpireBehavior,
            Self::ExpireGracePeriod { .. } => AuditLogChangeKey::ExpireGracePeriod,
            Self::ExplicitContentFilter { .. } => AuditLogChangeKey::ExplicitContentFilter,
            Self::FormatType { .. } => AuditLogChangeKey::FormatType,
            Self::GuildId { .. } => AuditLogChangeKey::GuildId,
            Self::Hoist { .. } => AuditLogChangeKey::Hoist,
            Self::IconHash { .. } => AuditLogChangeKey::IconHash,
            Self::Id { .. } => AuditLogChangeKey::Id,
            Self::ImageHash { .. } => AuditLogChangeKey::ImageHash,
            Self::Invitable { .. } => AuditLogChangeKey::Invitable,
            Self::InviterId { .. } => AuditLogChangeKey::InviterId,
            Self::Location { .. } => AuditLogChangeKey::Location,
            Self::Locked { .. } => AuditLogChangeKey::Locked,
            Self::MaxAge { .. } => AuditLogChangeKey::MaxAge,
            Self::MaxUses { .. } => AuditLogChangeKey::MaxUses,
            Self::Mentionable { .. } => AuditLogChangeKey::Mentionable,
            Self::MfaLevel { .. } => AuditLogChangeKey::MfaLevel,
            Self::Mute { .. } => AuditLogChangeKey::Mute,
            Self::Name { .. } => AuditLogChangeKey::Name,
            Self::Nick { .. } => AuditLogChangeKey::Nick,
            Self::Nsfw { .. } => AuditLogChangeKey::Nsfw,
            Self::NsfwLevel { .. } => AuditLogChangeKey::NsfwLevel,
            Self::OwnerId { .. } => AuditLogChangeKey::OwnerId,
            Self::PermissionOverwrites { .. } => AuditLogChangeKey::PermissionOverwrites,
            Self::Permissions { .. } => AuditLogChangeKey::Permissions,
            Self::Position { .. } => AuditLogChangeKey::Position,
            Self::PreferredLocale { .. } => AuditLogChangeKey::PreferredLocale,
            Self::PrivacyLevel { .. } => AuditLogChangeKey::PrivacyLevel,
            Self::PruneDeleteDays { .. } => AuditLogChangeKey::PruneDeleteDays,
            Self::PublicUpdatesChannelId { .. } => AuditLogChangeKey::PublicUpdatesChannelId,
            Self::RateLimitPerUser { .. } => AuditLogChangeKey::RateLimitPerUser,
            Self::Region { .. } => AuditLogChangeKey::Region,
            Self::RoleAdded { .. } => AuditLogChangeKey::RoleAdded,
            Self::RoleRemoved { .. } => AuditLogChangeKey::RoleRemoved,
            Self::RulesChannelId { .. } => AuditLogChangeKey::RulesChannelId,
            Self::SplashHash { .. } => AuditLogChangeKey::SplashHash,
            Self::Status { .. } => AuditLogChangeKey::Status,
            Self::SystemChannelId { .. } => AuditLogChangeKey::SystemChannelId,
            Self::Tags { .. } => AuditLogChangeKey::Tags,
            Self::Temporary { .. } => AuditLogChangeKey::Temporary,
            Self::Topic { .. } => AuditLogChangeKey::Topic,
            Self::Type { .. } => AuditLogChangeKey::Type,
            Self::UnicodeEmoji { .. } => AuditLogChangeKey::UnicodeEmoji,
            Self::UserLimit { .. } => AuditLogChangeKey::UserLimit,
            Self::Uses { .. } => AuditLogChangeKey::Uses,
            Self::VanityUrlCode { .. } => AuditLogChangeKey::VanityUrlCode,
            Self::VerificationLevel { .. } => AuditLogChangeKey::VerificationLevel,
            Self::WidgetChannelId { .. } => AuditLogChangeKey::WidgetChannelId,
            Self::WidgetEnabled { .. } => AuditLogChangeKey::WidgetEnabled,
            Self::Other => return None,
        })
    }
}

#[cfg(test)]
mod tests {
    use super::{super::AuditLogChangeKey, AffectedRole, AuditLogChange};
    use crate::{guild::Permissions, id::Id};
    use serde::{Deserialize, Serialize};
    use serde_test::Token;
    use static_assertions::{assert_fields, assert_impl_all};
    use std::{fmt::Debug, hash::Hash};

    assert_fields!(AffectedRole: id, name);
    assert_fields!(AuditLogChange::AfkChannelId: new, old);
    assert_fields!(AuditLogChange::AfkTimeout: new, old);
    assert_fields!(AuditLogChange::Allow: new);
    assert_fields!(AuditLogChange::ApplicationId: new);
    assert_fields!(AuditLogChange::AvatarHash: new, old);
    assert_fields!(AuditLogChange::BannerHash: new, old);
    assert_fields!(AuditLogChange::Bitrate: new, old);
    assert_fields!(AuditLogChange::ChannelId: new);
    assert_fields!(AuditLogChange::Code: new);
    assert_fields!(AuditLogChange::Color: new, old);
    assert_fields!(AuditLogChange::CommunicationDisabledUntil: new, old);
    assert_fields!(AuditLogChange::Deaf: new, old);
    assert_fields!(AuditLogChange::DefaultMessageNotifications: new, old);
    assert_fields!(AuditLogChange::Deny: new);
    assert_fields!(AuditLogChange::Description: new, old);
    assert_fields!(AuditLogChange::DiscoverySplashHash: new, old);
    assert_fields!(AuditLogChange::EnableEmoticons: new, old);
    assert_fields!(AuditLogChange::ExpireBehavior: new);
    assert_fields!(AuditLogChange::ExpireGracePeriod: new);
    assert_fields!(AuditLogChange::ExplicitContentFilter: new, old);
    assert_fields!(AuditLogChange::Hoist: new, old);
    assert_fields!(AuditLogChange::IconHash: new, old);
    assert_fields!(AuditLogChange::Id: new);
    assert_fields!(AuditLogChange::ImageHash: new, old);
    assert_fields!(AuditLogChange::Invitable: new, old);
    assert_fields!(AuditLogChange::InviterId: new);
    assert_fields!(AuditLogChange::MaxAge: new);
    assert_fields!(AuditLogChange::MaxUses: new);
    assert_fields!(AuditLogChange::Mentionable: new, old);
    assert_fields!(AuditLogChange::MfaLevel: new, old);
    assert_fields!(AuditLogChange::Mute: new, old);
    assert_fields!(AuditLogChange::Name: new, old);
    assert_fields!(AuditLogChange::Nick: new, old);
    assert_fields!(AuditLogChange::NsfwLevel: new, old);
    assert_fields!(AuditLogChange::OwnerId: new, old);
    assert_fields!(AuditLogChange::Permissions: new, old);
    assert_fields!(AuditLogChange::PrivacyLevel: new, old);
    assert_fields!(AuditLogChange::Position: new, old);
    assert_fields!(AuditLogChange::PreferredLocale: new, old);
    assert_fields!(AuditLogChange::PruneDeleteDays: new);
    assert_fields!(AuditLogChange::PublicUpdatesChannelId: new, old);
    assert_fields!(AuditLogChange::RateLimitPerUser: new, old);
    assert_fields!(AuditLogChange::RoleAdded: new);
    assert_fields!(AuditLogChange::RoleRemoved: new);
    assert_fields!(AuditLogChange::RulesChannelId: new, old);
    assert_fields!(AuditLogChange::SplashHash: new, old);
    assert_fields!(AuditLogChange::SystemChannelId: new, old);
    assert_fields!(AuditLogChange::Temporary: new);
    assert_fields!(AuditLogChange::Topic: new);
    assert_fields!(AuditLogChange::Type: new);
    assert_fields!(AuditLogChange::Uses: new);
    assert_fields!(AuditLogChange::UserLimit: new, old);
    assert_fields!(AuditLogChange::VanityUrlCode: new, old);
    assert_fields!(AuditLogChange::VerificationLevel: new, old);
    assert_fields!(AuditLogChange::WidgetChannelId: new, old);
    assert_fields!(AuditLogChange::WidgetEnabled: new, old);
    assert_impl_all!(
        AffectedRole: Clone,
        Debug,
        Deserialize<'static>,
        Eq,
        Hash,
        PartialEq,
        Send,
        Serialize,
        Sync
    );
    assert_impl_all!(
        AuditLogChange: Clone,
        Debug,
        Deserialize<'static>,
        Eq,
        Hash,
        PartialEq,
        Send,
        Serialize,
        Sync
    );

    #[test]
    fn test_afk_channel_id() {
        let value = AuditLogChange::AfkChannelId {
            new: Some(Id::new(1)),
            old: None,
        };

        assert_eq!(Some(AuditLogChangeKey::AfkChannelId), value.key());

        serde_test::assert_tokens(
            &value,
            &[
                Token::Struct {
                    name: "AuditLogChange",
                    len: 2,
                },
                Token::String("key"),
                Token::String("afk_channel_id"),
                Token::String("new_value"),
                Token::Some,
                Token::NewtypeStruct { name: "Id" },
                Token::String("1"),
                Token::StructEnd,
            ],
        );
    }

    #[test]
    fn test_permissions() {
        let old: Permissions = Permissions::SEND_MESSAGES;
        let new: Permissions = old | Permissions::EMBED_LINKS;

        let value = AuditLogChange::Permissions {
            new: Some(new),
            old: Some(old),
        };

        assert_eq!(Some(AuditLogChangeKey::Permissions), value.key());

        serde_test::assert_tokens(
            &value,
            &[
                Token::Struct {
                    name: "AuditLogChange",
                    len: 3,
                },
                Token::String("key"),
                Token::String("permissions"),
                Token::String("new_value"),
                Token::Some,
                Token::Str("18432"),
                Token::String("old_value"),
                Token::Some,
                Token::Str("2048"),
                Token::StructEnd,
            ],
        );
    }
}<|MERGE_RESOLUTION|>--- conflicted
+++ resolved
@@ -14,11 +14,7 @@
         },
         Id,
     },
-<<<<<<< HEAD
-    util::Timestamp,
-=======
-    util::ImageHash,
->>>>>>> 72a7deb2
+    util::{ImageHash, Timestamp},
 };
 use serde::{Deserialize, Serialize};
 
