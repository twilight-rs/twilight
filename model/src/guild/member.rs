use crate::{
    datetime::Timestamp,
    id::{GuildId, RoleId},
    user::User,
};

use serde::{
    de::{
        value::MapAccessDeserializer, DeserializeSeed, Deserializer, Error as DeError, MapAccess,
        SeqAccess, Visitor,
    },
    Deserialize, Serialize,
};
use std::fmt::{Formatter, Result as FmtResult};

#[derive(Clone, Debug, Deserialize, Eq, Hash, PartialEq, Serialize)]
pub struct Member {
    pub deaf: bool,
    pub guild_id: GuildId,
<<<<<<< HEAD
    pub hoisted_role: Option<RoleId>,
    pub joined_at: Timestamp,
=======
    pub joined_at: Option<Timestamp>,
>>>>>>> 8c63237e
    pub mute: bool,
    pub nick: Option<String>,
    /// Whether the user has yet to pass the guild's [Membership Screening]
    /// requirements.
    pub pending: bool,
    #[serde(skip_serializing_if = "Option::is_none")]
    pub premium_since: Option<Timestamp>,
    pub roles: Vec<RoleId>,
    pub user: User,
}

/// Version of [`Member`] but without a guild ID, useful in some contexts.
///
/// The HTTP and Gateway APIs don't include guild IDs in their payloads, so this
/// can be useful when you're unable to use a deserialization seed like
/// [`MemberDeserializer`].
// Used in the guild deserializer.
#[derive(Clone, Debug, Deserialize, Eq, Hash, PartialEq, Serialize)]
pub struct MemberIntermediary {
    pub deaf: bool,
<<<<<<< HEAD
    pub hoisted_role: Option<RoleId>,
    pub joined_at: Timestamp,
=======
    pub joined_at: Option<Timestamp>,
>>>>>>> 8c63237e
    pub mute: bool,
    pub nick: Option<String>,
    #[serde(default)]
    pub pending: bool,
    #[serde(skip_serializing_if = "Option::is_none")]
    pub premium_since: Option<Timestamp>,
    pub roles: Vec<RoleId>,
    pub user: User,
}

/// Deserialize a member when the payload doesn't have the guild ID but
/// you already know the guild ID.
///
/// Member payloads from the HTTP API, for example, don't have the guild
/// ID.
#[derive(Clone, Debug, Eq, PartialEq)]
pub struct MemberDeserializer(GuildId);

impl MemberDeserializer {
    /// Create a new deserializer for a member when you know the ID but the
    /// payload probably doesn't contain it.
    pub const fn new(guild_id: GuildId) -> Self {
        Self(guild_id)
    }
}

impl<'de> DeserializeSeed<'de> for MemberDeserializer {
    type Value = Member;

    fn deserialize<D: Deserializer<'de>>(self, deserializer: D) -> Result<Self::Value, D::Error> {
        deserializer.deserialize_map(MemberVisitor(self.0))
    }
}

pub(crate) struct MemberVisitor(GuildId);

impl<'de> Visitor<'de> for MemberVisitor {
    type Value = Member;

    fn expecting(&self, f: &mut Formatter<'_>) -> FmtResult {
        f.write_str("a map of member fields")
    }

    fn visit_map<M: MapAccess<'de>>(self, map: M) -> Result<Self::Value, M::Error> {
        let deser = MapAccessDeserializer::new(map);
        let member = MemberIntermediary::deserialize(deser)?;

        Ok(Member {
            deaf: member.deaf,
            guild_id: self.0,
            joined_at: member.joined_at,
            mute: member.mute,
            nick: member.nick,
            pending: member.pending,
            premium_since: member.premium_since,
            roles: member.roles,
            user: member.user,
        })
    }
}

#[derive(Clone, Debug, Eq, PartialEq)]
pub(crate) struct OptionalMemberDeserializer(GuildId);

impl OptionalMemberDeserializer {
    /// Create a new deserializer for a member when you know the ID but the
    /// payload probably doesn't contain it.
    pub const fn new(guild_id: GuildId) -> Self {
        Self(guild_id)
    }
}

impl<'de> DeserializeSeed<'de> for OptionalMemberDeserializer {
    type Value = Option<Member>;

    fn deserialize<D: Deserializer<'de>>(self, deserializer: D) -> Result<Self::Value, D::Error> {
        deserializer.deserialize_option(OptionalMemberVisitor(self.0))
    }
}

struct OptionalMemberVisitor(GuildId);

impl<'de> Visitor<'de> for OptionalMemberVisitor {
    type Value = Option<Member>;

    fn expecting(&self, f: &mut Formatter<'_>) -> FmtResult {
        f.write_str("an optional member")
    }

    fn visit_none<E: DeError>(self) -> Result<Self::Value, E> {
        Ok(None)
    }

    fn visit_some<D: Deserializer<'de>>(self, deserializer: D) -> Result<Self::Value, D::Error> {
        Ok(Some(deserializer.deserialize_map(MemberVisitor(self.0))?))
    }
}

#[derive(Clone, Debug, Eq, PartialEq)]
pub struct MemberListDeserializer(GuildId);

impl MemberListDeserializer {
    /// Create a new deserializer for a map of members when you know the
    /// Guild ID but the payload probably doesn't contain it.
    pub const fn new(guild_id: GuildId) -> Self {
        Self(guild_id)
    }
}

struct MemberListVisitor(GuildId);

impl<'de> Visitor<'de> for MemberListVisitor {
    type Value = Vec<Member>;

    fn expecting(&self, f: &mut Formatter<'_>) -> FmtResult {
        f.write_str("a sequence of members")
    }

    fn visit_seq<S: SeqAccess<'de>>(self, mut seq: S) -> Result<Self::Value, S::Error> {
        let mut list = seq.size_hint().map_or_else(Vec::new, Vec::with_capacity);

        while let Some(member) = seq.next_element_seed(MemberDeserializer(self.0))? {
            list.push(member);
        }

        Ok(list)
    }
}

impl<'de> DeserializeSeed<'de> for MemberListDeserializer {
    type Value = Vec<Member>;

    fn deserialize<D: Deserializer<'de>>(self, deserializer: D) -> Result<Self::Value, D::Error> {
        deserializer.deserialize_any(MemberListVisitor(self.0))
    }
}

#[cfg(test)]
mod tests {
    use super::Member;
    use crate::{
        datetime::{Timestamp, TimestampParseError},
        id::{GuildId, UserId},
        user::User,
    };
    use serde_test::Token;
    use std::str::FromStr;

    #[test]
    fn test_member_deserializer() -> Result<(), TimestampParseError> {
        let joined_at = Timestamp::from_str("2015-04-26T06:26:56.936000+00:00")?;
        let premium_since = Timestamp::from_str("2021-03-16T14:29:19.046000+00:00")?;

        let value = Member {
            deaf: false,
            guild_id: GuildId::new(1).expect("non zero"),
<<<<<<< HEAD
            hoisted_role: Some(RoleId::new(2).expect("non zero")),
            joined_at,
=======
            joined_at: Some(joined_at),
>>>>>>> 8c63237e
            mute: true,
            nick: Some("twilight".to_owned()),
            pending: false,
            premium_since: Some(premium_since),
            roles: Vec::new(),
            user: User {
                accent_color: None,
                avatar: None,
                banner: None,
                bot: false,
                discriminator: 1,
                email: None,
                flags: None,
                id: UserId::new(3).expect("non zero"),
                locale: None,
                mfa_enabled: None,
                name: "twilight".to_owned(),
                premium_type: None,
                public_flags: None,
                system: None,
                verified: None,
            },
        };

        serde_test::assert_tokens(
            &value,
            &[
                Token::Struct {
                    name: "Member",
                    len: 9,
                },
                Token::Str("deaf"),
                Token::Bool(false),
                Token::Str("guild_id"),
                Token::NewtypeStruct { name: "GuildId" },
                Token::Str("1"),
                Token::Str("joined_at"),
                Token::Str("2015-04-26T06:26:56.936000+00:00"),
                Token::Str("mute"),
                Token::Bool(true),
                Token::Str("nick"),
                Token::Some,
                Token::Str("twilight"),
                Token::Str("pending"),
                Token::Bool(false),
                Token::Str("premium_since"),
                Token::Some,
                Token::Str("2021-03-16T14:29:19.046000+00:00"),
                Token::Str("roles"),
                Token::Seq { len: Some(0) },
                Token::SeqEnd,
                Token::Str("user"),
                Token::Struct {
                    name: "User",
                    len: 7,
                },
                Token::Str("accent_color"),
                Token::None,
                Token::Str("avatar"),
                Token::None,
                Token::Str("banner"),
                Token::None,
                Token::Str("bot"),
                Token::Bool(false),
                Token::Str("discriminator"),
                Token::Str("0001"),
                Token::Str("id"),
                Token::NewtypeStruct { name: "UserId" },
                Token::Str("3"),
                Token::Str("username"),
                Token::Str("twilight"),
                Token::StructEnd,
                Token::StructEnd,
            ],
        );

        Ok(())
    }
}<|MERGE_RESOLUTION|>--- conflicted
+++ resolved
@@ -17,12 +17,7 @@
 pub struct Member {
     pub deaf: bool,
     pub guild_id: GuildId,
-<<<<<<< HEAD
-    pub hoisted_role: Option<RoleId>,
     pub joined_at: Timestamp,
-=======
-    pub joined_at: Option<Timestamp>,
->>>>>>> 8c63237e
     pub mute: bool,
     pub nick: Option<String>,
     /// Whether the user has yet to pass the guild's [Membership Screening]
@@ -43,12 +38,7 @@
 #[derive(Clone, Debug, Deserialize, Eq, Hash, PartialEq, Serialize)]
 pub struct MemberIntermediary {
     pub deaf: bool,
-<<<<<<< HEAD
-    pub hoisted_role: Option<RoleId>,
     pub joined_at: Timestamp,
-=======
-    pub joined_at: Option<Timestamp>,
->>>>>>> 8c63237e
     pub mute: bool,
     pub nick: Option<String>,
     #[serde(default)]
@@ -205,12 +195,7 @@
         let value = Member {
             deaf: false,
             guild_id: GuildId::new(1).expect("non zero"),
-<<<<<<< HEAD
-            hoisted_role: Some(RoleId::new(2).expect("non zero")),
             joined_at,
-=======
-            joined_at: Some(joined_at),
->>>>>>> 8c63237e
             mute: true,
             nick: Some("twilight".to_owned()),
             pending: false,
