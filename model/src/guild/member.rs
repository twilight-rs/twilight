use crate::{
    datetime::Timestamp,
    id::{
        marker::{GuildMarker, RoleMarker},
        Id,
    },
    user::User,
};

use serde::{
    de::{
        value::MapAccessDeserializer, DeserializeSeed, Deserializer, Error as DeError, MapAccess,
        SeqAccess, Visitor,
    },
    Deserialize, Serialize,
};
use std::fmt::{Formatter, Result as FmtResult};

#[derive(Clone, Debug, Deserialize, Eq, Hash, PartialEq, Serialize)]
pub struct Member {
    /// Member's guild avatar.
    #[serde(skip_serializing_if = "Option::is_none")]
    pub avatar: Option<String>,
    pub deaf: bool,
<<<<<<< HEAD
    pub guild_id: Id<GuildMarker>,
    pub joined_at: Option<Timestamp>,
=======
    pub guild_id: GuildId,
    pub joined_at: Timestamp,
>>>>>>> 66dfdebf
    pub mute: bool,
    pub nick: Option<String>,
    /// Whether the user has yet to pass the guild's [Membership Screening]
    /// requirements.
    pub pending: bool,
    #[serde(skip_serializing_if = "Option::is_none")]
    pub premium_since: Option<Timestamp>,
    pub roles: Vec<Id<RoleMarker>>,
    pub user: User,
}

/// Version of [`Member`] but without a guild ID, useful in some contexts.
///
/// The HTTP and Gateway APIs don't include guild IDs in their payloads, so this
/// can be useful when you're unable to use a deserialization seed like
/// [`MemberDeserializer`].
// Used in the guild deserializer.
#[derive(Clone, Debug, Deserialize, Eq, Hash, PartialEq, Serialize)]
pub struct MemberIntermediary {
    /// Member's guild avatar.
    #[serde(skip_serializing_if = "Option::is_none")]
    pub avatar: Option<String>,
    pub deaf: bool,
    pub joined_at: Timestamp,
    pub mute: bool,
    pub nick: Option<String>,
    #[serde(default)]
    pub pending: bool,
    #[serde(skip_serializing_if = "Option::is_none")]
    pub premium_since: Option<Timestamp>,
    pub roles: Vec<Id<RoleMarker>>,
    pub user: User,
}

/// Deserialize a member when the payload doesn't have the guild ID but
/// you already know the guild ID.
///
/// Member payloads from the HTTP API, for example, don't have the guild
/// ID.
#[derive(Clone, Debug, Eq, PartialEq)]
pub struct MemberDeserializer(Id<GuildMarker>);

impl MemberDeserializer {
    /// Create a new deserializer for a member when you know the ID but the
    /// payload probably doesn't contain it.
    pub const fn new(guild_id: Id<GuildMarker>) -> Self {
        Self(guild_id)
    }
}

impl<'de> DeserializeSeed<'de> for MemberDeserializer {
    type Value = Member;

    fn deserialize<D: Deserializer<'de>>(self, deserializer: D) -> Result<Self::Value, D::Error> {
        deserializer.deserialize_map(MemberVisitor(self.0))
    }
}

pub(crate) struct MemberVisitor(Id<GuildMarker>);

impl<'de> Visitor<'de> for MemberVisitor {
    type Value = Member;

    fn expecting(&self, f: &mut Formatter<'_>) -> FmtResult {
        f.write_str("a map of member fields")
    }

    fn visit_map<M: MapAccess<'de>>(self, map: M) -> Result<Self::Value, M::Error> {
        let deser = MapAccessDeserializer::new(map);
        let member = MemberIntermediary::deserialize(deser)?;

        Ok(Member {
            avatar: member.avatar,
            deaf: member.deaf,
            guild_id: self.0,
            joined_at: member.joined_at,
            mute: member.mute,
            nick: member.nick,
            pending: member.pending,
            premium_since: member.premium_since,
            roles: member.roles,
            user: member.user,
        })
    }
}

#[derive(Clone, Debug, Eq, PartialEq)]
pub(crate) struct OptionalMemberDeserializer(Id<GuildMarker>);

impl OptionalMemberDeserializer {
    /// Create a new deserializer for a member when you know the ID but the
    /// payload probably doesn't contain it.
    pub const fn new(guild_id: Id<GuildMarker>) -> Self {
        Self(guild_id)
    }
}

impl<'de> DeserializeSeed<'de> for OptionalMemberDeserializer {
    type Value = Option<Member>;

    fn deserialize<D: Deserializer<'de>>(self, deserializer: D) -> Result<Self::Value, D::Error> {
        deserializer.deserialize_option(OptionalMemberVisitor(self.0))
    }
}

struct OptionalMemberVisitor(Id<GuildMarker>);

impl<'de> Visitor<'de> for OptionalMemberVisitor {
    type Value = Option<Member>;

    fn expecting(&self, f: &mut Formatter<'_>) -> FmtResult {
        f.write_str("an optional member")
    }

    fn visit_none<E: DeError>(self) -> Result<Self::Value, E> {
        Ok(None)
    }

    fn visit_some<D: Deserializer<'de>>(self, deserializer: D) -> Result<Self::Value, D::Error> {
        Ok(Some(deserializer.deserialize_map(MemberVisitor(self.0))?))
    }
}

#[derive(Clone, Debug, Eq, PartialEq)]
pub struct MemberListDeserializer(Id<GuildMarker>);

impl MemberListDeserializer {
    /// Create a new deserializer for a map of members when you know the
    /// Guild ID but the payload probably doesn't contain it.
    pub const fn new(guild_id: Id<GuildMarker>) -> Self {
        Self(guild_id)
    }
}

struct MemberListVisitor(Id<GuildMarker>);

impl<'de> Visitor<'de> for MemberListVisitor {
    type Value = Vec<Member>;

    fn expecting(&self, f: &mut Formatter<'_>) -> FmtResult {
        f.write_str("a sequence of members")
    }

    fn visit_seq<S: SeqAccess<'de>>(self, mut seq: S) -> Result<Self::Value, S::Error> {
        let mut list = seq.size_hint().map_or_else(Vec::new, Vec::with_capacity);

        while let Some(member) = seq.next_element_seed(MemberDeserializer(self.0))? {
            list.push(member);
        }

        Ok(list)
    }
}

impl<'de> DeserializeSeed<'de> for MemberListDeserializer {
    type Value = Vec<Member>;

    fn deserialize<D: Deserializer<'de>>(self, deserializer: D) -> Result<Self::Value, D::Error> {
        deserializer.deserialize_any(MemberListVisitor(self.0))
    }
}

#[cfg(test)]
mod tests {
    use super::Member;
    use crate::{
        datetime::{Timestamp, TimestampParseError},
        id::Id,
        user::User,
    };
    use serde_test::Token;
    use std::str::FromStr;

    #[test]
    fn test_member_deserializer() -> Result<(), TimestampParseError> {
        let joined_at = Timestamp::from_str("2015-04-26T06:26:56.936000+00:00")?;
        let premium_since = Timestamp::from_str("2021-03-16T14:29:19.046000+00:00")?;

        let value = Member {
            avatar: Some("guild avatar".to_owned()),
            deaf: false,
<<<<<<< HEAD
            guild_id: Id::new(1).expect("non zero"),
            joined_at: Some(joined_at),
=======
            guild_id: GuildId::new(1).expect("non zero"),
            joined_at,
>>>>>>> 66dfdebf
            mute: true,
            nick: Some("twilight".to_owned()),
            pending: false,
            premium_since: Some(premium_since),
            roles: Vec::new(),
            user: User {
                accent_color: None,
                avatar: None,
                banner: None,
                bot: false,
                discriminator: 1,
                email: None,
                flags: None,
                id: Id::new(3).expect("non zero"),
                locale: None,
                mfa_enabled: None,
                name: "twilight".to_owned(),
                premium_type: None,
                public_flags: None,
                system: None,
                verified: None,
            },
        };

        serde_test::assert_tokens(
            &value,
            &[
                Token::Struct {
                    name: "Member",
                    len: 10,
                },
                Token::Str("avatar"),
                Token::Some,
                Token::Str("guild avatar"),
                Token::Str("deaf"),
                Token::Bool(false),
                Token::Str("guild_id"),
                Token::NewtypeStruct { name: "Id" },
                Token::Str("1"),
                Token::Str("joined_at"),
                Token::Str("2015-04-26T06:26:56.936000+00:00"),
                Token::Str("mute"),
                Token::Bool(true),
                Token::Str("nick"),
                Token::Some,
                Token::Str("twilight"),
                Token::Str("pending"),
                Token::Bool(false),
                Token::Str("premium_since"),
                Token::Some,
                Token::Str("2021-03-16T14:29:19.046000+00:00"),
                Token::Str("roles"),
                Token::Seq { len: Some(0) },
                Token::SeqEnd,
                Token::Str("user"),
                Token::Struct {
                    name: "User",
                    len: 7,
                },
                Token::Str("accent_color"),
                Token::None,
                Token::Str("avatar"),
                Token::None,
                Token::Str("banner"),
                Token::None,
                Token::Str("bot"),
                Token::Bool(false),
                Token::Str("discriminator"),
                Token::Str("0001"),
                Token::Str("id"),
                Token::NewtypeStruct { name: "Id" },
                Token::Str("3"),
                Token::Str("username"),
                Token::Str("twilight"),
                Token::StructEnd,
                Token::StructEnd,
            ],
        );

        Ok(())
    }
}<|MERGE_RESOLUTION|>--- conflicted
+++ resolved
@@ -22,13 +22,8 @@
     #[serde(skip_serializing_if = "Option::is_none")]
     pub avatar: Option<String>,
     pub deaf: bool,
-<<<<<<< HEAD
     pub guild_id: Id<GuildMarker>,
-    pub joined_at: Option<Timestamp>,
-=======
-    pub guild_id: GuildId,
     pub joined_at: Timestamp,
->>>>>>> 66dfdebf
     pub mute: bool,
     pub nick: Option<String>,
     /// Whether the user has yet to pass the guild's [Membership Screening]
@@ -210,13 +205,8 @@
         let value = Member {
             avatar: Some("guild avatar".to_owned()),
             deaf: false,
-<<<<<<< HEAD
             guild_id: Id::new(1).expect("non zero"),
-            joined_at: Some(joined_at),
-=======
-            guild_id: GuildId::new(1).expect("non zero"),
             joined_at,
->>>>>>> 66dfdebf
             mute: true,
             nick: Some("twilight".to_owned()),
             pending: false,
