--- conflicted
+++ resolved
@@ -355,13 +355,8 @@
             member: Some(Member {
                 avatar: None,
                 deaf: false,
-<<<<<<< HEAD
                 guild_id: Id::new(2).expect("non zero"),
-                joined_at: Some(joined_at),
-=======
-                guild_id: GuildId::new(2).expect("non zero"),
                 joined_at,
->>>>>>> 66dfdebf
                 mute: true,
                 nick: Some("twilight".to_owned()),
                 pending: false,
