use serde::{Deserialize, Serialize};

/// Type of a [`Sticker`].
///
/// [`Sticker`]: super::Sticker
<<<<<<< HEAD
#[derive(Clone, Copy, Debug, Deserialize, Eq, Hash, PartialEq, Serialize)]
#[serde(from = "u8", into = "u8")]
=======
#[derive(Clone, Copy, Debug, Deserialize_repr, Eq, Hash, PartialEq, Serialize_repr)]
#[non_exhaustive]
#[repr(u8)]
>>>>>>> 9cdb4a50
pub enum StickerType {
    /// Official sticker in a pack.
    ///
    /// Part of nitro or in a removed purchasable pack.
    Standard,
    /// Sticker uploaded to a boosted guild for the guild's members.
    Guild,
    /// Variant value is unknown to the library.
    Unknown(u8),
}

impl From<u8> for StickerType {
    fn from(value: u8) -> Self {
        match value {
            1 => StickerType::Standard,
            2 => StickerType::Guild,
            unknown => StickerType::Unknown(unknown),
        }
    }
}

<<<<<<< HEAD
impl From<StickerType> for u8 {
    fn from(value: StickerType) -> Self {
        match value {
            StickerType::Standard => 1,
            StickerType::Guild => 2,
            StickerType::Unknown(unknown) => unknown,
        }
=======
/// Converting into a [`StickerType`] failed.
///
/// This occurs only when the input value doesn't map to a sticker type variant.
#[derive(Clone, Debug, Eq, PartialEq)]
pub struct StickerTypeConversionError {
    value: u8,
}

impl StickerTypeConversionError {
    /// Retrieve a copy of the input value that couldn't be parsed.
    pub const fn value(&self) -> u8 {
        self.value
>>>>>>> 9cdb4a50
    }
}

#[cfg(test)]
mod tests {
    use super::StickerType;
    use serde_test::Token;

    #[test]
    fn variants() {
        serde_test::assert_tokens(&StickerType::Standard, &[Token::U8(1)]);
        serde_test::assert_tokens(&StickerType::Guild, &[Token::U8(2)]);
        serde_test::assert_tokens(&StickerType::Unknown(99), &[Token::U8(99)]);
    }

    #[test]
<<<<<<< HEAD
    fn test_conversions() {
        assert_eq!(StickerType::from(1), StickerType::Standard);
        assert_eq!(StickerType::from(2), StickerType::Guild);
        assert_eq!(StickerType::from(99), StickerType::Unknown(99));
=======
    fn conversions() {
        assert_eq!(StickerType::try_from(1).unwrap(), StickerType::Standard);
        assert_eq!(StickerType::try_from(2).unwrap(), StickerType::Guild);
>>>>>>> 9cdb4a50
    }
}<|MERGE_RESOLUTION|>--- conflicted
+++ resolved
@@ -3,14 +3,8 @@
 /// Type of a [`Sticker`].
 ///
 /// [`Sticker`]: super::Sticker
-<<<<<<< HEAD
 #[derive(Clone, Copy, Debug, Deserialize, Eq, Hash, PartialEq, Serialize)]
 #[serde(from = "u8", into = "u8")]
-=======
-#[derive(Clone, Copy, Debug, Deserialize_repr, Eq, Hash, PartialEq, Serialize_repr)]
-#[non_exhaustive]
-#[repr(u8)]
->>>>>>> 9cdb4a50
 pub enum StickerType {
     /// Official sticker in a pack.
     ///
@@ -32,7 +26,6 @@
     }
 }
 
-<<<<<<< HEAD
 impl From<StickerType> for u8 {
     fn from(value: StickerType) -> Self {
         match value {
@@ -40,20 +33,6 @@
             StickerType::Guild => 2,
             StickerType::Unknown(unknown) => unknown,
         }
-=======
-/// Converting into a [`StickerType`] failed.
-///
-/// This occurs only when the input value doesn't map to a sticker type variant.
-#[derive(Clone, Debug, Eq, PartialEq)]
-pub struct StickerTypeConversionError {
-    value: u8,
-}
-
-impl StickerTypeConversionError {
-    /// Retrieve a copy of the input value that couldn't be parsed.
-    pub const fn value(&self) -> u8 {
-        self.value
->>>>>>> 9cdb4a50
     }
 }
 
@@ -70,15 +49,9 @@
     }
 
     #[test]
-<<<<<<< HEAD
-    fn test_conversions() {
+    fn conversions() {
         assert_eq!(StickerType::from(1), StickerType::Standard);
         assert_eq!(StickerType::from(2), StickerType::Guild);
         assert_eq!(StickerType::from(99), StickerType::Unknown(99));
-=======
-    fn conversions() {
-        assert_eq!(StickerType::try_from(1).unwrap(), StickerType::Standard);
-        assert_eq!(StickerType::try_from(2).unwrap(), StickerType::Guild);
->>>>>>> 9cdb4a50
     }
 }