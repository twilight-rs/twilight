use crate::{
    guild::Permissions,
    id::{marker::GenericMarker, Id},
};
use serde::{Deserialize, Serialize};

/// Permission overwrite data for a role or member.
#[derive(Clone, Debug, Deserialize, Eq, Hash, PartialEq, Serialize)]
pub struct PermissionOverwrite {
    pub allow: Permissions,
    pub deny: Permissions,
    pub id: Id<GenericMarker>,
    #[serde(rename = "type")]
    pub kind: PermissionOverwriteType,
}

/// Type of a permission overwrite target.
<<<<<<< HEAD
#[derive(Clone, Copy, Debug, Serialize, Eq, Hash, PartialEq, Deserialize)]
#[serde(from = "u8", into = "u8")]
=======
// Keep in sync with `twilight_util::permission_calculator::PermissionCalculator`!
#[derive(Clone, Copy, Debug, Deserialize_repr, Eq, Hash, PartialEq, Serialize_repr)]
#[non_exhaustive]
#[repr(u8)]
>>>>>>> 9cdb4a50
#[serde(rename_all = "snake_case")]
pub enum PermissionOverwriteType {
    /// Permission overwrite targets an individual member.
    Member,
    /// Permission overwrite targets an individual role.
    Role,
    /// Variant value is unknown to the library.
    Unknown(u8),
}

impl From<u8> for PermissionOverwriteType {
    fn from(value: u8) -> Self {
        match value {
            0 => PermissionOverwriteType::Role,
            1 => PermissionOverwriteType::Member,
            unknown => PermissionOverwriteType::Unknown(unknown),
        }
    }
}

impl From<PermissionOverwriteType> for u8 {
    fn from(value: PermissionOverwriteType) -> Self {
        match value {
            PermissionOverwriteType::Member => 1,
            PermissionOverwriteType::Role => 0,
            PermissionOverwriteType::Unknown(unknown) => unknown,
        }
    }
}

#[cfg(test)]
mod tests {
    use super::{PermissionOverwrite, PermissionOverwriteType, Permissions};
    use crate::id::Id;
    use serde::{Deserialize, Serialize};
    use serde_test::Token;
    use static_assertions::{assert_fields, assert_impl_all};
    use std::{fmt::Debug, hash::Hash};

    assert_fields!(PermissionOverwrite: allow, deny, id, kind);
    assert_impl_all!(
        PermissionOverwrite: Clone,
        Debug,
        Deserialize<'static>,
        Eq,
        Hash,
        PartialEq,
        Send,
        Serialize,
        Sync
    );
    assert_impl_all!(
        PermissionOverwriteType: Clone,
        Copy,
        Debug,
        Eq,
        Hash,
        PartialEq,
        Send,
        Sync
    );

    #[test]
    fn overwrite() {
        let value = PermissionOverwrite {
            allow: Permissions::CREATE_INVITE,
            deny: Permissions::KICK_MEMBERS,
            id: Id::new(12_345_678),
            kind: PermissionOverwriteType::Member,
        };

        serde_test::assert_tokens(
            &value,
            &[
                Token::Struct {
                    name: "PermissionOverwrite",
                    len: 4,
                },
                Token::Str("allow"),
                Token::Str("1"),
                Token::Str("deny"),
                Token::Str("2"),
                Token::Str("id"),
                Token::NewtypeStruct { name: "Id" },
                Token::Str("12345678"),
                Token::Str("type"),
                Token::U8(PermissionOverwriteType::Member.into()),
                Token::StructEnd,
            ],
        );
    }

    #[test]
    fn blank_overwrite() {
        // Test integer deser used in guild templates.
        let raw = r#"{
  "allow": "1",
  "deny": "2",
  "id": 1,
  "type": 1
}"#;

        let value = PermissionOverwrite {
            allow: Permissions::CREATE_INVITE,
            deny: Permissions::KICK_MEMBERS,
            id: Id::new(1),
            kind: PermissionOverwriteType::Member,
        };

        let deserialized = serde_json::from_str::<PermissionOverwrite>(raw).unwrap();

        assert_eq!(deserialized, value);

        serde_test::assert_tokens(
            &value,
            &[
                Token::Struct {
                    name: "PermissionOverwrite",
                    len: 4,
                },
                Token::Str("allow"),
                Token::Str("1"),
                Token::Str("deny"),
                Token::Str("2"),
                Token::Str("id"),
                Token::NewtypeStruct { name: "Id" },
                Token::Str("1"),
                Token::Str("type"),
                Token::U8(1),
                Token::StructEnd,
            ],
        );
    }

    #[test]
    fn overwrite_type_name() {
        serde_test::assert_tokens(&PermissionOverwriteType::Member, &[Token::U8(1)]);
        serde_test::assert_tokens(&PermissionOverwriteType::Role, &[Token::U8(0)]);
        serde_test::assert_tokens(&PermissionOverwriteType::Unknown(99), &[Token::U8(99)]);
    }
}<|MERGE_RESOLUTION|>--- conflicted
+++ resolved
@@ -15,15 +15,9 @@
 }
 
 /// Type of a permission overwrite target.
-<<<<<<< HEAD
+// Keep in sync with `twilight_util::permission_calculator::PermissionCalculator`!
 #[derive(Clone, Copy, Debug, Serialize, Eq, Hash, PartialEq, Deserialize)]
 #[serde(from = "u8", into = "u8")]
-=======
-// Keep in sync with `twilight_util::permission_calculator::PermissionCalculator`!
-#[derive(Clone, Copy, Debug, Deserialize_repr, Eq, Hash, PartialEq, Serialize_repr)]
-#[non_exhaustive]
-#[repr(u8)]
->>>>>>> 9cdb4a50
 #[serde(rename_all = "snake_case")]
 pub enum PermissionOverwriteType {
     /// Permission overwrite targets an individual member.
