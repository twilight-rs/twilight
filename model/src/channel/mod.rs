--- conflicted
+++ resolved
@@ -576,15 +576,10 @@
             permission_overwrites: Some(Vec::from([PermissionOverwrite {
                 allow: Permissions::empty(),
                 deny: Permissions::empty(),
-<<<<<<< HEAD
                 id: Id::new(5),
                 kind: PermissionOverwriteType::Member,
-            }]),
-=======
-                kind: PermissionOverwriteType::Member(Id::new(5)),
             }])),
             position: None,
->>>>>>> d808c1eb
             rate_limit_per_user: Some(1000_u64),
             recipients: None,
             rtc_region: None,
