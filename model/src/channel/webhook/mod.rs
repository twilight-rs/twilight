--- conflicted
+++ resolved
@@ -81,19 +81,11 @@
     #[test]
     fn test_webhook() {
         let value = Webhook {
-<<<<<<< HEAD
-            application_id: Some(Id::new(4).expect("non zero")),
+            application_id: Some(Id::new(4)),
             avatar: Some(image_hash::AVATAR),
-            channel_id: Id::new(1).expect("non zero"),
-            guild_id: Some(Id::new(2).expect("non zero")),
-            id: Id::new(3).expect("non zero"),
-=======
-            application_id: Some(Id::new(4)),
-            avatar: Some("avatar".to_owned()),
             channel_id: Id::new(1),
             guild_id: Some(Id::new(2)),
             id: Id::new(3),
->>>>>>> 1aa63643
             kind: WebhookType::Incoming,
             name: Some("a webhook".to_owned()),
             source_channel: None,
@@ -144,19 +136,11 @@
     #[test]
     fn test_webhook_complete() {
         let value = Webhook {
-<<<<<<< HEAD
-            application_id: Some(Id::new(4).expect("non zero")),
+            application_id: Some(Id::new(4)),
             avatar: Some(image_hash::AVATAR),
-            channel_id: Id::new(1).expect("non zero"),
-            guild_id: Some(Id::new(2).expect("non zero")),
-            id: Id::new(3).expect("non zero"),
-=======
-            application_id: Some(Id::new(4)),
-            avatar: Some("avatar".to_owned()),
             channel_id: Id::new(1),
             guild_id: Some(Id::new(2)),
             id: Id::new(3),
->>>>>>> 1aa63643
             kind: WebhookType::Incoming,
             name: Some("a webhook".to_owned()),
             source_channel: Some(WebhookChannel {
@@ -164,13 +148,8 @@
                 name: "webhook channel".into(),
             }),
             source_guild: Some(WebhookGuild {
-<<<<<<< HEAD
                 icon: Some(image_hash::ICON),
-                id: Id::new(5).expect("non zero"),
-=======
-                icon: Some("guild icon".into()),
                 id: Id::new(5),
->>>>>>> 1aa63643
                 name: "webhook guild".into(),
             }),
             token: Some("a token".to_owned()),
