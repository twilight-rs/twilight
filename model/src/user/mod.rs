mod connection;
mod connection_visibility;
mod current_user;
mod current_user_guild;
mod flags;
mod premium_type;
mod profile;

pub use self::{
    connection::Connection, connection_visibility::ConnectionVisibility, current_user::CurrentUser,
    current_user_guild::CurrentUserGuild, flags::UserFlags, premium_type::PremiumType,
    profile::UserProfile,
};

use crate::id::{marker::UserMarker, Id};
use serde::{Deserialize, Serialize};
use std::fmt::{Display, Formatter, Result as FmtResult};

pub(crate) mod discriminator {
    use super::DiscriminatorDisplay;
    use serde::{
        de::{Deserializer, Error as DeError, Visitor},
        ser::Serializer,
    };
    use std::{
        convert::TryInto,
        fmt::{Formatter, Result as FmtResult},
    };

    struct DiscriminatorVisitor;

    impl<'de> Visitor<'de> for DiscriminatorVisitor {
        type Value = u16;

        fn expecting(&self, f: &mut Formatter<'_>) -> FmtResult {
            f.write_str("string or integer discriminator")
        }

        fn visit_u64<E: DeError>(self, value: u64) -> Result<Self::Value, E> {
            value.try_into().map_err(DeError::custom)
        }

        fn visit_str<E: DeError>(self, value: &str) -> Result<Self::Value, E> {
            value.parse().map_err(DeError::custom)
        }
    }

    pub fn deserialize<'de, D: Deserializer<'de>>(deserializer: D) -> Result<u16, D::Error> {
        deserializer.deserialize_any(DiscriminatorVisitor)
    }

    // Allow this lint because taking a reference is required by serde.
    #[allow(clippy::trivially_copy_pass_by_ref)]
    pub fn serialize<S: Serializer>(value: &u16, serializer: S) -> Result<S::Ok, S::Error> {
        serializer.collect_str(&DiscriminatorDisplay(*value))
    }
}

/// Display formatter for a user discriminator.
///
/// When formatted this will pad a discriminator with zeroes.
///
/// This may be preferable to use instead of using `format!` to avoid a String
/// allocation, and may also be preferable to use rather than defining your own
/// implementations via `format_args!("{:04}", discriminator)`.
///
/// # Examples
///
/// Display the discriminator value `16` as a string:
///
/// ```
/// use twilight_model::user::DiscriminatorDisplay;
///
/// let display = DiscriminatorDisplay::new(16);
/// assert_eq!("0016", display.to_string());
/// ```
#[derive(Clone, Copy, Debug, Eq, Hash, PartialEq)]
#[must_use = "display implementations should be formatted"]
pub struct DiscriminatorDisplay(u16);

impl DiscriminatorDisplay {
    /// Create a new display formatter for a discriminator.
    ///
    /// # Examples
    ///
    /// Display the discriminator value `5` as a string:
    ///
    /// ```
    /// use twilight_model::user::DiscriminatorDisplay;
    ///
    /// let display = DiscriminatorDisplay::new(5);
    /// assert_eq!("0005", display.to_string());
    /// ```
    pub const fn new(discriminator: u16) -> Self {
        Self(discriminator)
    }

    /// Retrieve the inner discriminator value.
    pub const fn get(self) -> u16 {
        self.0
    }
}

impl Display for DiscriminatorDisplay {
    fn fmt(&self, f: &mut Formatter<'_>) -> FmtResult {
        // Pad the formatted value with zeroes depending on the number of
        // digits.
        //
        // If the value is [1000, u16::MAX] then we don't need to pad.
        match self.0 {
            0..=9 => f.write_str("000")?,
            10..=99 => f.write_str("00")?,
            100..=999 => f.write_str("0")?,
            _ => {}
        }

        Display::fmt(&self.0, f)
    }
}

#[derive(Clone, Debug, Deserialize, Eq, Hash, PartialEq, Serialize)]
pub struct User {
    /// Accent color of the user's banner.
    ///
    /// This is an integer representation of a hexadecimal color code.
    pub accent_color: Option<u64>,
    pub avatar: Option<String>,
    /// Hash of the user's banner image.
    pub banner: Option<String>,
    #[serde(default)]
    pub bot: bool,
    /// Discriminator used to differentiate people with the same username.
    ///
    /// # serde
    ///
    /// The discriminator field can be deserialized from either a string or an
    /// integer. The field will always serialize into a string due to that being
    /// the type Discord's API uses.
    #[serde(with = "discriminator")]
    pub discriminator: u16,
    #[serde(skip_serializing_if = "Option::is_none")]
    pub email: Option<String>,
    #[serde(skip_serializing_if = "Option::is_none")]
    pub flags: Option<UserFlags>,
    pub id: Id<UserMarker>,
    #[serde(skip_serializing_if = "Option::is_none")]
    pub locale: Option<String>,
    #[serde(skip_serializing_if = "Option::is_none")]
    pub mfa_enabled: Option<bool>,
    #[serde(rename = "username")]
    pub name: String,
    #[serde(skip_serializing_if = "Option::is_none")]
    pub premium_type: Option<PremiumType>,
    #[serde(skip_serializing_if = "Option::is_none")]
    pub public_flags: Option<UserFlags>,
    #[serde(skip_serializing_if = "Option::is_none")]
    pub system: Option<bool>,
    #[serde(skip_serializing_if = "Option::is_none")]
    pub verified: Option<bool>,
}

impl User {
    /// Create a [`Display`] formatter for a user discriminator.
    ///
    /// [`Display`]: core::fmt::Display
    pub const fn discriminator(&self) -> DiscriminatorDisplay {
        DiscriminatorDisplay::new(self.discriminator)
    }
}

#[cfg(test)]
mod tests {
    use super::{DiscriminatorDisplay, PremiumType, User, UserFlags};
    use crate::id::Id;
    use serde_test::Token;
    use static_assertions::assert_impl_all;
    use std::{fmt::Debug, hash::Hash};

    assert_impl_all!(
        DiscriminatorDisplay: Clone,
        Copy,
        Debug,
        Eq,
        Hash,
        PartialEq,
        Send,
        Sync
    );

    fn user_tokens(discriminator_token: Token) -> Vec<Token> {
        vec![
            Token::Struct {
                name: "User",
                len: 14,
            },
            Token::Str("accent_color"),
            Token::None,
            Token::Str("avatar"),
            Token::Some,
            Token::Str("aaaaaaaaaaaaaaaaaaaaaaaaaaaaaaaa"),
            Token::Str("banner"),
            Token::Some,
            Token::Str("06c16474723fe537c283b8efa61a30c8"),
            Token::Str("bot"),
            Token::Bool(false),
            Token::Str("discriminator"),
            discriminator_token,
            Token::Str("email"),
            Token::Some,
            Token::Str("address@example.com"),
            Token::Str("flags"),
            Token::Some,
            Token::U64(131_584),
            Token::Str("id"),
            Token::NewtypeStruct { name: "Id" },
            Token::Str("1"),
            Token::Str("locale"),
            Token::Some,
            Token::Str("en-us"),
            Token::Str("mfa_enabled"),
            Token::Some,
            Token::Bool(true),
            Token::Str("username"),
            Token::Str("test"),
            Token::Str("premium_type"),
            Token::Some,
            Token::U8(2),
            Token::Str("public_flags"),
            Token::Some,
            Token::U64(131_584),
            Token::Str("verified"),
            Token::Some,
            Token::Bool(true),
            Token::StructEnd,
        ]
    }

    fn user_tokens_complete(discriminator_token: Token) -> Vec<Token> {
        vec![
            Token::Struct {
                name: "User",
                len: 15,
            },
            Token::Str("accent_color"),
            Token::None,
            Token::Str("avatar"),
            Token::Some,
            Token::Str("aaaaaaaaaaaaaaaaaaaaaaaaaaaaaaaa"),
            Token::Str("banner"),
            Token::Some,
            Token::Str("06c16474723fe537c283b8efa61a30c8"),
            Token::Str("bot"),
            Token::Bool(false),
            Token::Str("discriminator"),
            discriminator_token,
            Token::Str("email"),
            Token::Some,
            Token::Str("address@example.com"),
            Token::Str("flags"),
            Token::Some,
            Token::U64(131_584),
            Token::Str("id"),
            Token::NewtypeStruct { name: "Id" },
            Token::Str("1"),
            Token::Str("locale"),
            Token::Some,
            Token::Str("en-us"),
            Token::Str("mfa_enabled"),
            Token::Some,
            Token::Bool(true),
            Token::Str("username"),
            Token::Str("test"),
            Token::Str("premium_type"),
            Token::Some,
            Token::U8(2),
            Token::Str("public_flags"),
            Token::Some,
            Token::U64(131_584),
            Token::Str("system"),
            Token::Some,
            Token::Bool(true),
            Token::Str("verified"),
            Token::Some,
            Token::Bool(true),
            Token::StructEnd,
        ]
    }

    #[test]
    fn test_discriminator_display() {
        assert_eq!(3030, DiscriminatorDisplay::new(3030).get());
        assert_eq!("0003", DiscriminatorDisplay::new(3).to_string());
        assert_eq!("0033", DiscriminatorDisplay::new(33).to_string());
        assert_eq!("0333", DiscriminatorDisplay::new(333).to_string());
        assert_eq!("3333", DiscriminatorDisplay::new(3333).to_string());
    }

    #[test]
    fn test_user() {
        let value = User {
            accent_color: None,
            avatar: Some("aaaaaaaaaaaaaaaaaaaaaaaaaaaaaaaa".to_owned()),
            banner: Some("06c16474723fe537c283b8efa61a30c8".to_owned()),
            bot: false,
            discriminator: 1,
            email: Some("address@example.com".to_owned()),
<<<<<<< HEAD
            flags: Some(UserFlags::EARLY_SUPPORTER | UserFlags::VERIFIED_BOT_DEVELOPER),
            id: Id::new(1).expect("non zero"),
=======
            flags: Some(UserFlags::PREMIUM_EARLY_SUPPORTER | UserFlags::VERIFIED_DEVELOPER),
            id: UserId::new(1).expect("non zero"),
>>>>>>> 66dfdebf
            locale: Some("en-us".to_owned()),
            mfa_enabled: Some(true),
            name: "test".to_owned(),
            premium_type: Some(PremiumType::Nitro),
            public_flags: Some(UserFlags::PREMIUM_EARLY_SUPPORTER | UserFlags::VERIFIED_DEVELOPER),
            system: None,
            verified: Some(true),
        };

        // Deserializing a user with a string discriminator (which Discord
        // provides)
        serde_test::assert_tokens(&value, &user_tokens(Token::Str("0001")));

        // Deserializing a user with an integer discriminator. Userland code
        // may have this due to being a more compact memory representation of a
        // discriminator.
        serde_test::assert_de_tokens(&value, &user_tokens(Token::U64(1)));
    }

    #[test]
    fn test_user_complete() {
        let value = User {
            accent_color: None,
            avatar: Some("aaaaaaaaaaaaaaaaaaaaaaaaaaaaaaaa".to_owned()),
            banner: Some("06c16474723fe537c283b8efa61a30c8".to_owned()),
            bot: false,
            discriminator: 1,
            email: Some("address@example.com".to_owned()),
<<<<<<< HEAD
            flags: Some(UserFlags::EARLY_SUPPORTER | UserFlags::VERIFIED_BOT_DEVELOPER),
            id: Id::new(1).expect("non zero"),
=======
            flags: Some(UserFlags::PREMIUM_EARLY_SUPPORTER | UserFlags::VERIFIED_DEVELOPER),
            id: UserId::new(1).expect("non zero"),
>>>>>>> 66dfdebf
            locale: Some("en-us".to_owned()),
            mfa_enabled: Some(true),
            name: "test".to_owned(),
            premium_type: Some(PremiumType::Nitro),
            public_flags: Some(UserFlags::PREMIUM_EARLY_SUPPORTER | UserFlags::VERIFIED_DEVELOPER),
            system: Some(true),
            verified: Some(true),
        };

        // Deserializing a user with a string discriminator (which Discord
        // provides)
        serde_test::assert_tokens(&value, &user_tokens_complete(Token::Str("0001")));

        // Deserializing a user with an integer discriminator. Userland code
        // may have this due to being a more compact memory representation of a
        // discriminator.
        serde_test::assert_de_tokens(&value, &user_tokens_complete(Token::U64(1)));
    }
}<|MERGE_RESOLUTION|>--- conflicted
+++ resolved
@@ -304,13 +304,8 @@
             bot: false,
             discriminator: 1,
             email: Some("address@example.com".to_owned()),
-<<<<<<< HEAD
-            flags: Some(UserFlags::EARLY_SUPPORTER | UserFlags::VERIFIED_BOT_DEVELOPER),
+            flags: Some(UserFlags::PREMIUM_EARLY_SUPPORTER | UserFlags::VERIFIED_DEVELOPER),
             id: Id::new(1).expect("non zero"),
-=======
-            flags: Some(UserFlags::PREMIUM_EARLY_SUPPORTER | UserFlags::VERIFIED_DEVELOPER),
-            id: UserId::new(1).expect("non zero"),
->>>>>>> 66dfdebf
             locale: Some("en-us".to_owned()),
             mfa_enabled: Some(true),
             name: "test".to_owned(),
@@ -339,13 +334,8 @@
             bot: false,
             discriminator: 1,
             email: Some("address@example.com".to_owned()),
-<<<<<<< HEAD
-            flags: Some(UserFlags::EARLY_SUPPORTER | UserFlags::VERIFIED_BOT_DEVELOPER),
+            flags: Some(UserFlags::PREMIUM_EARLY_SUPPORTER | UserFlags::VERIFIED_DEVELOPER),
             id: Id::new(1).expect("non zero"),
-=======
-            flags: Some(UserFlags::PREMIUM_EARLY_SUPPORTER | UserFlags::VERIFIED_DEVELOPER),
-            id: UserId::new(1).expect("non zero"),
->>>>>>> 66dfdebf
             locale: Some("en-us".to_owned()),
             mfa_enabled: Some(true),
             name: "test".to_owned(),
