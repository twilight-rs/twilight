//! ID with type-safe markers for each resource.
//!
//! When IDs are simple 64-bit integers then it may be easy to accidentally use
//! the ID of a role in place of where one means to use the ID of a user. This
//! is a programmatic error; it's on the programmer to notice. By using IDs with
//! typed markers, it can be ensured that only an ID with a guild marker is used
//! where an ID with a guild marker is requested.
//!
//! # Parsing
//!
//! IDs may be initialized or parsed in a variety of manners depending on the
//! context:
//!
//! - `serde` deserialization
//! - [`std::str::FromStr`]
//! - [`std::convert::TryFrom`]\<i64>
//! - [`std::convert::TryFrom`]\<u64>
//! - [`Id::new`]
//! - [`Id::new_checked`]
//! - [`Id::new_unchecked`]
//! - [`std::convert::From`]<[`std::num::NonZeroU64`]>
//!
//! # Casting between resource types
//!
//! Discord may have constraints where IDs are the same across resources. For
//! example, the `@everyone` role of a guild has the same ID as the guild
//! itself. In this case, all one needs to do is use the guild's ID in place of
//! a role in order to operate on the `@everyone` role of the guild. IDs can be
//! easily casted in order to fulfill this:
//!
//! ```
//! use twilight_model::id::{marker::{GuildMarker, RoleMarker}, Id};
//!
//! // Often Rust's type inference will be able to infer the type of ID.
//! let guild_id = Id::<GuildMarker>::new(123);
//! let role_id = guild_id.cast::<RoleMarker>();
//!
//! assert_eq!(guild_id.get(), role_id.get());
//! ```

pub mod marker;

mod r#type;

pub use self::r#type::*;

use serde::{
    de::{Deserialize, Deserializer, Error as DeError, Unexpected, Visitor},
    ser::{Serialize, Serializer},
};
use std::{
    any,
    cmp::Ordering,
    fmt::{Debug, Display, Formatter, Result as FmtResult},
    hash::{Hash, Hasher},
    marker::PhantomData,
    num::{NonZeroI64, NonZeroU64, ParseIntError, TryFromIntError},
    str::FromStr,
};

/// ID of a resource, such as the ID of a [channel] or [user].
///
/// Markers themselves perform no logical action, and are only used to ensure
/// that IDs of incorrect types aren't used. Read the [marker documentation] for
/// additional information.
///
/// # serde
///
/// This ID deserializes from both integers and strings and serializes into a
/// string.
///
/// [channel]: marker::ChannelMarker
/// [marker documentation]: marker
/// [user]: marker::UserMarker
<<<<<<< HEAD
=======
#[derive(Clone, Copy)]
#[repr(transparent)]
>>>>>>> 71c4e717
pub struct Id<T> {
    phantom: PhantomData<T>,
    value: NonZeroU64,
}

impl<T> Id<T> {
    const fn from_nonzero(value: NonZeroU64) -> Self {
        Self {
            phantom: PhantomData,
            value,
        }
    }
    /// Create a new ID, panicking if the value is zero.
    ///
    /// This is primarily useful in const contexts where you are passing a
    /// hardcoded value.
    ///
    /// Refer to [`new_checked`] for a checked alternative to this method.
    ///
    /// # Examples
    ///
    /// ```
    /// use twilight_model::id::{marker::GenericMarker, Id};
    ///
    /// const ID: Id<GenericMarker> = Id::new(123);
    ///
    /// println!("id: {}", ID);
    /// ```
    ///
    /// # Panics
    ///
    /// Panics if the value is 0.
    ///
    /// [`new_checked`]: Self::new_checked
    pub const fn new(n: u64) -> Self {
        if let Some(id) = Self::new_checked(n) {
            id
        } else {
            panic!("value is zero");
        }
    }

    /// Create a non-zero application ID without checking the value.
    ///
    /// Equivalent to [`NonZeroU64::new_unchecked`].
    ///
    /// # Safety
    ///
    /// The value must not be zero.
    #[allow(unsafe_code)]
    pub const unsafe fn new_unchecked(n: u64) -> Self {
        Self::from_nonzero(NonZeroU64::new_unchecked(n))
    }

    /// Create a non-zero application ID, checking if the provided value is
    /// zero.
    ///
    /// # Examples
    ///
    /// ```
    /// use twilight_model::id::{marker::GenericMarker, Id};
    ///
    /// assert!(Id::<GenericMarker>::new_checked(123).is_some());
    /// assert!(Id::<GenericMarker>::new_checked(0).is_none());
    /// ```
    ///
    /// Equivalent to [`NonZeroU64::new`].
    pub const fn new_checked(n: u64) -> Option<Self> {
        #[allow(clippy::option_if_let_else)]
        if let Some(n) = NonZeroU64::new(n) {
            Some(Self::from_nonzero(n))
        } else {
            None
        }
    }

    /// Return the inner primitive value.
    ///
    /// Equivalent to [`NonZeroU64::get`].
    ///
    /// # Examples
    ///
    /// Create an ID with a value and then confirm its inner value:
    ///
    /// ```
    /// use twilight_model::id::{marker::ChannelMarker, Id};
    ///
    /// let channel_id = Id::<ChannelMarker>::new(7);
    ///
    /// assert_eq!(7, channel_id.get());
    /// ```
    pub const fn get(self) -> u64 {
        self.value.get()
    }

    /// Return the [`NonZeroU64`] representation of the ID.
    ///
    /// # Examples
    ///
    /// Create an ID with a value and then confirm its nonzero value:
    ///
    /// ```
    /// use std::num::NonZeroU64;
    /// use twilight_model::id::{marker::ChannelMarker, Id};
    ///
    /// let channel_id = Id::<ChannelMarker>::new(7);
    ///
    /// assert_eq!(NonZeroU64::new(7).unwrap(), channel_id.into_nonzero());
    /// ```
    pub const fn into_nonzero(self) -> NonZeroU64 {
        self.value
    }

    /// Cast an ID from one type to another.
    ///
    /// # Examples
    ///
    /// Cast a role ID to a guild ID, useful for the `@everyone` role:
    ///
    /// ```
    /// use twilight_model::id::{marker::{GuildMarker, RoleMarker}, Id};
    ///
    /// let role_id: Id<RoleMarker> = Id::new(1);
    ///
    /// let guild_id: Id<GuildMarker> = role_id.cast();
    /// assert_eq!(1, guild_id.get());
    /// ```
    pub const fn cast<New>(self) -> Id<New> {
        Id::from_nonzero(self.value)
    }
}

impl<T> Clone for Id<T> {
    fn clone(&self) -> Self {
        Self::from_nonzero(self.value)
    }
}

impl<T> Copy for Id<T> {}

impl<T> Debug for Id<T> {
    fn fmt(&self, f: &mut Formatter<'_>) -> FmtResult {
        f.write_str("Id")?;
        let type_name = any::type_name::<T>();

        // `any::type_name` will usually provide an FQN, so we'll do our best
        // (and simplest) method here of removing it to only get the type name
        // itself.
        if let Some(position) = type_name.rfind("::") {
            if let Some(slice) = type_name.get(position + 2..) {
                f.write_str("<")?;
                f.write_str(slice)?;
                f.write_str(">")?;
            }
        }

        f.write_str("(")?;
        Debug::fmt(&self.value, f)?;

        f.write_str(")")
    }
}

impl<'de, T> Deserialize<'de> for Id<T> {
    fn deserialize<D: Deserializer<'de>>(deserializer: D) -> Result<Self, D::Error> {
        struct IdVisitor<T> {
            phantom: PhantomData<T>,
        }

        impl<T> IdVisitor<T> {
            const fn new() -> Self {
                Self {
                    phantom: PhantomData,
                }
            }
        }

        impl<'de, T> Visitor<'de> for IdVisitor<T> {
            type Value = Id<T>;

            fn expecting(&self, f: &mut Formatter<'_>) -> FmtResult {
                f.write_str("a discord snowflake")
            }

            fn visit_u64<E: DeError>(self, value: u64) -> Result<Self::Value, E> {
                let value = NonZeroU64::new(value).ok_or_else(|| {
                    DeError::invalid_value(Unexpected::Unsigned(value), &"non zero u64")
                })?;

                Ok(Id::from(value))
            }

            fn visit_newtype_struct<D: Deserializer<'de>>(
                self,
                deserializer: D,
            ) -> Result<Self::Value, D::Error> {
                deserializer.deserialize_any(IdVisitor::new())
            }

            fn visit_str<E: DeError>(self, v: &str) -> Result<Self::Value, E> {
                let value = v.parse().map_err(|_| {
                    let unexpected = Unexpected::Str(v);

                    DeError::invalid_value(unexpected, &"non zero u64 string")
                })?;

                self.visit_u64(value)
            }
        }

        deserializer.deserialize_any(IdVisitor::new())
    }
}

impl<T> Display for Id<T> {
    fn fmt(&self, f: &mut Formatter<'_>) -> FmtResult {
        Display::fmt(&self.value.get(), f)
    }
}

impl<T> From<Id<T>> for u64 {
    fn from(id: Id<T>) -> Self {
        id.get()
    }
}

impl<T> From<NonZeroU64> for Id<T> {
    fn from(id: NonZeroU64) -> Self {
        Self::from_nonzero(id)
    }
}

impl<T> From<Id<T>> for NonZeroU64 {
    fn from(id: Id<T>) -> Self {
        id.into_nonzero()
    }
}

impl<T> FromStr for Id<T> {
    type Err = ParseIntError;

    fn from_str(s: &str) -> Result<Self, Self::Err> {
        NonZeroU64::from_str(s).map(Self::from_nonzero)
    }
}

impl<T> Eq for Id<T> {}

impl<T> Hash for Id<T> {
    fn hash<U: Hasher>(&self, state: &mut U) {
        state.write_u64(self.value.get());
    }
}

impl<T> Ord for Id<T> {
    fn cmp(&self, other: &Self) -> Ordering {
        self.value.cmp(&other.value)
    }
}

impl<T> PartialEq for Id<T> {
    fn eq(&self, other: &Self) -> bool {
        self.value == other.value
    }
}

impl<T> PartialEq<i64> for Id<T> {
    fn eq(&self, other: &i64) -> bool {
        u64::try_from(*other)
            .map(|v| v == self.value.get())
            .unwrap_or_default()
    }
}

impl<T> PartialEq<Id<T>> for i64 {
    fn eq(&self, other: &Id<T>) -> bool {
        u64::try_from(*self)
            .map(|v| v == other.value.get())
            .unwrap_or_default()
    }
}

impl<T> PartialEq<u64> for Id<T> {
    fn eq(&self, other: &u64) -> bool {
        self.value.get() == *other
    }
}

impl<T> PartialEq<Id<T>> for u64 {
    fn eq(&self, other: &Id<T>) -> bool {
        other.value.get() == *self
    }
}

impl<T> PartialOrd for Id<T> {
    fn partial_cmp(&self, other: &Self) -> Option<Ordering> {
        self.value.partial_cmp(&other.value)
    }
}

impl<T> Serialize for Id<T> {
    fn serialize<S: Serializer>(&self, serializer: S) -> Result<S::Ok, S::Error> {
        serializer.serialize_newtype_struct("Id", &self.to_string())
    }
}

impl<T> TryFrom<i64> for Id<T> {
    type Error = TryFromIntError;

    fn try_from(value: i64) -> Result<Self, Self::Error> {
        let signed_nonzero = NonZeroI64::try_from(value)?;
        let unsigned_nonzero = NonZeroU64::try_from(signed_nonzero)?;

        Ok(Self::from_nonzero(unsigned_nonzero))
    }
}

impl<T> TryFrom<u64> for Id<T> {
    type Error = TryFromIntError;

    fn try_from(value: u64) -> Result<Self, Self::Error> {
        let nonzero = NonZeroU64::try_from(value)?;

        Ok(Self::from_nonzero(nonzero))
    }
}

#[cfg(test)]
mod tests {
    use super::{
        marker::{
            ApplicationMarker, AttachmentMarker, AuditLogEntryMarker, ChannelMarker, CommandMarker,
            CommandVersionMarker, EmojiMarker, GenericMarker, GuildMarker, IntegrationMarker,
            InteractionMarker, MessageMarker, RoleMarker, StageMarker, UserMarker, WebhookMarker,
        },
        Id,
    };
    use serde::{Deserialize, Serialize};
    use serde_test::Token;
    use static_assertions::assert_impl_all;
    use std::{
        collections::hash_map::DefaultHasher,
        error::Error,
        fmt::{Debug, Display},
        hash::{Hash, Hasher},
        num::NonZeroU64,
        str::FromStr,
    };

    assert_impl_all!(ApplicationMarker: Debug, Send, Sync);
    assert_impl_all!(AttachmentMarker: Debug, Send, Sync);
    assert_impl_all!(AuditLogEntryMarker: Debug, Send, Sync);
    assert_impl_all!(ChannelMarker: Debug, Send, Sync);
    assert_impl_all!(CommandMarker: Debug, Send, Sync);
    assert_impl_all!(CommandVersionMarker: Debug, Send, Sync);
    assert_impl_all!(EmojiMarker: Debug, Send, Sync);
    assert_impl_all!(GenericMarker: Debug, Send, Sync);
    assert_impl_all!(GuildMarker: Debug, Send, Sync);
    assert_impl_all!(IntegrationMarker: Debug, Send, Sync);
    assert_impl_all!(InteractionMarker: Debug, Send, Sync);
    assert_impl_all!(MessageMarker: Debug, Send, Sync);
    assert_impl_all!(RoleMarker: Debug, Send, Sync);
    assert_impl_all!(StageMarker: Debug, Send, Sync);
    assert_impl_all!(UserMarker: Debug, Send, Sync);
    assert_impl_all!(WebhookMarker: Debug, Send, Sync);
    assert_impl_all!(Id<GenericMarker>:
        Clone, Copy, Debug, Deserialize<'static>, Display, Eq, From<NonZeroU64>,
        FromStr, Hash, Into<NonZeroU64>, Into<u64>, Ord, PartialEq, PartialEq<i64>, PartialEq<u64>, PartialOrd, Send, Serialize, Sync,
        TryFrom<i64>, TryFrom<u64>
    );

    /// Test that various methods of initializing IDs are correct, such as via
    /// [`Id::new`] or [`Id`]'s [`TryFrom`] implementations.
    #[test]
    fn test_initializers() -> Result<(), Box<dyn Error>> {
        // `Id::new_checked`
        assert!(Id::<GenericMarker>::new_checked(0).is_none());
        assert_eq!(Some(1), Id::<GenericMarker>::new_checked(1).map(Id::get));

        // `Id::new`
        assert_eq!(1, Id::<GenericMarker>::new(1).get());

        // `From`
        assert_eq!(
            123_u64,
            Id::<GenericMarker>::from(NonZeroU64::new(123).expect("non zero"))
        );

        // `FromStr`
        assert_eq!(123_u64, Id::<GenericMarker>::from_str("123")?);
        assert!(Id::<GenericMarker>::from_str("0").is_err());
        assert!(Id::<GenericMarker>::from_str("123a").is_err());

        // `TryFrom`
        assert!(Id::<GenericMarker>::try_from(-123_i64).is_err());
        assert!(Id::<GenericMarker>::try_from(0_i64).is_err());
        assert_eq!(123_u64, Id::<GenericMarker>::try_from(123_i64)?);
        assert!(Id::<GenericMarker>::try_from(0_u64).is_err());
        assert_eq!(123_u64, Id::<GenericMarker>::try_from(123_u64)?);

        Ok(())
    }

    /// Test that conversion methods are correct.
    #[test]
    fn test_conversions() {
        // `Into`
        assert_eq!(1, u64::from(Id::<GenericMarker>::new(1)));
        assert_eq!(
            NonZeroU64::new(1).expect("non zero"),
            NonZeroU64::from(Id::<GenericMarker>::new(1))
        );
    }

    /// Test that creating an ID via [`Id::new`] with a value of zero panics.
    #[should_panic]
    #[test]
    const fn test_new_checked_zero() {
        let _ = Id::<GenericMarker>::new(0);
    }

    /// Test that casting IDs maintains the original value.
    #[test]
    fn test_cast() {
        let id = Id::<GenericMarker>::new(123);
        assert_eq!(123_u64, id.cast::<RoleMarker>());
    }

    /// Test that debugging IDs formats the generic and value as a newtype.
    #[test]
    fn test_debug() {
        let id = Id::<RoleMarker>::new(114_941_315_417_899_012);

        assert_eq!("Id<RoleMarker>(114941315417899012)", format!("{:?}", id));
    }

    /// Test that display formatting an ID formats the value.
    #[test]
    fn test_display() {
        let id = Id::<GenericMarker>::new(114_941_315_417_899_012);

        assert_eq!("114941315417899012", id.to_string());
    }

    /// Test that hashing an ID is equivalent to hashing only its inner value.
    #[test]
    fn test_hash() {
        let id = Id::<GenericMarker>::new(123);

        let mut id_hasher = DefaultHasher::new();
        id.hash(&mut id_hasher);

        let mut value_hasher = DefaultHasher::new();
        123_u64.hash(&mut value_hasher);

        assert_eq!(id_hasher.finish(), value_hasher.finish());
    }

    /// Test that IDs are ordered exactly like their inner values.
    #[test]
    fn test_ordering() {
        let lesser = Id::<GenericMarker>::new(911_638_235_594_244_096);
        let center = Id::<GenericMarker>::new(911_638_263_322_800_208);
        let greater = Id::<GenericMarker>::new(911_638_287_939_166_208);

        assert!(center.cmp(&greater).is_lt());
        assert!(center.cmp(&center).is_eq());
        assert!(center.cmp(&lesser).is_gt());
    }

    #[allow(clippy::too_many_lines)]
    #[test]
    fn test_serde() {
        serde_test::assert_tokens(
            &Id::<ApplicationMarker>::new(114_941_315_417_899_012),
            &[
                Token::NewtypeStruct { name: "Id" },
                Token::Str("114941315417899012"),
            ],
        );
        serde_test::assert_de_tokens(
            &Id::<ApplicationMarker>::new(114_941_315_417_899_012),
            &[
                Token::NewtypeStruct { name: "Id" },
                Token::U64(114_941_315_417_899_012),
            ],
        );
        serde_test::assert_tokens(
            &Id::<AttachmentMarker>::new(114_941_315_417_899_012),
            &[
                Token::NewtypeStruct { name: "Id" },
                Token::Str("114941315417899012"),
            ],
        );
        serde_test::assert_de_tokens(
            &Id::<AttachmentMarker>::new(114_941_315_417_899_012),
            &[
                Token::NewtypeStruct { name: "Id" },
                Token::U64(114_941_315_417_899_012),
            ],
        );
        serde_test::assert_tokens(
            &Id::<AuditLogEntryMarker>::new(114_941_315_417_899_012),
            &[
                Token::NewtypeStruct { name: "Id" },
                Token::Str("114941315417899012"),
            ],
        );
        serde_test::assert_de_tokens(
            &Id::<AuditLogEntryMarker>::new(114_941_315_417_899_012),
            &[
                Token::NewtypeStruct { name: "Id" },
                Token::U64(114_941_315_417_899_012),
            ],
        );
        serde_test::assert_tokens(
            &Id::<ChannelMarker>::new(114_941_315_417_899_012),
            &[
                Token::NewtypeStruct { name: "Id" },
                Token::Str("114941315417899012"),
            ],
        );
        serde_test::assert_de_tokens(
            &Id::<ChannelMarker>::new(114_941_315_417_899_012),
            &[
                Token::NewtypeStruct { name: "Id" },
                Token::U64(114_941_315_417_899_012),
            ],
        );
        serde_test::assert_tokens(
            &Id::<CommandMarker>::new(114_941_315_417_899_012),
            &[
                Token::NewtypeStruct { name: "Id" },
                Token::Str("114941315417899012"),
            ],
        );
        serde_test::assert_de_tokens(
            &Id::<CommandMarker>::new(114_941_315_417_899_012),
            &[
                Token::NewtypeStruct { name: "Id" },
                Token::U64(114_941_315_417_899_012),
            ],
        );
        serde_test::assert_tokens(
            &Id::<CommandVersionMarker>::new(114_941_315_417_899_012),
            &[
                Token::NewtypeStruct { name: "Id" },
                Token::Str("114941315417899012"),
            ],
        );
        serde_test::assert_de_tokens(
            &Id::<CommandVersionMarker>::new(114_941_315_417_899_012),
            &[
                Token::NewtypeStruct { name: "Id" },
                Token::U64(114_941_315_417_899_012),
            ],
        );
        serde_test::assert_tokens(
            &Id::<EmojiMarker>::new(114_941_315_417_899_012),
            &[
                Token::NewtypeStruct { name: "Id" },
                Token::Str("114941315417899012"),
            ],
        );
        serde_test::assert_de_tokens(
            &Id::<EmojiMarker>::new(114_941_315_417_899_012),
            &[
                Token::NewtypeStruct { name: "Id" },
                Token::U64(114_941_315_417_899_012),
            ],
        );
        serde_test::assert_tokens(
            &Id::<GenericMarker>::new(114_941_315_417_899_012),
            &[
                Token::NewtypeStruct { name: "Id" },
                Token::Str("114941315417899012"),
            ],
        );
        serde_test::assert_de_tokens(
            &Id::<GenericMarker>::new(114_941_315_417_899_012),
            &[
                Token::NewtypeStruct { name: "Id" },
                Token::U64(114_941_315_417_899_012),
            ],
        );
        serde_test::assert_tokens(
            &Id::<GuildMarker>::new(114_941_315_417_899_012),
            &[
                Token::NewtypeStruct { name: "Id" },
                Token::Str("114941315417899012"),
            ],
        );
        serde_test::assert_de_tokens(
            &Id::<GuildMarker>::new(114_941_315_417_899_012),
            &[
                Token::NewtypeStruct { name: "Id" },
                Token::U64(114_941_315_417_899_012),
            ],
        );
        serde_test::assert_tokens(
            &Id::<IntegrationMarker>::new(114_941_315_417_899_012),
            &[
                Token::NewtypeStruct { name: "Id" },
                Token::Str("114941315417899012"),
            ],
        );
        serde_test::assert_de_tokens(
            &Id::<IntegrationMarker>::new(114_941_315_417_899_012),
            &[
                Token::NewtypeStruct { name: "Id" },
                Token::U64(114_941_315_417_899_012),
            ],
        );
        serde_test::assert_tokens(
            &Id::<InteractionMarker>::new(114_941_315_417_899_012),
            &[
                Token::NewtypeStruct { name: "Id" },
                Token::Str("114941315417899012"),
            ],
        );
        serde_test::assert_de_tokens(
            &Id::<InteractionMarker>::new(114_941_315_417_899_012),
            &[
                Token::NewtypeStruct { name: "Id" },
                Token::U64(114_941_315_417_899_012),
            ],
        );
        serde_test::assert_tokens(
            &Id::<MessageMarker>::new(114_941_315_417_899_012),
            &[
                Token::NewtypeStruct { name: "Id" },
                Token::Str("114941315417899012"),
            ],
        );
        serde_test::assert_de_tokens(
            &Id::<MessageMarker>::new(114_941_315_417_899_012),
            &[
                Token::NewtypeStruct { name: "Id" },
                Token::U64(114_941_315_417_899_012),
            ],
        );
        serde_test::assert_tokens(
            &Id::<RoleMarker>::new(114_941_315_417_899_012),
            &[
                Token::NewtypeStruct { name: "Id" },
                Token::Str("114941315417899012"),
            ],
        );
        serde_test::assert_de_tokens(
            &Id::<RoleMarker>::new(114_941_315_417_899_012),
            &[
                Token::NewtypeStruct { name: "Id" },
                Token::U64(114_941_315_417_899_012),
            ],
        );
        serde_test::assert_tokens(
            &Id::<StageMarker>::new(114_941_315_417_899_012),
            &[
                Token::NewtypeStruct { name: "Id" },
                Token::Str("114941315417899012"),
            ],
        );
        serde_test::assert_de_tokens(
            &Id::<StageMarker>::new(114_941_315_417_899_012),
            &[
                Token::NewtypeStruct { name: "Id" },
                Token::U64(114_941_315_417_899_012),
            ],
        );
        serde_test::assert_tokens(
            &Id::<UserMarker>::new(114_941_315_417_899_012),
            &[
                Token::NewtypeStruct { name: "Id" },
                Token::Str("114941315417899012"),
            ],
        );
        serde_test::assert_de_tokens(
            &Id::<UserMarker>::new(114_941_315_417_899_012),
            &[
                Token::NewtypeStruct { name: "Id" },
                Token::U64(114_941_315_417_899_012),
            ],
        );
        serde_test::assert_tokens(
            &Id::<WebhookMarker>::new(114_941_315_417_899_012),
            &[
                Token::NewtypeStruct { name: "Id" },
                Token::Str("114941315417899012"),
            ],
        );
        serde_test::assert_de_tokens(
            &Id::<WebhookMarker>::new(114_941_315_417_899_012),
            &[
                Token::NewtypeStruct { name: "Id" },
                Token::U64(114_941_315_417_899_012),
            ],
        );
    }
}<|MERGE_RESOLUTION|>--- conflicted
+++ resolved
@@ -72,11 +72,7 @@
 /// [channel]: marker::ChannelMarker
 /// [marker documentation]: marker
 /// [user]: marker::UserMarker
-<<<<<<< HEAD
-=======
-#[derive(Clone, Copy)]
 #[repr(transparent)]
->>>>>>> 71c4e717
 pub struct Id<T> {
     phantom: PhantomData<T>,
     value: NonZeroU64,
