use crate::InMemoryCache;
use twilight_model::{
    channel::{
        message::{
            sticker::{Sticker, StickerFormatType, StickerType},
            Message, MessageFlags, MessageType, ReactionType,
        },
        Channel, ChannelType,
    },
    gateway::{
        payload::incoming::{MessageCreate, ReactionAdd},
        GatewayReaction,
    },
    guild::{
        AfkTimeout, DefaultMessageNotificationLevel, Emoji, ExplicitContentFilter, Guild, Member,
        MemberFlags, MfaLevel, NSFWLevel, PartialMember, Permissions, PremiumTier, Role,
        SystemChannelFlags, VerificationLevel,
    },
    id::{
        marker::{ChannelMarker, EmojiMarker, GuildMarker, RoleMarker, StickerMarker, UserMarker},
        Id,
    },
    user::{CurrentUser, User},
    util::{ImageHash, Timestamp},
    voice::VoiceState,
};

pub fn cache() -> InMemoryCache {
    InMemoryCache::new()
}

#[allow(clippy::too_many_lines)]
pub fn cache_with_message_and_reactions() -> InMemoryCache {
    let joined_at = Timestamp::from_secs(1_632_072_645).expect("non zero");
    let cache = InMemoryCache::new();
    let avatar = ImageHash::parse(b"6961d9f1fdb5880bf4a3ec6348d3bbcf").unwrap();
    let flags = MemberFlags::BYPASSES_VERIFICATION | MemberFlags::DID_REJOIN;

    let msg = Message {
        activity: None,
        application: None,
        application_id: None,
        attachments: Vec::new(),
        author: User {
            accent_color: None,
            avatar: Some(avatar),
            banner: None,
            bot: false,
            discriminator: 1,
            email: None,
            flags: None,
            id: Id::new(3),
            locale: None,
            mfa_enabled: None,
            name: "test".to_owned(),
            premium_type: None,
            public_flags: None,
            system: None,
            verified: None,
        },
        channel_id: Id::new(2),
        components: Vec::new(),
        content: "ping".to_owned(),
        edited_timestamp: None,
        embeds: Vec::new(),
        flags: Some(MessageFlags::empty()),
        guild_id: Some(Id::new(1)),
        id: Id::new(4),
        interaction: None,
        kind: MessageType::Regular,
        member: Some(PartialMember {
            avatar: None,
            communication_disabled_until: None,
            deaf: false,
            flags,
            joined_at,
            mute: false,
            nick: Some("member nick".to_owned()),
            permissions: None,
            premium_since: None,
            roles: Vec::new(),
            user: None,
        }),
        mention_channels: Vec::new(),
        mention_everyone: false,
        mention_roles: Vec::new(),
        mentions: Vec::new(),
        pinned: false,
        reactions: Vec::new(),
        reference: None,
        role_subscription_data: None,
        sticker_items: Vec::new(),
        thread: None,
        referenced_message: None,
        timestamp: Timestamp::from_secs(1_632_072_645).expect("non zero"),
        tts: false,
        webhook_id: None,
    };

    cache.update(&MessageCreate(msg));

    let mut reaction = ReactionAdd(GatewayReaction {
        channel_id: Id::new(2),
        emoji: ReactionType::Unicode {
            name: "😀".to_owned(),
        },
        guild_id: Some(Id::new(1)),
        member: Some(Member {
            avatar: None,
            communication_disabled_until: None,
            deaf: false,
<<<<<<< HEAD
=======
            flags,
            guild_id: Id::new(1),
>>>>>>> 1299073b
            joined_at,
            mute: false,
            nick: Some("member nick".to_owned()),
            pending: false,
            premium_since: None,
            roles: Vec::new(),
            user: User {
                accent_color: None,
                avatar: Some(avatar),
                banner: None,
                bot: false,
                discriminator: 1,
                email: None,
                flags: None,
                id: Id::new(3),
                locale: None,
                mfa_enabled: None,
                name: "test".to_owned(),
                premium_type: None,
                public_flags: None,
                system: None,
                verified: None,
            },
        }),
        message_id: Id::new(4),
        user_id: Id::new(3),
    });

    cache.update(&reaction);

    let user_5_input = b"ef678abdee09d8dfb14e83381983d5e4";
    let user_5_avatar = ImageHash::parse(user_5_input).unwrap();

    reaction.member.replace(Member {
        avatar: None,
        communication_disabled_until: None,
        deaf: false,
<<<<<<< HEAD
=======
        flags,
        guild_id: Id::new(1),
>>>>>>> 1299073b
        joined_at,
        mute: false,
        nick: None,
        pending: false,
        premium_since: None,
        roles: Vec::new(),
        user: User {
            accent_color: None,
            avatar: Some(user_5_avatar),
            banner: None,
            bot: false,
            discriminator: 2,
            email: None,
            flags: None,
            id: Id::new(5),
            locale: None,
            mfa_enabled: None,
            name: "test".to_owned(),
            premium_type: None,
            public_flags: None,
            system: None,
            verified: None,
        },
    });
    reaction.user_id = Id::new(5);

    cache.update(&reaction);

    reaction.emoji = ReactionType::Unicode {
        name: "🗺️".to_owned(),
    };

    cache.update(&reaction);

    reaction.emoji = ReactionType::Custom {
        animated: true,
        id: Id::new(6),
        name: Some("custom".to_owned()),
    };

    cache.update(&reaction);

    cache
}

pub fn current_user(id: u64) -> CurrentUser {
    CurrentUser {
        accent_color: Some(0xFF_00_00),
        avatar: None,
        banner: None,
        bot: true,
        discriminator: 9876,
        email: None,
        id: Id::new(id),
        mfa_enabled: true,
        name: "test".to_owned(),
        verified: Some(true),
        premium_type: None,
        public_flags: None,
        flags: None,
        locale: None,
    }
}

pub fn emoji(id: Id<EmojiMarker>, user: Option<User>) -> Emoji {
    Emoji {
        animated: false,
        available: true,
        id,
        managed: false,
        name: "test".to_owned(),
        require_colons: true,
        roles: Vec::new(),
        user,
    }
}

pub fn guild_channel_text() -> (Id<GuildMarker>, Id<ChannelMarker>, Channel) {
    let guild_id = Id::new(1);
    let channel_id = Id::new(2);
    let channel = Channel {
        application_id: None,
        applied_tags: None,
        available_tags: None,
        bitrate: None,
        default_auto_archive_duration: None,
        default_forum_layout: None,
        default_reaction_emoji: None,
        default_sort_order: None,
        default_thread_rate_limit_per_user: None,
        flags: None,
        guild_id: Some(guild_id),
        icon: None,
        id: channel_id,
        invitable: None,
        kind: ChannelType::GuildText,
        last_message_id: None,
        last_pin_timestamp: None,
        member: None,
        member_count: None,
        message_count: None,
        name: Some("test".to_owned()),
        newly_created: None,
        nsfw: Some(false),
        owner_id: None,
        parent_id: None,
        permission_overwrites: Some(Vec::new()),
        position: Some(3),
        rate_limit_per_user: None,
        recipients: None,
        rtc_region: None,
        thread_metadata: None,
        topic: None,
        user_limit: None,
        video_quality_mode: None,
    };

    (guild_id, channel_id, channel)
}

pub fn member(id: Id<UserMarker>) -> Member {
    let joined_at = Timestamp::from_secs(1_632_072_645).expect("non zero");
    let flags = MemberFlags::BYPASSES_VERIFICATION | MemberFlags::DID_REJOIN;

    Member {
        avatar: None,
        communication_disabled_until: None,
        deaf: false,
<<<<<<< HEAD
=======
        flags,
        guild_id,
>>>>>>> 1299073b
        joined_at,
        mute: false,
        nick: None,
        pending: false,
        premium_since: None,
        roles: Vec::new(),
        user: user(id),
    }
}

pub fn role(id: Id<RoleMarker>) -> Role {
    Role {
        color: 0,
        hoist: false,
        icon: None,
        id,
        managed: false,
        mentionable: false,
        name: "test".to_owned(),
        permissions: Permissions::empty(),
        position: 0,
        tags: None,
        unicode_emoji: None,
    }
}

pub const fn sticker(id: Id<StickerMarker>, guild_id: Id<GuildMarker>) -> Sticker {
    Sticker {
        available: false,
        description: None,
        format_type: StickerFormatType::Png,
        guild_id: Some(guild_id),
        id,
        kind: StickerType::Standard,
        name: String::new(),
        pack_id: None,
        sort_value: None,
        tags: String::new(),
        user: None,
    }
}

pub fn voice_state(
    guild_id: Id<GuildMarker>,
    channel_id: Option<Id<ChannelMarker>>,
    user_id: Id<UserMarker>,
) -> VoiceState {
    VoiceState {
        channel_id,
        deaf: false,
        guild_id: Some(guild_id),
        member: None,
        mute: true,
        self_deaf: false,
        self_mute: true,
        self_stream: false,
        self_video: false,
        session_id: "a".to_owned(),
        suppress: false,
        user_id,
        request_to_speak_timestamp: Some(Timestamp::from_secs(1_632_072_645).expect("non zero")),
    }
}

pub fn user(id: Id<UserMarker>) -> User {
    let banner_hash = b"16ed037ab6dae5e1739f15c745d12454";
    let banner = ImageHash::parse(banner_hash).expect("valid hash");

    User {
        accent_color: None,
        avatar: None,
        banner: Some(banner),
        bot: false,
        discriminator: 1,
        email: None,
        flags: None,
        id,
        locale: None,
        mfa_enabled: None,
        name: "user".to_owned(),
        premium_type: None,
        public_flags: None,
        system: None,
        verified: None,
    }
}

pub fn guild(id: Id<GuildMarker>, member_count: Option<u64>) -> Guild {
    Guild {
        afk_channel_id: None,
        afk_timeout: AfkTimeout::FIFTEEN_MINUTES,
        application_id: None,
        approximate_member_count: None,
        approximate_presence_count: None,
        banner: None,
        channels: Vec::new(),
        default_message_notifications: DefaultMessageNotificationLevel::Mentions,
        description: None,
        discovery_splash: None,
        emojis: Vec::new(),
        explicit_content_filter: ExplicitContentFilter::None,
        features: Vec::new(),
        icon: None,
        id,
        joined_at: None,
        large: false,
        max_members: None,
        max_presences: None,
        max_video_channel_users: None,
        member_count,
        members: Vec::new(),
        mfa_level: MfaLevel::None,
        name: "test".to_owned(),
        nsfw_level: NSFWLevel::Default,
        owner_id: Id::new(1),
        owner: None,
        permissions: None,
        preferred_locale: "en_us".to_owned(),
        premium_progress_bar_enabled: false,
        premium_subscription_count: None,
        premium_tier: PremiumTier::None,
        presences: Vec::new(),
        public_updates_channel_id: None,
        roles: Vec::new(),
        rules_channel_id: None,
        splash: None,
        stage_instances: Vec::new(),
        stickers: Vec::new(),
        system_channel_flags: SystemChannelFlags::empty(),
        system_channel_id: None,
        threads: Vec::new(),
        unavailable: false,
        vanity_url_code: None,
        verification_level: VerificationLevel::VeryHigh,
        voice_states: Vec::new(),
        widget_channel_id: None,
        widget_enabled: None,
    }
}<|MERGE_RESOLUTION|>--- conflicted
+++ resolved
@@ -109,11 +109,7 @@
             avatar: None,
             communication_disabled_until: None,
             deaf: false,
-<<<<<<< HEAD
-=======
             flags,
-            guild_id: Id::new(1),
->>>>>>> 1299073b
             joined_at,
             mute: false,
             nick: Some("member nick".to_owned()),
@@ -151,11 +147,7 @@
         avatar: None,
         communication_disabled_until: None,
         deaf: false,
-<<<<<<< HEAD
-=======
         flags,
-        guild_id: Id::new(1),
->>>>>>> 1299073b
         joined_at,
         mute: false,
         nick: None,
@@ -284,11 +276,7 @@
         avatar: None,
         communication_disabled_until: None,
         deaf: false,
-<<<<<<< HEAD
-=======
         flags,
-        guild_id,
->>>>>>> 1299073b
         joined_at,
         mute: false,
         nick: None,
