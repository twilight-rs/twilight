//! Cached message-related models.

use serde::Serialize;
use twilight_model::{
    application::interaction::InteractionType,
    channel::{
        message::{
            sticker::MessageSticker, Component, Embed, Message, MessageActivity,
<<<<<<< HEAD
            MessageApplication, MessageFlags, MessageInteraction, MessageReference,
            MessageSnapshot, MessageType, Reaction, RoleSubscriptionData,
=======
            MessageApplication, MessageCall, MessageFlags, MessageInteraction, MessageReference,
            MessageType, Reaction, RoleSubscriptionData,
>>>>>>> dab3dbce
        },
        Attachment, ChannelMention,
    },
    gateway::payload::incoming::MessageUpdate,
    guild::PartialMember,
    id::{
        marker::{
            ApplicationMarker, ChannelMarker, GuildMarker, InteractionMarker, MessageMarker,
            RoleMarker, UserMarker, WebhookMarker,
        },
        Id,
    },
    poll::Poll,
    util::Timestamp,
};

use crate::CacheableMessage;

/// Information about the message interaction.
#[derive(Clone, Debug, Eq, PartialEq, Serialize)]
pub struct CachedMessageInteraction {
    id: Id<InteractionMarker>,
    #[serde(rename = "type")]
    kind: InteractionType,
    name: String,
    user_id: Id<UserMarker>,
}

impl CachedMessageInteraction {
    /// ID of the interaction.
    pub const fn id(&self) -> Id<InteractionMarker> {
        self.id
    }

    /// Type of the interaction.
    pub const fn kind(&self) -> InteractionType {
        self.kind
    }

    /// Name of the interaction used.
    pub fn name(&self) -> &str {
        &self.name
    }

    /// ID of the user who invoked the interaction.
    pub const fn user_id(&self) -> Id<UserMarker> {
        self.user_id
    }

    /// Construct a cached message interaction from its [`twilight_model`] form.
    #[allow(clippy::missing_const_for_fn)]
    pub(crate) fn from_model(message_interaction: MessageInteraction) -> Self {
        // Reasons for dropping fields:
        //
        // - `member`: we have the user's ID from the `user_id` field
        let MessageInteraction {
            id,
            kind,
            member: _,
            name,
            user,
        } = message_interaction;

        Self {
            id,
            kind,
            name,
            user_id: user.id,
        }
    }
}

impl PartialEq<MessageInteraction> for CachedMessageInteraction {
    fn eq(&self, other: &MessageInteraction) -> bool {
        self.id == other.id
            && self.kind == other.kind
            && self.name == other.name
            && self.user_id == other.user.id
    }
}

/// Represents a cached [`Message`].
///
/// [`Message`]: twilight_model::channel::Message
#[derive(Clone, Debug, PartialEq, Serialize)]
pub struct CachedMessage {
    activity: Option<MessageActivity>,
    application: Option<MessageApplication>,
    application_id: Option<Id<ApplicationMarker>>,
    pub(crate) attachments: Vec<Attachment>,
    author: Id<UserMarker>,
    pub(crate) call: Option<MessageCall>,
    channel_id: Id<ChannelMarker>,
    components: Vec<Component>,
    pub(crate) content: String,
    pub(crate) edited_timestamp: Option<Timestamp>,
    pub(crate) embeds: Vec<Embed>,
    flags: Option<MessageFlags>,
    guild_id: Option<Id<GuildMarker>>,
    id: Id<MessageMarker>,
    interaction: Option<CachedMessageInteraction>,
    kind: MessageType,
    member: Option<PartialMember>,
    mention_channels: Vec<ChannelMention>,
    pub(crate) mention_everyone: bool,
    pub(crate) mention_roles: Vec<Id<RoleMarker>>,
    pub(crate) mentions: Vec<Id<UserMarker>>,
    pub(crate) message_snapshots: Vec<MessageSnapshot>,
    pub(crate) pinned: bool,
    pub(crate) poll: Option<Poll>,
    pub(crate) reactions: Vec<Reaction>,
    reference: Option<MessageReference>,
    role_subscription_data: Option<RoleSubscriptionData>,
    sticker_items: Vec<MessageSticker>,
    thread_id: Option<Id<ChannelMarker>>,
    pub(crate) timestamp: Timestamp,
    pub(crate) tts: bool,
    webhook_id: Option<Id<WebhookMarker>>,
}

impl CachedMessage {
    /// For rich presence chat embeds, the activity object.
    pub const fn activity(&self) -> Option<&MessageActivity> {
        self.activity.as_ref()
    }

    /// For interaction responses, the ID of the interaction's application.
    pub const fn application(&self) -> Option<&MessageApplication> {
        self.application.as_ref()
    }

    /// Associated application's ID.
    ///
    /// Sent if the message is a response to an Interaction.
    pub const fn application_id(&self) -> Option<Id<ApplicationMarker>> {
        self.application_id
    }

    /// List of attached files.
    ///
    /// Refer to the documentation for [`Message::attachments`] for caveats with
    /// receiving the attachments of messages.
    ///
    /// [`Message::attachments`]: twilight_model::channel::Message::attachments
    pub fn attachments(&self) -> &[Attachment] {
        &self.attachments
    }

    /// ID of the message author.
    ///
    /// If the author is a webhook, this is its ID.
    pub const fn author(&self) -> Id<UserMarker> {
        self.author
    }

    /// ID of the channel the message was sent in.
    pub const fn channel_id(&self) -> Id<ChannelMarker> {
        self.channel_id
    }

    /// List of provided components, such as buttons.
    ///
    /// Refer to the documentation for [`Message::components`] for caveats with
    /// receiving the components of messages.
    ///
    /// [`Message::components`]: twilight_model::channel::Message::components
    pub fn components(&self) -> &[Component] {
        &self.components
    }

    /// Content of a message.
    ///
    /// Refer to the documentation for [`Message::content`] for caveats with
    /// receiving the content of messages.
    ///
    /// [`Message::content`]: twilight_model::channel::Message::content
    pub fn content(&self) -> &str {
        &self.content
    }

    /// [`Timestamp`] of the date the message was last edited.
    pub const fn edited_timestamp(&self) -> Option<Timestamp> {
        self.edited_timestamp
    }

    /// List of embeds.
    ///
    /// Refer to the documentation for [`Message::embeds`] for caveats with
    /// receiving the embeds of messages.
    ///
    /// [`Message::embeds`]: twilight_model::channel::Message::embeds
    pub fn embeds(&self) -> &[Embed] {
        &self.embeds
    }

    /// Message flags.
    pub const fn flags(&self) -> Option<MessageFlags> {
        self.flags
    }

    /// ID of the guild the message was sent in, if there is one.
    pub const fn guild_id(&self) -> Option<Id<GuildMarker>> {
        self.guild_id
    }

    /// ID of the message.
    pub const fn id(&self) -> Id<MessageMarker> {
        self.id
    }

    /// Information about the message interaction.
    pub const fn interaction(&self) -> Option<&CachedMessageInteraction> {
        self.interaction.as_ref()
    }

    /// Type of the message.
    pub const fn kind(&self) -> MessageType {
        self.kind
    }

    /// Member data for the author, if there is any.
    pub const fn member(&self) -> Option<&PartialMember> {
        self.member.as_ref()
    }

    /// Channels mentioned in the content.
    pub fn mention_channels(&self) -> &[ChannelMention] {
        &self.mention_channels
    }

    /// Whether or not '@everyone' or '@here' is mentioned in the content.
    pub const fn mention_everyone(&self) -> bool {
        self.mention_everyone
    }

    /// Roles mentioned in the content.
    pub fn mention_roles(&self) -> &[Id<RoleMarker>] {
        &self.mention_roles
    }

    /// Users mentioned in the content.
    pub fn mentions(&self) -> &[Id<UserMarker>] {
        &self.mentions
    }

    /// Whether or not the message is pinned.
    pub const fn pinned(&self) -> bool {
        self.pinned
    }

    /// Reactions to the message.
    pub fn reactions(&self) -> &[Reaction] {
        &self.reactions
    }

    /// Message reference.
    pub const fn reference(&self) -> Option<&MessageReference> {
        self.reference.as_ref()
    }

    /// Information about the role subscription purchase or renewal that
    /// prompted this message.
    pub const fn role_subscription_data(&self) -> Option<&RoleSubscriptionData> {
        self.role_subscription_data.as_ref()
    }

    /// Stickers within the message.
    pub fn sticker_items(&self) -> &[MessageSticker] {
        &self.sticker_items
    }

    /// ID of the thread the message was sent in.
    pub const fn thread_id(&self) -> Option<Id<ChannelMarker>> {
        self.thread_id
    }

    /// [`Timestamp`] of the date the message was sent.
    pub const fn timestamp(&self) -> Timestamp {
        self.timestamp
    }

    /// Whether the message is text-to-speech.
    pub const fn tts(&self) -> bool {
        self.tts
    }

    /// For messages sent by webhooks, the webhook ID.
    pub const fn webhook_id(&self) -> Option<Id<WebhookMarker>> {
        self.webhook_id
    }
}

impl From<Message> for CachedMessage {
    fn from(message: Message) -> Self {
        let Message {
            activity,
            application,
            application_id,
            attachments,
            author,
            call,
            channel_id,
            components,
            content,
            edited_timestamp,
            embeds,
            flags,
            guild_id,
            id,
            interaction,
            kind,
            member,
            mention_channels,
            mention_everyone,
            mention_roles,
            mentions,
            message_snapshots,
            pinned,
            poll,
            reactions,
            reference,
            referenced_message: _,
            role_subscription_data,
            sticker_items,
            timestamp,
            thread,
            tts,
            webhook_id,
        } = message;

        Self {
            id,
            activity,
            application,
            application_id,
            attachments,
            author: author.id,
            call,
            channel_id,
            components,
            content,
            edited_timestamp,
            embeds,
            flags,
            guild_id,
            interaction: interaction.map(CachedMessageInteraction::from_model),
            kind,
            member,
            mention_channels,
            mention_everyone,
            mention_roles,
            mentions: mentions.into_iter().map(|mention| mention.id).collect(),
            message_snapshots,
            pinned,
            poll,
            reactions,
            reference,
            role_subscription_data,
            sticker_items,
            thread_id: thread.map(|thread| thread.id),
            timestamp,
            tts,
            webhook_id,
        }
    }
}

impl PartialEq<Message> for CachedMessage {
    fn eq(&self, other: &Message) -> bool {
        self.id == other.id
            && self.activity == other.activity
            && self.application == other.application
            && self.application_id == other.application_id
            && self.attachments == other.attachments
            && self.author == other.author.id
            && self.call == other.call
            && self.channel_id == other.channel_id
            && self.components == other.components
            && self.content == other.content
            && self.edited_timestamp == other.edited_timestamp
            && self.embeds == other.embeds
            && self.flags == other.flags
            && self.guild_id == other.guild_id
            && self
                .interaction
                .as_ref()
                .map_or(other.interaction.is_none(), |interaction| {
                    other
                        .interaction
                        .as_ref()
                        .map_or(false, |other_interaction| interaction == other_interaction)
                })
            && self.kind == other.kind
            && self.member == other.member
            && self.mention_channels == other.mention_channels
            && self.mention_everyone == other.mention_everyone
            && self.mention_roles == other.mention_roles
            && self.mentions.len() == other.mentions.len()
            && self
                .mentions
                .iter()
                .zip(other.mentions.iter())
                .all(|(user_id, mention)| user_id == &mention.id)
            && self.pinned == other.pinned
            && self.reactions == other.reactions
            && self.reference == other.reference
            && self.role_subscription_data == other.role_subscription_data
            && self.sticker_items == other.sticker_items
            && self.thread_id == other.thread.as_ref().map(|thread| thread.id)
            && self.timestamp == other.timestamp
            && self.tts == other.tts
            && self.webhook_id == other.webhook_id
    }
}

impl CacheableMessage for CachedMessage {
    fn update_with_message_update(&mut self, message_update: &MessageUpdate) {
        if let Some(attachments) = &message_update.attachments {
            self.attachments.clone_from(attachments);
        }

        if let Some(content) = &message_update.content {
            self.content.clone_from(content);
        }

        if let Some(edited_timestamp) = message_update.edited_timestamp {
            self.edited_timestamp.replace(edited_timestamp);
        }

        if let Some(embeds) = &message_update.embeds {
            self.embeds.clone_from(embeds);
        }

        if let Some(mention_everyone) = message_update.mention_everyone {
            self.mention_everyone = mention_everyone;
        }

        if let Some(mention_roles) = &message_update.mention_roles {
            self.mention_roles.clone_from(mention_roles);
        }

        if let Some(mentions) = &message_update.mentions {
            self.mentions = mentions.iter().map(|x| x.id).collect::<Vec<_>>();
        }

        if let Some(pinned) = message_update.pinned {
            self.pinned = pinned;
        }

        if let Some(timestamp) = message_update.timestamp {
            self.timestamp = timestamp;
        }

        if let Some(tts) = message_update.tts {
            self.tts = tts;
        }
    }

    fn reactions(&self) -> &[Reaction] {
        &self.reactions
    }

    fn reactions_mut(&mut self) -> &mut [Reaction] {
        &mut self.reactions
    }

    fn retain_reactions(&mut self, f: impl FnMut(&Reaction) -> bool) {
        self.reactions.retain(f);
    }

    fn clear_reactions(&mut self) {
        self.reactions.clear();
    }

    fn add_reaction(&mut self, reaction: Reaction) {
        self.reactions.push(reaction);
    }

    fn remove_reaction(&mut self, idx: usize) {
        self.reactions.remove(idx);
    }
}

#[cfg(test)]
mod tests {
    use super::{CachedMessage, CachedMessageInteraction};
    use serde::Serialize;
    use static_assertions::{assert_fields, assert_impl_all};
    use std::fmt::Debug;
    use twilight_model::channel::message::Message;

    assert_fields!(
        CachedMessage: activity,
        application,
        application_id,
        attachments,
        author,
        channel_id,
        components,
        content,
        edited_timestamp,
        embeds,
        flags,
        guild_id,
        id,
        interaction,
        kind,
        member,
        mention_channels,
        mention_everyone,
        mention_roles,
        mentions,
        pinned,
        reactions,
        reference,
        sticker_items,
        thread_id,
        timestamp,
        tts,
        webhook_id
    );
    assert_impl_all!(
        CachedMessage: Clone,
        Debug,
        From<Message>,
        PartialEq,
        Send,
        Serialize,
        Sync,
    );
    assert_fields!(CachedMessageInteraction: id, kind, name, user_id);
    assert_impl_all!(
        CachedMessageInteraction: Clone,
        Debug,
        Eq,
        PartialEq,
        Send,
        Serialize,
        Sync,
    );
}<|MERGE_RESOLUTION|>--- conflicted
+++ resolved
@@ -6,13 +6,8 @@
     channel::{
         message::{
             sticker::MessageSticker, Component, Embed, Message, MessageActivity,
-<<<<<<< HEAD
-            MessageApplication, MessageFlags, MessageInteraction, MessageReference,
+            MessageApplication, MessageCall, MessageFlags, MessageInteraction, MessageReference,
             MessageSnapshot, MessageType, Reaction, RoleSubscriptionData,
-=======
-            MessageApplication, MessageCall, MessageFlags, MessageInteraction, MessageReference,
-            MessageType, Reaction, RoleSubscriptionData,
->>>>>>> dab3dbce
         },
         Attachment, ChannelMention,
     },
